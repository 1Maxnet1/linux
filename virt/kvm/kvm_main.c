// SPDX-License-Identifier: GPL-2.0-only
/*
 * Kernel-based Virtual Machine driver for Linux
 *
 * This module enables machines with Intel VT-x extensions to run virtual
 * machines without emulation or binary translation.
 *
 * Copyright (C) 2006 Qumranet, Inc.
 * Copyright 2010 Red Hat, Inc. and/or its affiliates.
 *
 * Authors:
 *   Avi Kivity   <avi@qumranet.com>
 *   Yaniv Kamay  <yaniv@qumranet.com>
 */

#include <kvm/iodev.h>

#include <linux/kvm_host.h>
#include <linux/kvm.h>
#include <linux/module.h>
#include <linux/errno.h>
#include <linux/percpu.h>
#include <linux/mm.h>
#include <linux/miscdevice.h>
#include <linux/vmalloc.h>
#include <linux/reboot.h>
#include <linux/debugfs.h>
#include <linux/highmem.h>
#include <linux/file.h>
#include <linux/syscore_ops.h>
#include <linux/cpu.h>
#include <linux/sched/signal.h>
#include <linux/sched/mm.h>
#include <linux/sched/stat.h>
#include <linux/cpumask.h>
#include <linux/smp.h>
#include <linux/anon_inodes.h>
#include <linux/profile.h>
#include <linux/kvm_para.h>
#include <linux/pagemap.h>
#include <linux/mman.h>
#include <linux/swap.h>
#include <linux/bitops.h>
#include <linux/spinlock.h>
#include <linux/compat.h>
#include <linux/srcu.h>
#include <linux/hugetlb.h>
#include <linux/slab.h>
#include <linux/sort.h>
#include <linux/bsearch.h>
#include <linux/io.h>
#include <linux/lockdep.h>
#include <linux/kthread.h>
#include <linux/suspend.h>

#include <asm/processor.h>
#include <asm/ioctl.h>
#include <linux/uaccess.h>

#include "coalesced_mmio.h"
#include "async_pf.h"
#include "mmu_lock.h"
#include "vfio.h"

#define CREATE_TRACE_POINTS
#include <trace/events/kvm.h>

#include <linux/kvm_dirty_ring.h>

/* Worst case buffer size needed for holding an integer. */
#define ITOA_MAX_LEN 12

MODULE_AUTHOR("Qumranet");
MODULE_LICENSE("GPL");

/* Architectures should define their poll value according to the halt latency */
unsigned int halt_poll_ns = KVM_HALT_POLL_NS_DEFAULT;
module_param(halt_poll_ns, uint, 0644);
EXPORT_SYMBOL_GPL(halt_poll_ns);

/* Default doubles per-vcpu halt_poll_ns. */
unsigned int halt_poll_ns_grow = 2;
module_param(halt_poll_ns_grow, uint, 0644);
EXPORT_SYMBOL_GPL(halt_poll_ns_grow);

/* The start value to grow halt_poll_ns from */
unsigned int halt_poll_ns_grow_start = 10000; /* 10us */
module_param(halt_poll_ns_grow_start, uint, 0644);
EXPORT_SYMBOL_GPL(halt_poll_ns_grow_start);

/* Default resets per-vcpu halt_poll_ns . */
unsigned int halt_poll_ns_shrink;
module_param(halt_poll_ns_shrink, uint, 0644);
EXPORT_SYMBOL_GPL(halt_poll_ns_shrink);

/*
 * Ordering of locks:
 *
 *	kvm->lock --> kvm->slots_lock --> kvm->irq_lock
 */

DEFINE_MUTEX(kvm_lock);
static DEFINE_RAW_SPINLOCK(kvm_count_lock);
LIST_HEAD(vm_list);

static cpumask_var_t cpus_hardware_enabled;
static int kvm_usage_count;
static atomic_t hardware_enable_failed;

static struct kmem_cache *kvm_vcpu_cache;

static __read_mostly struct preempt_ops kvm_preempt_ops;
static DEFINE_PER_CPU(struct kvm_vcpu *, kvm_running_vcpu);

struct dentry *kvm_debugfs_dir;
EXPORT_SYMBOL_GPL(kvm_debugfs_dir);

static const struct file_operations stat_fops_per_vm;

static long kvm_vcpu_ioctl(struct file *file, unsigned int ioctl,
			   unsigned long arg);
#ifdef CONFIG_KVM_COMPAT
static long kvm_vcpu_compat_ioctl(struct file *file, unsigned int ioctl,
				  unsigned long arg);
#define KVM_COMPAT(c)	.compat_ioctl	= (c)
#else
/*
 * For architectures that don't implement a compat infrastructure,
 * adopt a double line of defense:
 * - Prevent a compat task from opening /dev/kvm
 * - If the open has been done by a 64bit task, and the KVM fd
 *   passed to a compat task, let the ioctls fail.
 */
static long kvm_no_compat_ioctl(struct file *file, unsigned int ioctl,
				unsigned long arg) { return -EINVAL; }

static int kvm_no_compat_open(struct inode *inode, struct file *file)
{
	return is_compat_task() ? -ENODEV : 0;
}
#define KVM_COMPAT(c)	.compat_ioctl	= kvm_no_compat_ioctl,	\
			.open		= kvm_no_compat_open
#endif
static int hardware_enable_all(void);
static void hardware_disable_all(void);

static void kvm_io_bus_destroy(struct kvm_io_bus *bus);

__visible bool kvm_rebooting;
EXPORT_SYMBOL_GPL(kvm_rebooting);

#define KVM_EVENT_CREATE_VM 0
#define KVM_EVENT_DESTROY_VM 1
static void kvm_uevent_notify_change(unsigned int type, struct kvm *kvm);
static unsigned long long kvm_createvm_count;
static unsigned long long kvm_active_vms;

__weak void kvm_arch_mmu_notifier_invalidate_range(struct kvm *kvm,
						   unsigned long start, unsigned long end)
{
}

bool kvm_is_zone_device_pfn(kvm_pfn_t pfn)
{
	/*
	 * The metadata used by is_zone_device_page() to determine whether or
	 * not a page is ZONE_DEVICE is guaranteed to be valid if and only if
	 * the device has been pinned, e.g. by get_user_pages().  WARN if the
	 * page_count() is zero to help detect bad usage of this helper.
	 */
	if (!pfn_valid(pfn) || WARN_ON_ONCE(!page_count(pfn_to_page(pfn))))
		return false;

	return is_zone_device_page(pfn_to_page(pfn));
}

bool kvm_is_reserved_pfn(kvm_pfn_t pfn)
{
	/*
	 * ZONE_DEVICE pages currently set PG_reserved, but from a refcounting
	 * perspective they are "normal" pages, albeit with slightly different
	 * usage rules.
	 */
	if (pfn_valid(pfn))
		return PageReserved(pfn_to_page(pfn)) &&
		       !is_zero_pfn(pfn) &&
		       !kvm_is_zone_device_pfn(pfn);

	return true;
}

bool kvm_is_transparent_hugepage(kvm_pfn_t pfn)
{
	struct page *page = pfn_to_page(pfn);

	if (!PageTransCompoundMap(page))
		return false;

	return is_transparent_hugepage(compound_head(page));
}

/*
 * Switches to specified vcpu, until a matching vcpu_put()
 */
void vcpu_load(struct kvm_vcpu *vcpu)
{
	int cpu = get_cpu();

	__this_cpu_write(kvm_running_vcpu, vcpu);
	preempt_notifier_register(&vcpu->preempt_notifier);
	kvm_arch_vcpu_load(vcpu, cpu);
	put_cpu();
}
EXPORT_SYMBOL_GPL(vcpu_load);

void vcpu_put(struct kvm_vcpu *vcpu)
{
	preempt_disable();
	kvm_arch_vcpu_put(vcpu);
	preempt_notifier_unregister(&vcpu->preempt_notifier);
	__this_cpu_write(kvm_running_vcpu, NULL);
	preempt_enable();
}
EXPORT_SYMBOL_GPL(vcpu_put);

/* TODO: merge with kvm_arch_vcpu_should_kick */
static bool kvm_request_needs_ipi(struct kvm_vcpu *vcpu, unsigned req)
{
	int mode = kvm_vcpu_exiting_guest_mode(vcpu);

	/*
	 * We need to wait for the VCPU to reenable interrupts and get out of
	 * READING_SHADOW_PAGE_TABLES mode.
	 */
	if (req & KVM_REQUEST_WAIT)
		return mode != OUTSIDE_GUEST_MODE;

	/*
	 * Need to kick a running VCPU, but otherwise there is nothing to do.
	 */
	return mode == IN_GUEST_MODE;
}

static void ack_flush(void *_completed)
{
}

static inline bool kvm_kick_many_cpus(const struct cpumask *cpus, bool wait)
{
	if (unlikely(!cpus))
		cpus = cpu_online_mask;

	if (cpumask_empty(cpus))
		return false;

	smp_call_function_many(cpus, ack_flush, NULL, wait);
	return true;
}

bool kvm_make_vcpus_request_mask(struct kvm *kvm, unsigned int req,
				 struct kvm_vcpu *except,
				 unsigned long *vcpu_bitmap, cpumask_var_t tmp)
{
	int i, cpu, me;
	struct kvm_vcpu *vcpu;
	bool called;

	me = get_cpu();

	kvm_for_each_vcpu(i, vcpu, kvm) {
		if ((vcpu_bitmap && !test_bit(i, vcpu_bitmap)) ||
		    vcpu == except)
			continue;

		kvm_make_request(req, vcpu);
		cpu = vcpu->cpu;

		if (!(req & KVM_REQUEST_NO_WAKEUP) && kvm_vcpu_wake_up(vcpu))
			continue;

		if (tmp != NULL && cpu != -1 && cpu != me &&
		    kvm_request_needs_ipi(vcpu, req))
			__cpumask_set_cpu(cpu, tmp);
	}

	called = kvm_kick_many_cpus(tmp, !!(req & KVM_REQUEST_WAIT));
	put_cpu();

	return called;
}

bool kvm_make_all_cpus_request_except(struct kvm *kvm, unsigned int req,
				      struct kvm_vcpu *except)
{
	cpumask_var_t cpus;
	bool called;

	zalloc_cpumask_var(&cpus, GFP_ATOMIC);

	called = kvm_make_vcpus_request_mask(kvm, req, except, NULL, cpus);

	free_cpumask_var(cpus);
	return called;
}

bool kvm_make_all_cpus_request(struct kvm *kvm, unsigned int req)
{
	return kvm_make_all_cpus_request_except(kvm, req, NULL);
}
EXPORT_SYMBOL_GPL(kvm_make_all_cpus_request);

#ifndef CONFIG_HAVE_KVM_ARCH_TLB_FLUSH_ALL
void kvm_flush_remote_tlbs(struct kvm *kvm)
{
	/*
	 * Read tlbs_dirty before setting KVM_REQ_TLB_FLUSH in
	 * kvm_make_all_cpus_request.
	 */
	long dirty_count = smp_load_acquire(&kvm->tlbs_dirty);

	/*
	 * We want to publish modifications to the page tables before reading
	 * mode. Pairs with a memory barrier in arch-specific code.
	 * - x86: smp_mb__after_srcu_read_unlock in vcpu_enter_guest
	 * and smp_mb in walk_shadow_page_lockless_begin/end.
	 * - powerpc: smp_mb in kvmppc_prepare_to_enter.
	 *
	 * There is already an smp_mb__after_atomic() before
	 * kvm_make_all_cpus_request() reads vcpu->mode. We reuse that
	 * barrier here.
	 */
	if (!kvm_arch_flush_remote_tlb(kvm)
	    || kvm_make_all_cpus_request(kvm, KVM_REQ_TLB_FLUSH))
		++kvm->stat.generic.remote_tlb_flush;
	cmpxchg(&kvm->tlbs_dirty, dirty_count, 0);
}
EXPORT_SYMBOL_GPL(kvm_flush_remote_tlbs);
#endif

void kvm_reload_remote_mmus(struct kvm *kvm)
{
	kvm_make_all_cpus_request(kvm, KVM_REQ_MMU_RELOAD);
}

#ifdef KVM_ARCH_NR_OBJS_PER_MEMORY_CACHE
static inline void *mmu_memory_cache_alloc_obj(struct kvm_mmu_memory_cache *mc,
					       gfp_t gfp_flags)
{
	gfp_flags |= mc->gfp_zero;

	if (mc->kmem_cache)
		return kmem_cache_alloc(mc->kmem_cache, gfp_flags);
	else
		return (void *)__get_free_page(gfp_flags);
}

int kvm_mmu_topup_memory_cache(struct kvm_mmu_memory_cache *mc, int min)
{
	void *obj;

	if (mc->nobjs >= min)
		return 0;
	while (mc->nobjs < ARRAY_SIZE(mc->objects)) {
		obj = mmu_memory_cache_alloc_obj(mc, GFP_KERNEL_ACCOUNT);
		if (!obj)
			return mc->nobjs >= min ? 0 : -ENOMEM;
		mc->objects[mc->nobjs++] = obj;
	}
	return 0;
}

int kvm_mmu_memory_cache_nr_free_objects(struct kvm_mmu_memory_cache *mc)
{
	return mc->nobjs;
}

void kvm_mmu_free_memory_cache(struct kvm_mmu_memory_cache *mc)
{
	while (mc->nobjs) {
		if (mc->kmem_cache)
			kmem_cache_free(mc->kmem_cache, mc->objects[--mc->nobjs]);
		else
			free_page((unsigned long)mc->objects[--mc->nobjs]);
	}
}

void *kvm_mmu_memory_cache_alloc(struct kvm_mmu_memory_cache *mc)
{
	void *p;

	if (WARN_ON(!mc->nobjs))
		p = mmu_memory_cache_alloc_obj(mc, GFP_ATOMIC | __GFP_ACCOUNT);
	else
		p = mc->objects[--mc->nobjs];
	BUG_ON(!p);
	return p;
}
#endif

static void kvm_vcpu_init(struct kvm_vcpu *vcpu, struct kvm *kvm, unsigned id)
{
	mutex_init(&vcpu->mutex);
	vcpu->cpu = -1;
	vcpu->kvm = kvm;
	vcpu->vcpu_id = id;
	vcpu->pid = NULL;
	rcuwait_init(&vcpu->wait);
	kvm_async_pf_vcpu_init(vcpu);

	vcpu->pre_pcpu = -1;
	INIT_LIST_HEAD(&vcpu->blocked_vcpu_list);

	kvm_vcpu_set_in_spin_loop(vcpu, false);
	kvm_vcpu_set_dy_eligible(vcpu, false);
	vcpu->preempted = false;
	vcpu->ready = false;
	preempt_notifier_init(&vcpu->preempt_notifier, &kvm_preempt_ops);
}

void kvm_vcpu_destroy(struct kvm_vcpu *vcpu)
{
	kvm_dirty_ring_free(&vcpu->dirty_ring);
	kvm_arch_vcpu_destroy(vcpu);

	/*
	 * No need for rcu_read_lock as VCPU_RUN is the only place that changes
	 * the vcpu->pid pointer, and at destruction time all file descriptors
	 * are already gone.
	 */
	put_pid(rcu_dereference_protected(vcpu->pid, 1));

	free_page((unsigned long)vcpu->run);
	kmem_cache_free(kvm_vcpu_cache, vcpu);
}
EXPORT_SYMBOL_GPL(kvm_vcpu_destroy);

#if defined(CONFIG_MMU_NOTIFIER) && defined(KVM_ARCH_WANT_MMU_NOTIFIER)
static inline struct kvm *mmu_notifier_to_kvm(struct mmu_notifier *mn)
{
	return container_of(mn, struct kvm, mmu_notifier);
}

static void kvm_mmu_notifier_invalidate_range(struct mmu_notifier *mn,
					      struct mm_struct *mm,
					      unsigned long start, unsigned long end)
{
	struct kvm *kvm = mmu_notifier_to_kvm(mn);
	int idx;

	idx = srcu_read_lock(&kvm->srcu);
	kvm_arch_mmu_notifier_invalidate_range(kvm, start, end);
	srcu_read_unlock(&kvm->srcu, idx);
}

typedef bool (*hva_handler_t)(struct kvm *kvm, struct kvm_gfn_range *range);

typedef void (*on_lock_fn_t)(struct kvm *kvm, unsigned long start,
			     unsigned long end);

struct kvm_hva_range {
	unsigned long start;
	unsigned long end;
	pte_t pte;
	hva_handler_t handler;
	on_lock_fn_t on_lock;
	bool flush_on_ret;
	bool may_block;
};

/*
 * Use a dedicated stub instead of NULL to indicate that there is no callback
 * function/handler.  The compiler technically can't guarantee that a real
 * function will have a non-zero address, and so it will generate code to
 * check for !NULL, whereas comparing against a stub will be elided at compile
 * time (unless the compiler is getting long in the tooth, e.g. gcc 4.9).
 */
static void kvm_null_fn(void)
{

}
#define IS_KVM_NULL_FN(fn) ((fn) == (void *)kvm_null_fn)

static __always_inline int __kvm_handle_hva_range(struct kvm *kvm,
						  const struct kvm_hva_range *range)
{
	bool ret = false, locked = false;
	struct kvm_gfn_range gfn_range;
	struct kvm_memory_slot *slot;
	struct kvm_memslots *slots;
	int i, idx;

	/* A null handler is allowed if and only if on_lock() is provided. */
	if (WARN_ON_ONCE(IS_KVM_NULL_FN(range->on_lock) &&
			 IS_KVM_NULL_FN(range->handler)))
		return 0;

	idx = srcu_read_lock(&kvm->srcu);

	/* The on_lock() path does not yet support lock elision. */
	if (!IS_KVM_NULL_FN(range->on_lock)) {
		locked = true;
		KVM_MMU_LOCK(kvm);

		range->on_lock(kvm, range->start, range->end);

		if (IS_KVM_NULL_FN(range->handler))
			goto out_unlock;
	}

	for (i = 0; i < KVM_ADDRESS_SPACE_NUM; i++) {
		slots = __kvm_memslots(kvm, i);
		kvm_for_each_memslot(slot, slots) {
			unsigned long hva_start, hva_end;

			hva_start = max(range->start, slot->userspace_addr);
			hva_end = min(range->end, slot->userspace_addr +
						  (slot->npages << PAGE_SHIFT));
			if (hva_start >= hva_end)
				continue;

			/*
			 * To optimize for the likely case where the address
			 * range is covered by zero or one memslots, don't
			 * bother making these conditional (to avoid writes on
			 * the second or later invocation of the handler).
			 */
			gfn_range.pte = range->pte;
			gfn_range.may_block = range->may_block;

			/*
			 * {gfn(page) | page intersects with [hva_start, hva_end)} =
			 * {gfn_start, gfn_start+1, ..., gfn_end-1}.
			 */
			gfn_range.start = hva_to_gfn_memslot(hva_start, slot);
			gfn_range.end = hva_to_gfn_memslot(hva_end + PAGE_SIZE - 1, slot);
			gfn_range.slot = slot;

			if (!locked) {
				locked = true;
				KVM_MMU_LOCK(kvm);
			}
			ret |= range->handler(kvm, &gfn_range);
		}
	}

	if (range->flush_on_ret && (ret || kvm->tlbs_dirty))
		kvm_flush_remote_tlbs(kvm);

out_unlock:
	if (locked)
		KVM_MMU_UNLOCK(kvm);

	srcu_read_unlock(&kvm->srcu, idx);

	/* The notifiers are averse to booleans. :-( */
	return (int)ret;
}

static __always_inline int kvm_handle_hva_range(struct mmu_notifier *mn,
						unsigned long start,
						unsigned long end,
						pte_t pte,
						hva_handler_t handler)
{
	struct kvm *kvm = mmu_notifier_to_kvm(mn);
	const struct kvm_hva_range range = {
		.start		= start,
		.end		= end,
		.pte		= pte,
		.handler	= handler,
		.on_lock	= (void *)kvm_null_fn,
		.flush_on_ret	= true,
		.may_block	= false,
	};

	return __kvm_handle_hva_range(kvm, &range);
}

static __always_inline int kvm_handle_hva_range_no_flush(struct mmu_notifier *mn,
							 unsigned long start,
							 unsigned long end,
							 hva_handler_t handler)
{
	struct kvm *kvm = mmu_notifier_to_kvm(mn);
	const struct kvm_hva_range range = {
		.start		= start,
		.end		= end,
		.pte		= __pte(0),
		.handler	= handler,
		.on_lock	= (void *)kvm_null_fn,
		.flush_on_ret	= false,
		.may_block	= false,
	};

	return __kvm_handle_hva_range(kvm, &range);
}
static void kvm_mmu_notifier_change_pte(struct mmu_notifier *mn,
					struct mm_struct *mm,
					unsigned long address,
					pte_t pte)
{
	struct kvm *kvm = mmu_notifier_to_kvm(mn);

	trace_kvm_set_spte_hva(address);

	/*
	 * .change_pte() must be surrounded by .invalidate_range_{start,end}(),
	 * and so always runs with an elevated notifier count.  This obviates
	 * the need to bump the sequence count.
	 */
	WARN_ON_ONCE(!kvm->mmu_notifier_count);

	kvm_handle_hva_range(mn, address, address + 1, pte, kvm_set_spte_gfn);
}

static void kvm_inc_notifier_count(struct kvm *kvm, unsigned long start,
				   unsigned long end)
{
	/*
	 * The count increase must become visible at unlock time as no
	 * spte can be established without taking the mmu_lock and
	 * count is also read inside the mmu_lock critical section.
	 */
	kvm->mmu_notifier_count++;
	if (likely(kvm->mmu_notifier_count == 1)) {
<<<<<<< HEAD
		kvm->mmu_notifier_range_start = range->start;
		kvm->mmu_notifier_range_end = range->end;
=======
		kvm->mmu_notifier_range_start = start;
		kvm->mmu_notifier_range_end = end;
>>>>>>> 11e4b63a
	} else {
		/*
		 * Fully tracking multiple concurrent ranges has dimishing
		 * returns. Keep things simple and just find the minimal range
		 * which includes the current and new ranges. As there won't be
		 * enough information to subtract a range after its invalidate
		 * completes, any ranges invalidated concurrently will
		 * accumulate and persist until all outstanding invalidates
		 * complete.
		 */
		kvm->mmu_notifier_range_start =
<<<<<<< HEAD
			min(kvm->mmu_notifier_range_start, range->start);
		kvm->mmu_notifier_range_end =
			max(kvm->mmu_notifier_range_end, range->end);
	}
	need_tlb_flush = kvm_unmap_hva_range(kvm, range->start, range->end,
					     range->flags);
	/* we've to flush the tlb before the pages can be freed */
	if (need_tlb_flush || kvm->tlbs_dirty)
		kvm_flush_remote_tlbs(kvm);

	KVM_MMU_UNLOCK(kvm);
	srcu_read_unlock(&kvm->srcu, idx);

	return 0;
=======
			min(kvm->mmu_notifier_range_start, start);
		kvm->mmu_notifier_range_end =
			max(kvm->mmu_notifier_range_end, end);
	}
>>>>>>> 11e4b63a
}

static int kvm_mmu_notifier_invalidate_range_start(struct mmu_notifier *mn,
					const struct mmu_notifier_range *range)
{
	struct kvm *kvm = mmu_notifier_to_kvm(mn);
	const struct kvm_hva_range hva_range = {
		.start		= range->start,
		.end		= range->end,
		.pte		= __pte(0),
		.handler	= kvm_unmap_gfn_range,
		.on_lock	= kvm_inc_notifier_count,
		.flush_on_ret	= true,
		.may_block	= mmu_notifier_range_blockable(range),
	};

	trace_kvm_unmap_hva_range(range->start, range->end);

	__kvm_handle_hva_range(kvm, &hva_range);

	return 0;
}

static void kvm_dec_notifier_count(struct kvm *kvm, unsigned long start,
				   unsigned long end)
{
	/*
	 * This sequence increase will notify the kvm page fault that
	 * the page that is going to be mapped in the spte could have
	 * been freed.
	 */
	kvm->mmu_notifier_seq++;
	smp_wmb();
	/*
	 * The above sequence increase must be visible before the
	 * below count decrease, which is ensured by the smp_wmb above
	 * in conjunction with the smp_rmb in mmu_notifier_retry().
	 */
	kvm->mmu_notifier_count--;
}

static void kvm_mmu_notifier_invalidate_range_end(struct mmu_notifier *mn,
					const struct mmu_notifier_range *range)
{
	struct kvm *kvm = mmu_notifier_to_kvm(mn);
	const struct kvm_hva_range hva_range = {
		.start		= range->start,
		.end		= range->end,
		.pte		= __pte(0),
		.handler	= (void *)kvm_null_fn,
		.on_lock	= kvm_dec_notifier_count,
		.flush_on_ret	= false,
		.may_block	= mmu_notifier_range_blockable(range),
	};

	__kvm_handle_hva_range(kvm, &hva_range);

	BUG_ON(kvm->mmu_notifier_count < 0);
}

static int kvm_mmu_notifier_clear_flush_young(struct mmu_notifier *mn,
					      struct mm_struct *mm,
					      unsigned long start,
					      unsigned long end)
{
	trace_kvm_age_hva(start, end);

	return kvm_handle_hva_range(mn, start, end, __pte(0), kvm_age_gfn);
}

static int kvm_mmu_notifier_clear_young(struct mmu_notifier *mn,
					struct mm_struct *mm,
					unsigned long start,
					unsigned long end)
{
	trace_kvm_age_hva(start, end);

	/*
	 * Even though we do not flush TLB, this will still adversely
	 * affect performance on pre-Haswell Intel EPT, where there is
	 * no EPT Access Bit to clear so that we have to tear down EPT
	 * tables instead. If we find this unacceptable, we can always
	 * add a parameter to kvm_age_hva so that it effectively doesn't
	 * do anything on clear_young.
	 *
	 * Also note that currently we never issue secondary TLB flushes
	 * from clear_young, leaving this job up to the regular system
	 * cadence. If we find this inaccurate, we might come up with a
	 * more sophisticated heuristic later.
	 */
	return kvm_handle_hva_range_no_flush(mn, start, end, kvm_age_gfn);
}

static int kvm_mmu_notifier_test_young(struct mmu_notifier *mn,
				       struct mm_struct *mm,
				       unsigned long address)
{
	trace_kvm_test_age_hva(address);

	return kvm_handle_hva_range_no_flush(mn, address, address + 1,
					     kvm_test_age_gfn);
}

static void kvm_mmu_notifier_release(struct mmu_notifier *mn,
				     struct mm_struct *mm)
{
	struct kvm *kvm = mmu_notifier_to_kvm(mn);
	int idx;

	idx = srcu_read_lock(&kvm->srcu);
	kvm_arch_flush_shadow_all(kvm);
	srcu_read_unlock(&kvm->srcu, idx);
}

static const struct mmu_notifier_ops kvm_mmu_notifier_ops = {
	.invalidate_range	= kvm_mmu_notifier_invalidate_range,
	.invalidate_range_start	= kvm_mmu_notifier_invalidate_range_start,
	.invalidate_range_end	= kvm_mmu_notifier_invalidate_range_end,
	.clear_flush_young	= kvm_mmu_notifier_clear_flush_young,
	.clear_young		= kvm_mmu_notifier_clear_young,
	.test_young		= kvm_mmu_notifier_test_young,
	.change_pte		= kvm_mmu_notifier_change_pte,
	.release		= kvm_mmu_notifier_release,
};

static int kvm_init_mmu_notifier(struct kvm *kvm)
{
	kvm->mmu_notifier.ops = &kvm_mmu_notifier_ops;
	return mmu_notifier_register(&kvm->mmu_notifier, current->mm);
}

#else  /* !(CONFIG_MMU_NOTIFIER && KVM_ARCH_WANT_MMU_NOTIFIER) */

static int kvm_init_mmu_notifier(struct kvm *kvm)
{
	return 0;
}

#endif /* CONFIG_MMU_NOTIFIER && KVM_ARCH_WANT_MMU_NOTIFIER */

#ifdef CONFIG_HAVE_KVM_PM_NOTIFIER
static int kvm_pm_notifier_call(struct notifier_block *bl,
				unsigned long state,
				void *unused)
{
	struct kvm *kvm = container_of(bl, struct kvm, pm_notifier);

	return kvm_arch_pm_notifier(kvm, state);
}

static void kvm_init_pm_notifier(struct kvm *kvm)
{
	kvm->pm_notifier.notifier_call = kvm_pm_notifier_call;
	/* Suspend KVM before we suspend ftrace, RCU, etc. */
	kvm->pm_notifier.priority = INT_MAX;
	register_pm_notifier(&kvm->pm_notifier);
}

static void kvm_destroy_pm_notifier(struct kvm *kvm)
{
	unregister_pm_notifier(&kvm->pm_notifier);
}
#else /* !CONFIG_HAVE_KVM_PM_NOTIFIER */
static void kvm_init_pm_notifier(struct kvm *kvm)
{
}

static void kvm_destroy_pm_notifier(struct kvm *kvm)
{
}
#endif /* CONFIG_HAVE_KVM_PM_NOTIFIER */

static struct kvm_memslots *kvm_alloc_memslots(void)
{
	int i;
	struct kvm_memslots *slots;

	slots = kvzalloc(sizeof(struct kvm_memslots), GFP_KERNEL_ACCOUNT);
	if (!slots)
		return NULL;

	for (i = 0; i < KVM_MEM_SLOTS_NUM; i++)
		slots->id_to_index[i] = -1;

	return slots;
}

static void kvm_destroy_dirty_bitmap(struct kvm_memory_slot *memslot)
{
	if (!memslot->dirty_bitmap)
		return;

	kvfree(memslot->dirty_bitmap);
	memslot->dirty_bitmap = NULL;
}

static void kvm_free_memslot(struct kvm *kvm, struct kvm_memory_slot *slot)
{
	kvm_destroy_dirty_bitmap(slot);

	kvm_arch_free_memslot(kvm, slot);

	slot->flags = 0;
	slot->npages = 0;
}

static void kvm_free_memslots(struct kvm *kvm, struct kvm_memslots *slots)
{
	struct kvm_memory_slot *memslot;

	if (!slots)
		return;

	kvm_for_each_memslot(memslot, slots)
		kvm_free_memslot(kvm, memslot);

	kvfree(slots);
}

static umode_t kvm_stats_debugfs_mode(const struct _kvm_stats_desc *pdesc)
{
	switch (pdesc->desc.flags & KVM_STATS_TYPE_MASK) {
	case KVM_STATS_TYPE_INSTANT:
		return 0444;
	case KVM_STATS_TYPE_CUMULATIVE:
	case KVM_STATS_TYPE_PEAK:
	default:
		return 0644;
	}
}


static void kvm_destroy_vm_debugfs(struct kvm *kvm)
{
	int i;
	int kvm_debugfs_num_entries = kvm_vm_stats_header.num_desc +
				      kvm_vcpu_stats_header.num_desc;

	if (!kvm->debugfs_dentry)
		return;

	debugfs_remove_recursive(kvm->debugfs_dentry);

	if (kvm->debugfs_stat_data) {
		for (i = 0; i < kvm_debugfs_num_entries; i++)
			kfree(kvm->debugfs_stat_data[i]);
		kfree(kvm->debugfs_stat_data);
	}
}

static int kvm_create_vm_debugfs(struct kvm *kvm, int fd)
{
	char dir_name[ITOA_MAX_LEN * 2];
	struct kvm_stat_data *stat_data;
	const struct _kvm_stats_desc *pdesc;
	int i;
	int kvm_debugfs_num_entries = kvm_vm_stats_header.num_desc +
				      kvm_vcpu_stats_header.num_desc;

	if (!debugfs_initialized())
		return 0;

	snprintf(dir_name, sizeof(dir_name), "%d-%d", task_pid_nr(current), fd);
	kvm->debugfs_dentry = debugfs_create_dir(dir_name, kvm_debugfs_dir);

	kvm->debugfs_stat_data = kcalloc(kvm_debugfs_num_entries,
					 sizeof(*kvm->debugfs_stat_data),
					 GFP_KERNEL_ACCOUNT);
	if (!kvm->debugfs_stat_data)
		return -ENOMEM;

	for (i = 0; i < kvm_vm_stats_header.num_desc; ++i) {
		pdesc = &kvm_vm_stats_desc[i];
		stat_data = kzalloc(sizeof(*stat_data), GFP_KERNEL_ACCOUNT);
		if (!stat_data)
			return -ENOMEM;

		stat_data->kvm = kvm;
		stat_data->desc = pdesc;
		stat_data->kind = KVM_STAT_VM;
		kvm->debugfs_stat_data[i] = stat_data;
		debugfs_create_file(pdesc->name, kvm_stats_debugfs_mode(pdesc),
				    kvm->debugfs_dentry, stat_data,
				    &stat_fops_per_vm);
	}

	for (i = 0; i < kvm_vcpu_stats_header.num_desc; ++i) {
		pdesc = &kvm_vcpu_stats_desc[i];
		stat_data = kzalloc(sizeof(*stat_data), GFP_KERNEL_ACCOUNT);
		if (!stat_data)
			return -ENOMEM;

		stat_data->kvm = kvm;
		stat_data->desc = pdesc;
		stat_data->kind = KVM_STAT_VCPU;
		kvm->debugfs_stat_data[i] = stat_data;
		debugfs_create_file(pdesc->name, kvm_stats_debugfs_mode(pdesc),
				    kvm->debugfs_dentry, stat_data,
				    &stat_fops_per_vm);
	}
	return 0;
}

/*
 * Called after the VM is otherwise initialized, but just before adding it to
 * the vm_list.
 */
int __weak kvm_arch_post_init_vm(struct kvm *kvm)
{
	return 0;
}

/*
 * Called just after removing the VM from the vm_list, but before doing any
 * other destruction.
 */
void __weak kvm_arch_pre_destroy_vm(struct kvm *kvm)
{
}

static struct kvm *kvm_create_vm(unsigned long type)
{
	struct kvm *kvm = kvm_arch_alloc_vm();
	int r = -ENOMEM;
	int i;

	if (!kvm)
		return ERR_PTR(-ENOMEM);

	KVM_MMU_LOCK_INIT(kvm);
	mmgrab(current->mm);
	kvm->mm = current->mm;
	kvm_eventfd_init(kvm);
	mutex_init(&kvm->lock);
	mutex_init(&kvm->irq_lock);
	mutex_init(&kvm->slots_lock);
	mutex_init(&kvm->slots_arch_lock);
	INIT_LIST_HEAD(&kvm->devices);

	BUILD_BUG_ON(KVM_MEM_SLOTS_NUM > SHRT_MAX);

	if (init_srcu_struct(&kvm->srcu))
		goto out_err_no_srcu;
	if (init_srcu_struct(&kvm->irq_srcu))
		goto out_err_no_irq_srcu;

	refcount_set(&kvm->users_count, 1);
	for (i = 0; i < KVM_ADDRESS_SPACE_NUM; i++) {
		struct kvm_memslots *slots = kvm_alloc_memslots();

		if (!slots)
			goto out_err_no_arch_destroy_vm;
		/* Generations must be different for each address space. */
		slots->generation = i;
		rcu_assign_pointer(kvm->memslots[i], slots);
	}

	for (i = 0; i < KVM_NR_BUSES; i++) {
		rcu_assign_pointer(kvm->buses[i],
			kzalloc(sizeof(struct kvm_io_bus), GFP_KERNEL_ACCOUNT));
		if (!kvm->buses[i])
			goto out_err_no_arch_destroy_vm;
	}

	kvm->max_halt_poll_ns = halt_poll_ns;

	r = kvm_arch_init_vm(kvm, type);
	if (r)
		goto out_err_no_arch_destroy_vm;

	r = hardware_enable_all();
	if (r)
		goto out_err_no_disable;

#ifdef CONFIG_HAVE_KVM_IRQFD
	INIT_HLIST_HEAD(&kvm->irq_ack_notifier_list);
#endif

	r = kvm_init_mmu_notifier(kvm);
	if (r)
		goto out_err_no_mmu_notifier;

	r = kvm_arch_post_init_vm(kvm);
	if (r)
		goto out_err;

	mutex_lock(&kvm_lock);
	list_add(&kvm->vm_list, &vm_list);
	mutex_unlock(&kvm_lock);

	preempt_notifier_inc();
	kvm_init_pm_notifier(kvm);

	return kvm;

out_err:
#if defined(CONFIG_MMU_NOTIFIER) && defined(KVM_ARCH_WANT_MMU_NOTIFIER)
	if (kvm->mmu_notifier.ops)
		mmu_notifier_unregister(&kvm->mmu_notifier, current->mm);
#endif
out_err_no_mmu_notifier:
	hardware_disable_all();
out_err_no_disable:
	kvm_arch_destroy_vm(kvm);
out_err_no_arch_destroy_vm:
	WARN_ON_ONCE(!refcount_dec_and_test(&kvm->users_count));
	for (i = 0; i < KVM_NR_BUSES; i++)
		kfree(kvm_get_bus(kvm, i));
	for (i = 0; i < KVM_ADDRESS_SPACE_NUM; i++)
		kvm_free_memslots(kvm, __kvm_memslots(kvm, i));
	cleanup_srcu_struct(&kvm->irq_srcu);
out_err_no_irq_srcu:
	cleanup_srcu_struct(&kvm->srcu);
out_err_no_srcu:
	kvm_arch_free_vm(kvm);
	mmdrop(current->mm);
	return ERR_PTR(r);
}

static void kvm_destroy_devices(struct kvm *kvm)
{
	struct kvm_device *dev, *tmp;

	/*
	 * We do not need to take the kvm->lock here, because nobody else
	 * has a reference to the struct kvm at this point and therefore
	 * cannot access the devices list anyhow.
	 */
	list_for_each_entry_safe(dev, tmp, &kvm->devices, vm_node) {
		list_del(&dev->vm_node);
		dev->ops->destroy(dev);
	}
}

static void kvm_destroy_vm(struct kvm *kvm)
{
	int i;
	struct mm_struct *mm = kvm->mm;

	kvm_destroy_pm_notifier(kvm);
	kvm_uevent_notify_change(KVM_EVENT_DESTROY_VM, kvm);
	kvm_destroy_vm_debugfs(kvm);
	kvm_arch_sync_events(kvm);
	mutex_lock(&kvm_lock);
	list_del(&kvm->vm_list);
	mutex_unlock(&kvm_lock);
	kvm_arch_pre_destroy_vm(kvm);

	kvm_free_irq_routing(kvm);
	for (i = 0; i < KVM_NR_BUSES; i++) {
		struct kvm_io_bus *bus = kvm_get_bus(kvm, i);

		if (bus)
			kvm_io_bus_destroy(bus);
		kvm->buses[i] = NULL;
	}
	kvm_coalesced_mmio_free(kvm);
#if defined(CONFIG_MMU_NOTIFIER) && defined(KVM_ARCH_WANT_MMU_NOTIFIER)
	mmu_notifier_unregister(&kvm->mmu_notifier, kvm->mm);
#else
	kvm_arch_flush_shadow_all(kvm);
#endif
	kvm_arch_destroy_vm(kvm);
	kvm_destroy_devices(kvm);
	for (i = 0; i < KVM_ADDRESS_SPACE_NUM; i++)
		kvm_free_memslots(kvm, __kvm_memslots(kvm, i));
	cleanup_srcu_struct(&kvm->irq_srcu);
	cleanup_srcu_struct(&kvm->srcu);
	kvm_arch_free_vm(kvm);
	preempt_notifier_dec();
	hardware_disable_all();
	mmdrop(mm);
}

void kvm_get_kvm(struct kvm *kvm)
{
	refcount_inc(&kvm->users_count);
}
EXPORT_SYMBOL_GPL(kvm_get_kvm);

void kvm_put_kvm(struct kvm *kvm)
{
	if (refcount_dec_and_test(&kvm->users_count))
		kvm_destroy_vm(kvm);
}
EXPORT_SYMBOL_GPL(kvm_put_kvm);

/*
 * Used to put a reference that was taken on behalf of an object associated
 * with a user-visible file descriptor, e.g. a vcpu or device, if installation
 * of the new file descriptor fails and the reference cannot be transferred to
 * its final owner.  In such cases, the caller is still actively using @kvm and
 * will fail miserably if the refcount unexpectedly hits zero.
 */
void kvm_put_kvm_no_destroy(struct kvm *kvm)
{
	WARN_ON(refcount_dec_and_test(&kvm->users_count));
}
EXPORT_SYMBOL_GPL(kvm_put_kvm_no_destroy);

static int kvm_vm_release(struct inode *inode, struct file *filp)
{
	struct kvm *kvm = filp->private_data;

	kvm_irqfd_release(kvm);

	kvm_put_kvm(kvm);
	return 0;
}

/*
 * Allocation size is twice as large as the actual dirty bitmap size.
 * See kvm_vm_ioctl_get_dirty_log() why this is needed.
 */
static int kvm_alloc_dirty_bitmap(struct kvm_memory_slot *memslot)
{
	unsigned long dirty_bytes = 2 * kvm_dirty_bitmap_bytes(memslot);

	memslot->dirty_bitmap = kvzalloc(dirty_bytes, GFP_KERNEL_ACCOUNT);
	if (!memslot->dirty_bitmap)
		return -ENOMEM;

	return 0;
}

/*
 * Delete a memslot by decrementing the number of used slots and shifting all
 * other entries in the array forward one spot.
 */
static inline void kvm_memslot_delete(struct kvm_memslots *slots,
				      struct kvm_memory_slot *memslot)
{
	struct kvm_memory_slot *mslots = slots->memslots;
	int i;

	if (WARN_ON(slots->id_to_index[memslot->id] == -1))
		return;

	slots->used_slots--;

	if (atomic_read(&slots->lru_slot) >= slots->used_slots)
		atomic_set(&slots->lru_slot, 0);

	for (i = slots->id_to_index[memslot->id]; i < slots->used_slots; i++) {
		mslots[i] = mslots[i + 1];
		slots->id_to_index[mslots[i].id] = i;
	}
	mslots[i] = *memslot;
	slots->id_to_index[memslot->id] = -1;
}

/*
 * "Insert" a new memslot by incrementing the number of used slots.  Returns
 * the new slot's initial index into the memslots array.
 */
static inline int kvm_memslot_insert_back(struct kvm_memslots *slots)
{
	return slots->used_slots++;
}

/*
 * Move a changed memslot backwards in the array by shifting existing slots
 * with a higher GFN toward the front of the array.  Note, the changed memslot
 * itself is not preserved in the array, i.e. not swapped at this time, only
 * its new index into the array is tracked.  Returns the changed memslot's
 * current index into the memslots array.
 */
static inline int kvm_memslot_move_backward(struct kvm_memslots *slots,
					    struct kvm_memory_slot *memslot)
{
	struct kvm_memory_slot *mslots = slots->memslots;
	int i;

	if (WARN_ON_ONCE(slots->id_to_index[memslot->id] == -1) ||
	    WARN_ON_ONCE(!slots->used_slots))
		return -1;

	/*
	 * Move the target memslot backward in the array by shifting existing
	 * memslots with a higher GFN (than the target memslot) towards the
	 * front of the array.
	 */
	for (i = slots->id_to_index[memslot->id]; i < slots->used_slots - 1; i++) {
		if (memslot->base_gfn > mslots[i + 1].base_gfn)
			break;

		WARN_ON_ONCE(memslot->base_gfn == mslots[i + 1].base_gfn);

		/* Shift the next memslot forward one and update its index. */
		mslots[i] = mslots[i + 1];
		slots->id_to_index[mslots[i].id] = i;
	}
	return i;
}

/*
 * Move a changed memslot forwards in the array by shifting existing slots with
 * a lower GFN toward the back of the array.  Note, the changed memslot itself
 * is not preserved in the array, i.e. not swapped at this time, only its new
 * index into the array is tracked.  Returns the changed memslot's final index
 * into the memslots array.
 */
static inline int kvm_memslot_move_forward(struct kvm_memslots *slots,
					   struct kvm_memory_slot *memslot,
					   int start)
{
	struct kvm_memory_slot *mslots = slots->memslots;
	int i;

	for (i = start; i > 0; i--) {
		if (memslot->base_gfn < mslots[i - 1].base_gfn)
			break;

		WARN_ON_ONCE(memslot->base_gfn == mslots[i - 1].base_gfn);

		/* Shift the next memslot back one and update its index. */
		mslots[i] = mslots[i - 1];
		slots->id_to_index[mslots[i].id] = i;
	}
	return i;
}

/*
 * Re-sort memslots based on their GFN to account for an added, deleted, or
 * moved memslot.  Sorting memslots by GFN allows using a binary search during
 * memslot lookup.
 *
 * IMPORTANT: Slots are sorted from highest GFN to lowest GFN!  I.e. the entry
 * at memslots[0] has the highest GFN.
 *
 * The sorting algorithm takes advantage of having initially sorted memslots
 * and knowing the position of the changed memslot.  Sorting is also optimized
 * by not swapping the updated memslot and instead only shifting other memslots
 * and tracking the new index for the update memslot.  Only once its final
 * index is known is the updated memslot copied into its position in the array.
 *
 *  - When deleting a memslot, the deleted memslot simply needs to be moved to
 *    the end of the array.
 *
 *  - When creating a memslot, the algorithm "inserts" the new memslot at the
 *    end of the array and then it forward to its correct location.
 *
 *  - When moving a memslot, the algorithm first moves the updated memslot
 *    backward to handle the scenario where the memslot's GFN was changed to a
 *    lower value.  update_memslots() then falls through and runs the same flow
 *    as creating a memslot to move the memslot forward to handle the scenario
 *    where its GFN was changed to a higher value.
 *
 * Note, slots are sorted from highest->lowest instead of lowest->highest for
 * historical reasons.  Originally, invalid memslots where denoted by having
 * GFN=0, thus sorting from highest->lowest naturally sorted invalid memslots
 * to the end of the array.  The current algorithm uses dedicated logic to
 * delete a memslot and thus does not rely on invalid memslots having GFN=0.
 *
 * The other historical motiviation for highest->lowest was to improve the
 * performance of memslot lookup.  KVM originally used a linear search starting
 * at memslots[0].  On x86, the largest memslot usually has one of the highest,
 * if not *the* highest, GFN, as the bulk of the guest's RAM is located in a
 * single memslot above the 4gb boundary.  As the largest memslot is also the
 * most likely to be referenced, sorting it to the front of the array was
 * advantageous.  The current binary search starts from the middle of the array
 * and uses an LRU pointer to improve performance for all memslots and GFNs.
 */
static void update_memslots(struct kvm_memslots *slots,
			    struct kvm_memory_slot *memslot,
			    enum kvm_mr_change change)
{
	int i;

	if (change == KVM_MR_DELETE) {
		kvm_memslot_delete(slots, memslot);
	} else {
		if (change == KVM_MR_CREATE)
			i = kvm_memslot_insert_back(slots);
		else
			i = kvm_memslot_move_backward(slots, memslot);
		i = kvm_memslot_move_forward(slots, memslot, i);

		/*
		 * Copy the memslot to its new position in memslots and update
		 * its index accordingly.
		 */
		slots->memslots[i] = *memslot;
		slots->id_to_index[memslot->id] = i;
	}
}

static int check_memory_region_flags(const struct kvm_userspace_memory_region *mem)
{
	u32 valid_flags = KVM_MEM_LOG_DIRTY_PAGES;

#ifdef __KVM_HAVE_READONLY_MEM
	valid_flags |= KVM_MEM_READONLY;
#endif

	if (mem->flags & ~valid_flags)
		return -EINVAL;

	return 0;
}

static struct kvm_memslots *install_new_memslots(struct kvm *kvm,
		int as_id, struct kvm_memslots *slots)
{
	struct kvm_memslots *old_memslots = __kvm_memslots(kvm, as_id);
	u64 gen = old_memslots->generation;

	WARN_ON(gen & KVM_MEMSLOT_GEN_UPDATE_IN_PROGRESS);
	slots->generation = gen | KVM_MEMSLOT_GEN_UPDATE_IN_PROGRESS;

	rcu_assign_pointer(kvm->memslots[as_id], slots);

	/*
	 * Acquired in kvm_set_memslot. Must be released before synchronize
	 * SRCU below in order to avoid deadlock with another thread
	 * acquiring the slots_arch_lock in an srcu critical section.
	 */
	mutex_unlock(&kvm->slots_arch_lock);

	synchronize_srcu_expedited(&kvm->srcu);

	/*
	 * Increment the new memslot generation a second time, dropping the
	 * update in-progress flag and incrementing the generation based on
	 * the number of address spaces.  This provides a unique and easily
	 * identifiable generation number while the memslots are in flux.
	 */
	gen = slots->generation & ~KVM_MEMSLOT_GEN_UPDATE_IN_PROGRESS;

	/*
	 * Generations must be unique even across address spaces.  We do not need
	 * a global counter for that, instead the generation space is evenly split
	 * across address spaces.  For example, with two address spaces, address
	 * space 0 will use generations 0, 2, 4, ... while address space 1 will
	 * use generations 1, 3, 5, ...
	 */
	gen += KVM_ADDRESS_SPACE_NUM;

	kvm_arch_memslots_updated(kvm, gen);

	slots->generation = gen;

	return old_memslots;
}

static size_t kvm_memslots_size(int slots)
{
	return sizeof(struct kvm_memslots) +
	       (sizeof(struct kvm_memory_slot) * slots);
}

static void kvm_copy_memslots(struct kvm_memslots *to,
			      struct kvm_memslots *from)
{
	memcpy(to, from, kvm_memslots_size(from->used_slots));
}

/*
 * Note, at a minimum, the current number of used slots must be allocated, even
 * when deleting a memslot, as we need a complete duplicate of the memslots for
 * use when invalidating a memslot prior to deleting/moving the memslot.
 */
static struct kvm_memslots *kvm_dup_memslots(struct kvm_memslots *old,
					     enum kvm_mr_change change)
{
	struct kvm_memslots *slots;
	size_t new_size;

	if (change == KVM_MR_CREATE)
		new_size = kvm_memslots_size(old->used_slots + 1);
	else
		new_size = kvm_memslots_size(old->used_slots);

	slots = kvzalloc(new_size, GFP_KERNEL_ACCOUNT);
	if (likely(slots))
		kvm_copy_memslots(slots, old);

	return slots;
}

static int kvm_set_memslot(struct kvm *kvm,
			   const struct kvm_userspace_memory_region *mem,
			   struct kvm_memory_slot *old,
			   struct kvm_memory_slot *new, int as_id,
			   enum kvm_mr_change change)
{
	struct kvm_memory_slot *slot;
	struct kvm_memslots *slots;
	int r;

	/*
	 * Released in install_new_memslots.
	 *
	 * Must be held from before the current memslots are copied until
	 * after the new memslots are installed with rcu_assign_pointer,
	 * then released before the synchronize srcu in install_new_memslots.
	 *
	 * When modifying memslots outside of the slots_lock, must be held
	 * before reading the pointer to the current memslots until after all
	 * changes to those memslots are complete.
	 *
	 * These rules ensure that installing new memslots does not lose
	 * changes made to the previous memslots.
	 */
	mutex_lock(&kvm->slots_arch_lock);

	slots = kvm_dup_memslots(__kvm_memslots(kvm, as_id), change);
	if (!slots) {
		mutex_unlock(&kvm->slots_arch_lock);
		return -ENOMEM;
	}

	if (change == KVM_MR_DELETE || change == KVM_MR_MOVE) {
		/*
		 * Note, the INVALID flag needs to be in the appropriate entry
		 * in the freshly allocated memslots, not in @old or @new.
		 */
		slot = id_to_memslot(slots, old->id);
		slot->flags |= KVM_MEMSLOT_INVALID;

		/*
		 * We can re-use the memory from the old memslots.
		 * It will be overwritten with a copy of the new memslots
		 * after reacquiring the slots_arch_lock below.
		 */
		slots = install_new_memslots(kvm, as_id, slots);

		/* From this point no new shadow pages pointing to a deleted,
		 * or moved, memslot will be created.
		 *
		 * validation of sp->gfn happens in:
		 *	- gfn_to_hva (kvm_read_guest, gfn_to_pfn)
		 *	- kvm_is_visible_gfn (mmu_check_root)
		 */
		kvm_arch_flush_shadow_memslot(kvm, slot);

		/* Released in install_new_memslots. */
		mutex_lock(&kvm->slots_arch_lock);

		/*
		 * The arch-specific fields of the memslots could have changed
		 * between releasing the slots_arch_lock in
		 * install_new_memslots and here, so get a fresh copy of the
		 * slots.
		 */
		kvm_copy_memslots(slots, __kvm_memslots(kvm, as_id));
	}

	r = kvm_arch_prepare_memory_region(kvm, new, mem, change);
	if (r)
		goto out_slots;

	update_memslots(slots, new, change);
	slots = install_new_memslots(kvm, as_id, slots);

	kvm_arch_commit_memory_region(kvm, mem, old, new, change);

	kvfree(slots);
	return 0;

out_slots:
	if (change == KVM_MR_DELETE || change == KVM_MR_MOVE) {
		slot = id_to_memslot(slots, old->id);
		slot->flags &= ~KVM_MEMSLOT_INVALID;
		slots = install_new_memslots(kvm, as_id, slots);
	} else {
		mutex_unlock(&kvm->slots_arch_lock);
	}
	kvfree(slots);
	return r;
}

static int kvm_delete_memslot(struct kvm *kvm,
			      const struct kvm_userspace_memory_region *mem,
			      struct kvm_memory_slot *old, int as_id)
{
	struct kvm_memory_slot new;
	int r;

	if (!old->npages)
		return -EINVAL;

	memset(&new, 0, sizeof(new));
	new.id = old->id;
	/*
	 * This is only for debugging purpose; it should never be referenced
	 * for a removed memslot.
	 */
	new.as_id = as_id;

	r = kvm_set_memslot(kvm, mem, old, &new, as_id, KVM_MR_DELETE);
	if (r)
		return r;

	kvm_free_memslot(kvm, old);
	return 0;
}

/*
 * Allocate some memory and give it an address in the guest physical address
 * space.
 *
 * Discontiguous memory is allowed, mostly for framebuffers.
 *
 * Must be called holding kvm->slots_lock for write.
 */
int __kvm_set_memory_region(struct kvm *kvm,
			    const struct kvm_userspace_memory_region *mem)
{
	struct kvm_memory_slot old, new;
	struct kvm_memory_slot *tmp;
	enum kvm_mr_change change;
	int as_id, id;
	int r;

	r = check_memory_region_flags(mem);
	if (r)
		return r;

	as_id = mem->slot >> 16;
	id = (u16)mem->slot;

	/* General sanity checks */
	if (mem->memory_size & (PAGE_SIZE - 1))
		return -EINVAL;
	if (mem->guest_phys_addr & (PAGE_SIZE - 1))
		return -EINVAL;
	/* We can read the guest memory with __xxx_user() later on. */
	if ((mem->userspace_addr & (PAGE_SIZE - 1)) ||
	    (mem->userspace_addr != untagged_addr(mem->userspace_addr)) ||
	     !access_ok((void __user *)(unsigned long)mem->userspace_addr,
			mem->memory_size))
		return -EINVAL;
	if (as_id >= KVM_ADDRESS_SPACE_NUM || id >= KVM_MEM_SLOTS_NUM)
		return -EINVAL;
	if (mem->guest_phys_addr + mem->memory_size < mem->guest_phys_addr)
		return -EINVAL;

	/*
	 * Make a full copy of the old memslot, the pointer will become stale
	 * when the memslots are re-sorted by update_memslots(), and the old
	 * memslot needs to be referenced after calling update_memslots(), e.g.
	 * to free its resources and for arch specific behavior.
	 */
	tmp = id_to_memslot(__kvm_memslots(kvm, as_id), id);
	if (tmp) {
		old = *tmp;
		tmp = NULL;
	} else {
		memset(&old, 0, sizeof(old));
		old.id = id;
	}

	if (!mem->memory_size)
		return kvm_delete_memslot(kvm, mem, &old, as_id);

	new.as_id = as_id;
	new.id = id;
	new.base_gfn = mem->guest_phys_addr >> PAGE_SHIFT;
	new.npages = mem->memory_size >> PAGE_SHIFT;
	new.flags = mem->flags;
	new.userspace_addr = mem->userspace_addr;

	if (new.npages > KVM_MEM_MAX_NR_PAGES)
		return -EINVAL;

	if (!old.npages) {
		change = KVM_MR_CREATE;
		new.dirty_bitmap = NULL;
		memset(&new.arch, 0, sizeof(new.arch));
	} else { /* Modify an existing slot. */
		if ((new.userspace_addr != old.userspace_addr) ||
		    (new.npages != old.npages) ||
		    ((new.flags ^ old.flags) & KVM_MEM_READONLY))
			return -EINVAL;

		if (new.base_gfn != old.base_gfn)
			change = KVM_MR_MOVE;
		else if (new.flags != old.flags)
			change = KVM_MR_FLAGS_ONLY;
		else /* Nothing to change. */
			return 0;

		/* Copy dirty_bitmap and arch from the current memslot. */
		new.dirty_bitmap = old.dirty_bitmap;
		memcpy(&new.arch, &old.arch, sizeof(new.arch));
	}

	if ((change == KVM_MR_CREATE) || (change == KVM_MR_MOVE)) {
		/* Check for overlaps */
		kvm_for_each_memslot(tmp, __kvm_memslots(kvm, as_id)) {
			if (tmp->id == id)
				continue;
			if (!((new.base_gfn + new.npages <= tmp->base_gfn) ||
			      (new.base_gfn >= tmp->base_gfn + tmp->npages)))
				return -EEXIST;
		}
	}

	/* Allocate/free page dirty bitmap as needed */
	if (!(new.flags & KVM_MEM_LOG_DIRTY_PAGES))
		new.dirty_bitmap = NULL;
	else if (!new.dirty_bitmap && !kvm->dirty_ring_size) {
		r = kvm_alloc_dirty_bitmap(&new);
		if (r)
			return r;

		if (kvm_dirty_log_manual_protect_and_init_set(kvm))
			bitmap_set(new.dirty_bitmap, 0, new.npages);
	}

	r = kvm_set_memslot(kvm, mem, &old, &new, as_id, change);
	if (r)
		goto out_bitmap;

	if (old.dirty_bitmap && !new.dirty_bitmap)
		kvm_destroy_dirty_bitmap(&old);
	return 0;

out_bitmap:
	if (new.dirty_bitmap && !old.dirty_bitmap)
		kvm_destroy_dirty_bitmap(&new);
	return r;
}
EXPORT_SYMBOL_GPL(__kvm_set_memory_region);

int kvm_set_memory_region(struct kvm *kvm,
			  const struct kvm_userspace_memory_region *mem)
{
	int r;

	mutex_lock(&kvm->slots_lock);
	r = __kvm_set_memory_region(kvm, mem);
	mutex_unlock(&kvm->slots_lock);
	return r;
}
EXPORT_SYMBOL_GPL(kvm_set_memory_region);

static int kvm_vm_ioctl_set_memory_region(struct kvm *kvm,
					  struct kvm_userspace_memory_region *mem)
{
	if ((u16)mem->slot >= KVM_USER_MEM_SLOTS)
		return -EINVAL;

	return kvm_set_memory_region(kvm, mem);
}

#ifndef CONFIG_KVM_GENERIC_DIRTYLOG_READ_PROTECT
/**
 * kvm_get_dirty_log - get a snapshot of dirty pages
 * @kvm:	pointer to kvm instance
 * @log:	slot id and address to which we copy the log
 * @is_dirty:	set to '1' if any dirty pages were found
 * @memslot:	set to the associated memslot, always valid on success
 */
int kvm_get_dirty_log(struct kvm *kvm, struct kvm_dirty_log *log,
		      int *is_dirty, struct kvm_memory_slot **memslot)
{
	struct kvm_memslots *slots;
	int i, as_id, id;
	unsigned long n;
	unsigned long any = 0;

	/* Dirty ring tracking is exclusive to dirty log tracking */
	if (kvm->dirty_ring_size)
		return -ENXIO;

	*memslot = NULL;
	*is_dirty = 0;

	as_id = log->slot >> 16;
	id = (u16)log->slot;
	if (as_id >= KVM_ADDRESS_SPACE_NUM || id >= KVM_USER_MEM_SLOTS)
		return -EINVAL;

	slots = __kvm_memslots(kvm, as_id);
	*memslot = id_to_memslot(slots, id);
	if (!(*memslot) || !(*memslot)->dirty_bitmap)
		return -ENOENT;

	kvm_arch_sync_dirty_log(kvm, *memslot);

	n = kvm_dirty_bitmap_bytes(*memslot);

	for (i = 0; !any && i < n/sizeof(long); ++i)
		any = (*memslot)->dirty_bitmap[i];

	if (copy_to_user(log->dirty_bitmap, (*memslot)->dirty_bitmap, n))
		return -EFAULT;

	if (any)
		*is_dirty = 1;
	return 0;
}
EXPORT_SYMBOL_GPL(kvm_get_dirty_log);

#else /* CONFIG_KVM_GENERIC_DIRTYLOG_READ_PROTECT */
/**
 * kvm_get_dirty_log_protect - get a snapshot of dirty pages
 *	and reenable dirty page tracking for the corresponding pages.
 * @kvm:	pointer to kvm instance
 * @log:	slot id and address to which we copy the log
 *
 * We need to keep it in mind that VCPU threads can write to the bitmap
 * concurrently. So, to avoid losing track of dirty pages we keep the
 * following order:
 *
 *    1. Take a snapshot of the bit and clear it if needed.
 *    2. Write protect the corresponding page.
 *    3. Copy the snapshot to the userspace.
 *    4. Upon return caller flushes TLB's if needed.
 *
 * Between 2 and 4, the guest may write to the page using the remaining TLB
 * entry.  This is not a problem because the page is reported dirty using
 * the snapshot taken before and step 4 ensures that writes done after
 * exiting to userspace will be logged for the next call.
 *
 */
static int kvm_get_dirty_log_protect(struct kvm *kvm, struct kvm_dirty_log *log)
{
	struct kvm_memslots *slots;
	struct kvm_memory_slot *memslot;
	int i, as_id, id;
	unsigned long n;
	unsigned long *dirty_bitmap;
	unsigned long *dirty_bitmap_buffer;
	bool flush;

	/* Dirty ring tracking is exclusive to dirty log tracking */
	if (kvm->dirty_ring_size)
		return -ENXIO;

	as_id = log->slot >> 16;
	id = (u16)log->slot;
	if (as_id >= KVM_ADDRESS_SPACE_NUM || id >= KVM_USER_MEM_SLOTS)
		return -EINVAL;

	slots = __kvm_memslots(kvm, as_id);
	memslot = id_to_memslot(slots, id);
	if (!memslot || !memslot->dirty_bitmap)
		return -ENOENT;

	dirty_bitmap = memslot->dirty_bitmap;

	kvm_arch_sync_dirty_log(kvm, memslot);

	n = kvm_dirty_bitmap_bytes(memslot);
	flush = false;
	if (kvm->manual_dirty_log_protect) {
		/*
		 * Unlike kvm_get_dirty_log, we always return false in *flush,
		 * because no flush is needed until KVM_CLEAR_DIRTY_LOG.  There
		 * is some code duplication between this function and
		 * kvm_get_dirty_log, but hopefully all architecture
		 * transition to kvm_get_dirty_log_protect and kvm_get_dirty_log
		 * can be eliminated.
		 */
		dirty_bitmap_buffer = dirty_bitmap;
	} else {
		dirty_bitmap_buffer = kvm_second_dirty_bitmap(memslot);
		memset(dirty_bitmap_buffer, 0, n);

		KVM_MMU_LOCK(kvm);
		for (i = 0; i < n / sizeof(long); i++) {
			unsigned long mask;
			gfn_t offset;

			if (!dirty_bitmap[i])
				continue;

			flush = true;
			mask = xchg(&dirty_bitmap[i], 0);
			dirty_bitmap_buffer[i] = mask;

			offset = i * BITS_PER_LONG;
			kvm_arch_mmu_enable_log_dirty_pt_masked(kvm, memslot,
								offset, mask);
		}
		KVM_MMU_UNLOCK(kvm);
	}

	if (flush)
		kvm_arch_flush_remote_tlbs_memslot(kvm, memslot);

	if (copy_to_user(log->dirty_bitmap, dirty_bitmap_buffer, n))
		return -EFAULT;
	return 0;
}


/**
 * kvm_vm_ioctl_get_dirty_log - get and clear the log of dirty pages in a slot
 * @kvm: kvm instance
 * @log: slot id and address to which we copy the log
 *
 * Steps 1-4 below provide general overview of dirty page logging. See
 * kvm_get_dirty_log_protect() function description for additional details.
 *
 * We call kvm_get_dirty_log_protect() to handle steps 1-3, upon return we
 * always flush the TLB (step 4) even if previous step failed  and the dirty
 * bitmap may be corrupt. Regardless of previous outcome the KVM logging API
 * does not preclude user space subsequent dirty log read. Flushing TLB ensures
 * writes will be marked dirty for next log read.
 *
 *   1. Take a snapshot of the bit and clear it if needed.
 *   2. Write protect the corresponding page.
 *   3. Copy the snapshot to the userspace.
 *   4. Flush TLB's if needed.
 */
static int kvm_vm_ioctl_get_dirty_log(struct kvm *kvm,
				      struct kvm_dirty_log *log)
{
	int r;

	mutex_lock(&kvm->slots_lock);

	r = kvm_get_dirty_log_protect(kvm, log);

	mutex_unlock(&kvm->slots_lock);
	return r;
}

/**
 * kvm_clear_dirty_log_protect - clear dirty bits in the bitmap
 *	and reenable dirty page tracking for the corresponding pages.
 * @kvm:	pointer to kvm instance
 * @log:	slot id and address from which to fetch the bitmap of dirty pages
 */
static int kvm_clear_dirty_log_protect(struct kvm *kvm,
				       struct kvm_clear_dirty_log *log)
{
	struct kvm_memslots *slots;
	struct kvm_memory_slot *memslot;
	int as_id, id;
	gfn_t offset;
	unsigned long i, n;
	unsigned long *dirty_bitmap;
	unsigned long *dirty_bitmap_buffer;
	bool flush;

	/* Dirty ring tracking is exclusive to dirty log tracking */
	if (kvm->dirty_ring_size)
		return -ENXIO;

	as_id = log->slot >> 16;
	id = (u16)log->slot;
	if (as_id >= KVM_ADDRESS_SPACE_NUM || id >= KVM_USER_MEM_SLOTS)
		return -EINVAL;

	if (log->first_page & 63)
		return -EINVAL;

	slots = __kvm_memslots(kvm, as_id);
	memslot = id_to_memslot(slots, id);
	if (!memslot || !memslot->dirty_bitmap)
		return -ENOENT;

	dirty_bitmap = memslot->dirty_bitmap;

	n = ALIGN(log->num_pages, BITS_PER_LONG) / 8;

	if (log->first_page > memslot->npages ||
	    log->num_pages > memslot->npages - log->first_page ||
	    (log->num_pages < memslot->npages - log->first_page && (log->num_pages & 63)))
	    return -EINVAL;

	kvm_arch_sync_dirty_log(kvm, memslot);

	flush = false;
	dirty_bitmap_buffer = kvm_second_dirty_bitmap(memslot);
	if (copy_from_user(dirty_bitmap_buffer, log->dirty_bitmap, n))
		return -EFAULT;

	KVM_MMU_LOCK(kvm);
	for (offset = log->first_page, i = offset / BITS_PER_LONG,
		 n = DIV_ROUND_UP(log->num_pages, BITS_PER_LONG); n--;
	     i++, offset += BITS_PER_LONG) {
		unsigned long mask = *dirty_bitmap_buffer++;
		atomic_long_t *p = (atomic_long_t *) &dirty_bitmap[i];
		if (!mask)
			continue;

		mask &= atomic_long_fetch_andnot(mask, p);

		/*
		 * mask contains the bits that really have been cleared.  This
		 * never includes any bits beyond the length of the memslot (if
		 * the length is not aligned to 64 pages), therefore it is not
		 * a problem if userspace sets them in log->dirty_bitmap.
		*/
		if (mask) {
			flush = true;
			kvm_arch_mmu_enable_log_dirty_pt_masked(kvm, memslot,
								offset, mask);
		}
	}
	KVM_MMU_UNLOCK(kvm);

	if (flush)
		kvm_arch_flush_remote_tlbs_memslot(kvm, memslot);

	return 0;
}

static int kvm_vm_ioctl_clear_dirty_log(struct kvm *kvm,
					struct kvm_clear_dirty_log *log)
{
	int r;

	mutex_lock(&kvm->slots_lock);

	r = kvm_clear_dirty_log_protect(kvm, log);

	mutex_unlock(&kvm->slots_lock);
	return r;
}
#endif /* CONFIG_KVM_GENERIC_DIRTYLOG_READ_PROTECT */

struct kvm_memory_slot *gfn_to_memslot(struct kvm *kvm, gfn_t gfn)
{
	return __gfn_to_memslot(kvm_memslots(kvm), gfn);
}
EXPORT_SYMBOL_GPL(gfn_to_memslot);

struct kvm_memory_slot *kvm_vcpu_gfn_to_memslot(struct kvm_vcpu *vcpu, gfn_t gfn)
{
	return __gfn_to_memslot(kvm_vcpu_memslots(vcpu), gfn);
}
EXPORT_SYMBOL_GPL(kvm_vcpu_gfn_to_memslot);

bool kvm_is_visible_gfn(struct kvm *kvm, gfn_t gfn)
{
	struct kvm_memory_slot *memslot = gfn_to_memslot(kvm, gfn);

	return kvm_is_visible_memslot(memslot);
}
EXPORT_SYMBOL_GPL(kvm_is_visible_gfn);

bool kvm_vcpu_is_visible_gfn(struct kvm_vcpu *vcpu, gfn_t gfn)
{
	struct kvm_memory_slot *memslot = kvm_vcpu_gfn_to_memslot(vcpu, gfn);

	return kvm_is_visible_memslot(memslot);
}
EXPORT_SYMBOL_GPL(kvm_vcpu_is_visible_gfn);

unsigned long kvm_host_page_size(struct kvm_vcpu *vcpu, gfn_t gfn)
{
	struct vm_area_struct *vma;
	unsigned long addr, size;

	size = PAGE_SIZE;

	addr = kvm_vcpu_gfn_to_hva_prot(vcpu, gfn, NULL);
	if (kvm_is_error_hva(addr))
		return PAGE_SIZE;

	mmap_read_lock(current->mm);
	vma = find_vma(current->mm, addr);
	if (!vma)
		goto out;

	size = vma_kernel_pagesize(vma);

out:
	mmap_read_unlock(current->mm);

	return size;
}

static bool memslot_is_readonly(struct kvm_memory_slot *slot)
{
	return slot->flags & KVM_MEM_READONLY;
}

static unsigned long __gfn_to_hva_many(struct kvm_memory_slot *slot, gfn_t gfn,
				       gfn_t *nr_pages, bool write)
{
	if (!slot || slot->flags & KVM_MEMSLOT_INVALID)
		return KVM_HVA_ERR_BAD;

	if (memslot_is_readonly(slot) && write)
		return KVM_HVA_ERR_RO_BAD;

	if (nr_pages)
		*nr_pages = slot->npages - (gfn - slot->base_gfn);

	return __gfn_to_hva_memslot(slot, gfn);
}

static unsigned long gfn_to_hva_many(struct kvm_memory_slot *slot, gfn_t gfn,
				     gfn_t *nr_pages)
{
	return __gfn_to_hva_many(slot, gfn, nr_pages, true);
}

unsigned long gfn_to_hva_memslot(struct kvm_memory_slot *slot,
					gfn_t gfn)
{
	return gfn_to_hva_many(slot, gfn, NULL);
}
EXPORT_SYMBOL_GPL(gfn_to_hva_memslot);

unsigned long gfn_to_hva(struct kvm *kvm, gfn_t gfn)
{
	return gfn_to_hva_many(gfn_to_memslot(kvm, gfn), gfn, NULL);
}
EXPORT_SYMBOL_GPL(gfn_to_hva);

unsigned long kvm_vcpu_gfn_to_hva(struct kvm_vcpu *vcpu, gfn_t gfn)
{
	return gfn_to_hva_many(kvm_vcpu_gfn_to_memslot(vcpu, gfn), gfn, NULL);
}
EXPORT_SYMBOL_GPL(kvm_vcpu_gfn_to_hva);

/*
 * Return the hva of a @gfn and the R/W attribute if possible.
 *
 * @slot: the kvm_memory_slot which contains @gfn
 * @gfn: the gfn to be translated
 * @writable: used to return the read/write attribute of the @slot if the hva
 * is valid and @writable is not NULL
 */
unsigned long gfn_to_hva_memslot_prot(struct kvm_memory_slot *slot,
				      gfn_t gfn, bool *writable)
{
	unsigned long hva = __gfn_to_hva_many(slot, gfn, NULL, false);

	if (!kvm_is_error_hva(hva) && writable)
		*writable = !memslot_is_readonly(slot);

	return hva;
}

unsigned long gfn_to_hva_prot(struct kvm *kvm, gfn_t gfn, bool *writable)
{
	struct kvm_memory_slot *slot = gfn_to_memslot(kvm, gfn);

	return gfn_to_hva_memslot_prot(slot, gfn, writable);
}

unsigned long kvm_vcpu_gfn_to_hva_prot(struct kvm_vcpu *vcpu, gfn_t gfn, bool *writable)
{
	struct kvm_memory_slot *slot = kvm_vcpu_gfn_to_memslot(vcpu, gfn);

	return gfn_to_hva_memslot_prot(slot, gfn, writable);
}

static inline int check_user_page_hwpoison(unsigned long addr)
{
	int rc, flags = FOLL_HWPOISON | FOLL_WRITE;

	rc = get_user_pages(addr, 1, flags, NULL, NULL);
	return rc == -EHWPOISON;
}

/*
 * The fast path to get the writable pfn which will be stored in @pfn,
 * true indicates success, otherwise false is returned.  It's also the
 * only part that runs if we can in atomic context.
 */
static bool hva_to_pfn_fast(unsigned long addr, bool write_fault,
			    bool *writable, kvm_pfn_t *pfn)
{
	struct page *page[1];

	/*
	 * Fast pin a writable pfn only if it is a write fault request
	 * or the caller allows to map a writable pfn for a read fault
	 * request.
	 */
	if (!(write_fault || writable))
		return false;

	if (get_user_page_fast_only(addr, FOLL_WRITE, page)) {
		*pfn = page_to_pfn(page[0]);

		if (writable)
			*writable = true;
		return true;
	}

	return false;
}

/*
 * The slow path to get the pfn of the specified host virtual address,
 * 1 indicates success, -errno is returned if error is detected.
 */
static int hva_to_pfn_slow(unsigned long addr, bool *async, bool write_fault,
			   bool *writable, kvm_pfn_t *pfn)
{
	unsigned int flags = FOLL_HWPOISON;
	struct page *page;
	int npages = 0;

	might_sleep();

	if (writable)
		*writable = write_fault;

	if (write_fault)
		flags |= FOLL_WRITE;
	if (async)
		flags |= FOLL_NOWAIT;

	npages = get_user_pages_unlocked(addr, 1, &page, flags);
	if (npages != 1)
		return npages;

	/* map read fault as writable if possible */
	if (unlikely(!write_fault) && writable) {
		struct page *wpage;

		if (get_user_page_fast_only(addr, FOLL_WRITE, &wpage)) {
			*writable = true;
			put_page(page);
			page = wpage;
		}
	}
	*pfn = page_to_pfn(page);
	return npages;
}

static bool vma_is_valid(struct vm_area_struct *vma, bool write_fault)
{
	if (unlikely(!(vma->vm_flags & VM_READ)))
		return false;

	if (write_fault && (unlikely(!(vma->vm_flags & VM_WRITE))))
		return false;

	return true;
}

static int kvm_try_get_pfn(kvm_pfn_t pfn)
{
	if (kvm_is_reserved_pfn(pfn))
		return 1;
	return get_page_unless_zero(pfn_to_page(pfn));
}

static int hva_to_pfn_remapped(struct vm_area_struct *vma,
			       unsigned long addr, bool *async,
			       bool write_fault, bool *writable,
			       kvm_pfn_t *p_pfn)
{
	kvm_pfn_t pfn;
	pte_t *ptep;
	spinlock_t *ptl;
	int r;

	r = follow_pte(vma->vm_mm, addr, &ptep, &ptl);
	if (r) {
		/*
		 * get_user_pages fails for VM_IO and VM_PFNMAP vmas and does
		 * not call the fault handler, so do it here.
		 */
		bool unlocked = false;
		r = fixup_user_fault(current->mm, addr,
				     (write_fault ? FAULT_FLAG_WRITE : 0),
				     &unlocked);
		if (unlocked)
			return -EAGAIN;
		if (r)
			return r;

		r = follow_pte(vma->vm_mm, addr, &ptep, &ptl);
		if (r)
			return r;
	}

	if (write_fault && !pte_write(*ptep)) {
		pfn = KVM_PFN_ERR_RO_FAULT;
		goto out;
	}

	if (writable)
		*writable = pte_write(*ptep);
	pfn = pte_pfn(*ptep);

	/*
	 * Get a reference here because callers of *hva_to_pfn* and
	 * *gfn_to_pfn* ultimately call kvm_release_pfn_clean on the
	 * returned pfn.  This is only needed if the VMA has VM_MIXEDMAP
	 * set, but the kvm_get_pfn/kvm_release_pfn_clean pair will
	 * simply do nothing for reserved pfns.
	 *
	 * Whoever called remap_pfn_range is also going to call e.g.
	 * unmap_mapping_range before the underlying pages are freed,
	 * causing a call to our MMU notifier.
	 *
	 * Certain IO or PFNMAP mappings can be backed with valid
	 * struct pages, but be allocated without refcounting e.g.,
	 * tail pages of non-compound higher order allocations, which
	 * would then underflow the refcount when the caller does the
	 * required put_page. Don't allow those pages here.
	 */ 
	if (!kvm_try_get_pfn(pfn))
		r = -EFAULT;

out:
	pte_unmap_unlock(ptep, ptl);
	*p_pfn = pfn;

	return r;
}

/*
 * Pin guest page in memory and return its pfn.
 * @addr: host virtual address which maps memory to the guest
 * @atomic: whether this function can sleep
 * @async: whether this function need to wait IO complete if the
 *         host page is not in the memory
 * @write_fault: whether we should get a writable host page
 * @writable: whether it allows to map a writable host page for !@write_fault
 *
 * The function will map a writable host page for these two cases:
 * 1): @write_fault = true
 * 2): @write_fault = false && @writable, @writable will tell the caller
 *     whether the mapping is writable.
 */
static kvm_pfn_t hva_to_pfn(unsigned long addr, bool atomic, bool *async,
			bool write_fault, bool *writable)
{
	struct vm_area_struct *vma;
	kvm_pfn_t pfn = 0;
	int npages, r;

	/* we can do it either atomically or asynchronously, not both */
	BUG_ON(atomic && async);

	if (hva_to_pfn_fast(addr, write_fault, writable, &pfn))
		return pfn;

	if (atomic)
		return KVM_PFN_ERR_FAULT;

	npages = hva_to_pfn_slow(addr, async, write_fault, writable, &pfn);
	if (npages == 1)
		return pfn;

	mmap_read_lock(current->mm);
	if (npages == -EHWPOISON ||
	      (!async && check_user_page_hwpoison(addr))) {
		pfn = KVM_PFN_ERR_HWPOISON;
		goto exit;
	}

retry:
	vma = find_vma_intersection(current->mm, addr, addr + 1);

	if (vma == NULL)
		pfn = KVM_PFN_ERR_FAULT;
	else if (vma->vm_flags & (VM_IO | VM_PFNMAP)) {
		r = hva_to_pfn_remapped(vma, addr, async, write_fault, writable, &pfn);
		if (r == -EAGAIN)
			goto retry;
		if (r < 0)
			pfn = KVM_PFN_ERR_FAULT;
	} else {
		if (async && vma_is_valid(vma, write_fault))
			*async = true;
		pfn = KVM_PFN_ERR_FAULT;
	}
exit:
	mmap_read_unlock(current->mm);
	return pfn;
}

kvm_pfn_t __gfn_to_pfn_memslot(struct kvm_memory_slot *slot, gfn_t gfn,
			       bool atomic, bool *async, bool write_fault,
			       bool *writable, hva_t *hva)
{
	unsigned long addr = __gfn_to_hva_many(slot, gfn, NULL, write_fault);

	if (hva)
		*hva = addr;

	if (addr == KVM_HVA_ERR_RO_BAD) {
		if (writable)
			*writable = false;
		return KVM_PFN_ERR_RO_FAULT;
	}

	if (kvm_is_error_hva(addr)) {
		if (writable)
			*writable = false;
		return KVM_PFN_NOSLOT;
	}

	/* Do not map writable pfn in the readonly memslot. */
	if (writable && memslot_is_readonly(slot)) {
		*writable = false;
		writable = NULL;
	}

	return hva_to_pfn(addr, atomic, async, write_fault,
			  writable);
}
EXPORT_SYMBOL_GPL(__gfn_to_pfn_memslot);

kvm_pfn_t gfn_to_pfn_prot(struct kvm *kvm, gfn_t gfn, bool write_fault,
		      bool *writable)
{
	return __gfn_to_pfn_memslot(gfn_to_memslot(kvm, gfn), gfn, false, NULL,
				    write_fault, writable, NULL);
}
EXPORT_SYMBOL_GPL(gfn_to_pfn_prot);

kvm_pfn_t gfn_to_pfn_memslot(struct kvm_memory_slot *slot, gfn_t gfn)
{
	return __gfn_to_pfn_memslot(slot, gfn, false, NULL, true, NULL, NULL);
}
EXPORT_SYMBOL_GPL(gfn_to_pfn_memslot);

kvm_pfn_t gfn_to_pfn_memslot_atomic(struct kvm_memory_slot *slot, gfn_t gfn)
{
	return __gfn_to_pfn_memslot(slot, gfn, true, NULL, true, NULL, NULL);
}
EXPORT_SYMBOL_GPL(gfn_to_pfn_memslot_atomic);

kvm_pfn_t kvm_vcpu_gfn_to_pfn_atomic(struct kvm_vcpu *vcpu, gfn_t gfn)
{
	return gfn_to_pfn_memslot_atomic(kvm_vcpu_gfn_to_memslot(vcpu, gfn), gfn);
}
EXPORT_SYMBOL_GPL(kvm_vcpu_gfn_to_pfn_atomic);

kvm_pfn_t gfn_to_pfn(struct kvm *kvm, gfn_t gfn)
{
	return gfn_to_pfn_memslot(gfn_to_memslot(kvm, gfn), gfn);
}
EXPORT_SYMBOL_GPL(gfn_to_pfn);

kvm_pfn_t kvm_vcpu_gfn_to_pfn(struct kvm_vcpu *vcpu, gfn_t gfn)
{
	return gfn_to_pfn_memslot(kvm_vcpu_gfn_to_memslot(vcpu, gfn), gfn);
}
EXPORT_SYMBOL_GPL(kvm_vcpu_gfn_to_pfn);

int gfn_to_page_many_atomic(struct kvm_memory_slot *slot, gfn_t gfn,
			    struct page **pages, int nr_pages)
{
	unsigned long addr;
	gfn_t entry = 0;

	addr = gfn_to_hva_many(slot, gfn, &entry);
	if (kvm_is_error_hva(addr))
		return -1;

	if (entry < nr_pages)
		return 0;

	return get_user_pages_fast_only(addr, nr_pages, FOLL_WRITE, pages);
}
EXPORT_SYMBOL_GPL(gfn_to_page_many_atomic);

static struct page *kvm_pfn_to_page(kvm_pfn_t pfn)
{
	if (is_error_noslot_pfn(pfn))
		return KVM_ERR_PTR_BAD_PAGE;

	if (kvm_is_reserved_pfn(pfn)) {
		WARN_ON(1);
		return KVM_ERR_PTR_BAD_PAGE;
	}

	return pfn_to_page(pfn);
}

struct page *gfn_to_page(struct kvm *kvm, gfn_t gfn)
{
	kvm_pfn_t pfn;

	pfn = gfn_to_pfn(kvm, gfn);

	return kvm_pfn_to_page(pfn);
}
EXPORT_SYMBOL_GPL(gfn_to_page);

void kvm_release_pfn(kvm_pfn_t pfn, bool dirty, struct gfn_to_pfn_cache *cache)
{
	if (pfn == 0)
		return;

	if (cache)
		cache->pfn = cache->gfn = 0;

	if (dirty)
		kvm_release_pfn_dirty(pfn);
	else
		kvm_release_pfn_clean(pfn);
}

static void kvm_cache_gfn_to_pfn(struct kvm_memory_slot *slot, gfn_t gfn,
				 struct gfn_to_pfn_cache *cache, u64 gen)
{
	kvm_release_pfn(cache->pfn, cache->dirty, cache);

	cache->pfn = gfn_to_pfn_memslot(slot, gfn);
	cache->gfn = gfn;
	cache->dirty = false;
	cache->generation = gen;
}

static int __kvm_map_gfn(struct kvm_memslots *slots, gfn_t gfn,
			 struct kvm_host_map *map,
			 struct gfn_to_pfn_cache *cache,
			 bool atomic)
{
	kvm_pfn_t pfn;
	void *hva = NULL;
	struct page *page = KVM_UNMAPPED_PAGE;
	struct kvm_memory_slot *slot = __gfn_to_memslot(slots, gfn);
	u64 gen = slots->generation;

	if (!map)
		return -EINVAL;

	if (cache) {
		if (!cache->pfn || cache->gfn != gfn ||
			cache->generation != gen) {
			if (atomic)
				return -EAGAIN;
			kvm_cache_gfn_to_pfn(slot, gfn, cache, gen);
		}
		pfn = cache->pfn;
	} else {
		if (atomic)
			return -EAGAIN;
		pfn = gfn_to_pfn_memslot(slot, gfn);
	}
	if (is_error_noslot_pfn(pfn))
		return -EINVAL;

	if (pfn_valid(pfn)) {
		page = pfn_to_page(pfn);
		if (atomic)
			hva = kmap_atomic(page);
		else
			hva = kmap(page);
#ifdef CONFIG_HAS_IOMEM
	} else if (!atomic) {
		hva = memremap(pfn_to_hpa(pfn), PAGE_SIZE, MEMREMAP_WB);
	} else {
		return -EINVAL;
#endif
	}

	if (!hva)
		return -EFAULT;

	map->page = page;
	map->hva = hva;
	map->pfn = pfn;
	map->gfn = gfn;

	return 0;
}

int kvm_map_gfn(struct kvm_vcpu *vcpu, gfn_t gfn, struct kvm_host_map *map,
		struct gfn_to_pfn_cache *cache, bool atomic)
{
	return __kvm_map_gfn(kvm_memslots(vcpu->kvm), gfn, map,
			cache, atomic);
}
EXPORT_SYMBOL_GPL(kvm_map_gfn);

int kvm_vcpu_map(struct kvm_vcpu *vcpu, gfn_t gfn, struct kvm_host_map *map)
{
	return __kvm_map_gfn(kvm_vcpu_memslots(vcpu), gfn, map,
		NULL, false);
}
EXPORT_SYMBOL_GPL(kvm_vcpu_map);

static void __kvm_unmap_gfn(struct kvm *kvm,
			struct kvm_memory_slot *memslot,
			struct kvm_host_map *map,
			struct gfn_to_pfn_cache *cache,
			bool dirty, bool atomic)
{
	if (!map)
		return;

	if (!map->hva)
		return;

	if (map->page != KVM_UNMAPPED_PAGE) {
		if (atomic)
			kunmap_atomic(map->hva);
		else
			kunmap(map->page);
	}
#ifdef CONFIG_HAS_IOMEM
	else if (!atomic)
		memunmap(map->hva);
	else
		WARN_ONCE(1, "Unexpected unmapping in atomic context");
#endif

	if (dirty)
		mark_page_dirty_in_slot(kvm, memslot, map->gfn);

	if (cache)
		cache->dirty |= dirty;
	else
		kvm_release_pfn(map->pfn, dirty, NULL);

	map->hva = NULL;
	map->page = NULL;
}

int kvm_unmap_gfn(struct kvm_vcpu *vcpu, struct kvm_host_map *map, 
		  struct gfn_to_pfn_cache *cache, bool dirty, bool atomic)
{
	__kvm_unmap_gfn(vcpu->kvm, gfn_to_memslot(vcpu->kvm, map->gfn), map,
			cache, dirty, atomic);
	return 0;
}
EXPORT_SYMBOL_GPL(kvm_unmap_gfn);

void kvm_vcpu_unmap(struct kvm_vcpu *vcpu, struct kvm_host_map *map, bool dirty)
{
	__kvm_unmap_gfn(vcpu->kvm, kvm_vcpu_gfn_to_memslot(vcpu, map->gfn),
			map, NULL, dirty, false);
}
EXPORT_SYMBOL_GPL(kvm_vcpu_unmap);

struct page *kvm_vcpu_gfn_to_page(struct kvm_vcpu *vcpu, gfn_t gfn)
{
	kvm_pfn_t pfn;

	pfn = kvm_vcpu_gfn_to_pfn(vcpu, gfn);

	return kvm_pfn_to_page(pfn);
}
EXPORT_SYMBOL_GPL(kvm_vcpu_gfn_to_page);

void kvm_release_page_clean(struct page *page)
{
	WARN_ON(is_error_page(page));

	kvm_release_pfn_clean(page_to_pfn(page));
}
EXPORT_SYMBOL_GPL(kvm_release_page_clean);

void kvm_release_pfn_clean(kvm_pfn_t pfn)
{
	if (!is_error_noslot_pfn(pfn) && !kvm_is_reserved_pfn(pfn))
		put_page(pfn_to_page(pfn));
}
EXPORT_SYMBOL_GPL(kvm_release_pfn_clean);

void kvm_release_page_dirty(struct page *page)
{
	WARN_ON(is_error_page(page));

	kvm_release_pfn_dirty(page_to_pfn(page));
}
EXPORT_SYMBOL_GPL(kvm_release_page_dirty);

void kvm_release_pfn_dirty(kvm_pfn_t pfn)
{
	kvm_set_pfn_dirty(pfn);
	kvm_release_pfn_clean(pfn);
}
EXPORT_SYMBOL_GPL(kvm_release_pfn_dirty);

void kvm_set_pfn_dirty(kvm_pfn_t pfn)
{
	if (!kvm_is_reserved_pfn(pfn) && !kvm_is_zone_device_pfn(pfn))
		SetPageDirty(pfn_to_page(pfn));
}
EXPORT_SYMBOL_GPL(kvm_set_pfn_dirty);

void kvm_set_pfn_accessed(kvm_pfn_t pfn)
{
	if (!kvm_is_reserved_pfn(pfn) && !kvm_is_zone_device_pfn(pfn))
		mark_page_accessed(pfn_to_page(pfn));
}
EXPORT_SYMBOL_GPL(kvm_set_pfn_accessed);

void kvm_get_pfn(kvm_pfn_t pfn)
{
	if (!kvm_is_reserved_pfn(pfn))
		get_page(pfn_to_page(pfn));
}
EXPORT_SYMBOL_GPL(kvm_get_pfn);

static int next_segment(unsigned long len, int offset)
{
	if (len > PAGE_SIZE - offset)
		return PAGE_SIZE - offset;
	else
		return len;
}

static int __kvm_read_guest_page(struct kvm_memory_slot *slot, gfn_t gfn,
				 void *data, int offset, int len)
{
	int r;
	unsigned long addr;

	addr = gfn_to_hva_memslot_prot(slot, gfn, NULL);
	if (kvm_is_error_hva(addr))
		return -EFAULT;
	r = __copy_from_user(data, (void __user *)addr + offset, len);
	if (r)
		return -EFAULT;
	return 0;
}

int kvm_read_guest_page(struct kvm *kvm, gfn_t gfn, void *data, int offset,
			int len)
{
	struct kvm_memory_slot *slot = gfn_to_memslot(kvm, gfn);

	return __kvm_read_guest_page(slot, gfn, data, offset, len);
}
EXPORT_SYMBOL_GPL(kvm_read_guest_page);

int kvm_vcpu_read_guest_page(struct kvm_vcpu *vcpu, gfn_t gfn, void *data,
			     int offset, int len)
{
	struct kvm_memory_slot *slot = kvm_vcpu_gfn_to_memslot(vcpu, gfn);

	return __kvm_read_guest_page(slot, gfn, data, offset, len);
}
EXPORT_SYMBOL_GPL(kvm_vcpu_read_guest_page);

int kvm_read_guest(struct kvm *kvm, gpa_t gpa, void *data, unsigned long len)
{
	gfn_t gfn = gpa >> PAGE_SHIFT;
	int seg;
	int offset = offset_in_page(gpa);
	int ret;

	while ((seg = next_segment(len, offset)) != 0) {
		ret = kvm_read_guest_page(kvm, gfn, data, offset, seg);
		if (ret < 0)
			return ret;
		offset = 0;
		len -= seg;
		data += seg;
		++gfn;
	}
	return 0;
}
EXPORT_SYMBOL_GPL(kvm_read_guest);

int kvm_vcpu_read_guest(struct kvm_vcpu *vcpu, gpa_t gpa, void *data, unsigned long len)
{
	gfn_t gfn = gpa >> PAGE_SHIFT;
	int seg;
	int offset = offset_in_page(gpa);
	int ret;

	while ((seg = next_segment(len, offset)) != 0) {
		ret = kvm_vcpu_read_guest_page(vcpu, gfn, data, offset, seg);
		if (ret < 0)
			return ret;
		offset = 0;
		len -= seg;
		data += seg;
		++gfn;
	}
	return 0;
}
EXPORT_SYMBOL_GPL(kvm_vcpu_read_guest);

static int __kvm_read_guest_atomic(struct kvm_memory_slot *slot, gfn_t gfn,
			           void *data, int offset, unsigned long len)
{
	int r;
	unsigned long addr;

	addr = gfn_to_hva_memslot_prot(slot, gfn, NULL);
	if (kvm_is_error_hva(addr))
		return -EFAULT;
	pagefault_disable();
	r = __copy_from_user_inatomic(data, (void __user *)addr + offset, len);
	pagefault_enable();
	if (r)
		return -EFAULT;
	return 0;
}

int kvm_vcpu_read_guest_atomic(struct kvm_vcpu *vcpu, gpa_t gpa,
			       void *data, unsigned long len)
{
	gfn_t gfn = gpa >> PAGE_SHIFT;
	struct kvm_memory_slot *slot = kvm_vcpu_gfn_to_memslot(vcpu, gfn);
	int offset = offset_in_page(gpa);

	return __kvm_read_guest_atomic(slot, gfn, data, offset, len);
}
EXPORT_SYMBOL_GPL(kvm_vcpu_read_guest_atomic);

static int __kvm_write_guest_page(struct kvm *kvm,
				  struct kvm_memory_slot *memslot, gfn_t gfn,
			          const void *data, int offset, int len)
{
	int r;
	unsigned long addr;

	addr = gfn_to_hva_memslot(memslot, gfn);
	if (kvm_is_error_hva(addr))
		return -EFAULT;
	r = __copy_to_user((void __user *)addr + offset, data, len);
	if (r)
		return -EFAULT;
	mark_page_dirty_in_slot(kvm, memslot, gfn);
	return 0;
}

int kvm_write_guest_page(struct kvm *kvm, gfn_t gfn,
			 const void *data, int offset, int len)
{
	struct kvm_memory_slot *slot = gfn_to_memslot(kvm, gfn);

	return __kvm_write_guest_page(kvm, slot, gfn, data, offset, len);
}
EXPORT_SYMBOL_GPL(kvm_write_guest_page);

int kvm_vcpu_write_guest_page(struct kvm_vcpu *vcpu, gfn_t gfn,
			      const void *data, int offset, int len)
{
	struct kvm_memory_slot *slot = kvm_vcpu_gfn_to_memslot(vcpu, gfn);

	return __kvm_write_guest_page(vcpu->kvm, slot, gfn, data, offset, len);
}
EXPORT_SYMBOL_GPL(kvm_vcpu_write_guest_page);

int kvm_write_guest(struct kvm *kvm, gpa_t gpa, const void *data,
		    unsigned long len)
{
	gfn_t gfn = gpa >> PAGE_SHIFT;
	int seg;
	int offset = offset_in_page(gpa);
	int ret;

	while ((seg = next_segment(len, offset)) != 0) {
		ret = kvm_write_guest_page(kvm, gfn, data, offset, seg);
		if (ret < 0)
			return ret;
		offset = 0;
		len -= seg;
		data += seg;
		++gfn;
	}
	return 0;
}
EXPORT_SYMBOL_GPL(kvm_write_guest);

int kvm_vcpu_write_guest(struct kvm_vcpu *vcpu, gpa_t gpa, const void *data,
		         unsigned long len)
{
	gfn_t gfn = gpa >> PAGE_SHIFT;
	int seg;
	int offset = offset_in_page(gpa);
	int ret;

	while ((seg = next_segment(len, offset)) != 0) {
		ret = kvm_vcpu_write_guest_page(vcpu, gfn, data, offset, seg);
		if (ret < 0)
			return ret;
		offset = 0;
		len -= seg;
		data += seg;
		++gfn;
	}
	return 0;
}
EXPORT_SYMBOL_GPL(kvm_vcpu_write_guest);

static int __kvm_gfn_to_hva_cache_init(struct kvm_memslots *slots,
				       struct gfn_to_hva_cache *ghc,
				       gpa_t gpa, unsigned long len)
{
	int offset = offset_in_page(gpa);
	gfn_t start_gfn = gpa >> PAGE_SHIFT;
	gfn_t end_gfn = (gpa + len - 1) >> PAGE_SHIFT;
	gfn_t nr_pages_needed = end_gfn - start_gfn + 1;
	gfn_t nr_pages_avail;

	/* Update ghc->generation before performing any error checks. */
	ghc->generation = slots->generation;

	if (start_gfn > end_gfn) {
		ghc->hva = KVM_HVA_ERR_BAD;
		return -EINVAL;
	}

	/*
	 * If the requested region crosses two memslots, we still
	 * verify that the entire region is valid here.
	 */
	for ( ; start_gfn <= end_gfn; start_gfn += nr_pages_avail) {
		ghc->memslot = __gfn_to_memslot(slots, start_gfn);
		ghc->hva = gfn_to_hva_many(ghc->memslot, start_gfn,
					   &nr_pages_avail);
		if (kvm_is_error_hva(ghc->hva))
			return -EFAULT;
	}

	/* Use the slow path for cross page reads and writes. */
	if (nr_pages_needed == 1)
		ghc->hva += offset;
	else
		ghc->memslot = NULL;

	ghc->gpa = gpa;
	ghc->len = len;
	return 0;
}

int kvm_gfn_to_hva_cache_init(struct kvm *kvm, struct gfn_to_hva_cache *ghc,
			      gpa_t gpa, unsigned long len)
{
	struct kvm_memslots *slots = kvm_memslots(kvm);
	return __kvm_gfn_to_hva_cache_init(slots, ghc, gpa, len);
}
EXPORT_SYMBOL_GPL(kvm_gfn_to_hva_cache_init);

int kvm_write_guest_offset_cached(struct kvm *kvm, struct gfn_to_hva_cache *ghc,
				  void *data, unsigned int offset,
				  unsigned long len)
{
	struct kvm_memslots *slots = kvm_memslots(kvm);
	int r;
	gpa_t gpa = ghc->gpa + offset;

	BUG_ON(len + offset > ghc->len);

	if (slots->generation != ghc->generation) {
		if (__kvm_gfn_to_hva_cache_init(slots, ghc, ghc->gpa, ghc->len))
			return -EFAULT;
	}

	if (kvm_is_error_hva(ghc->hva))
		return -EFAULT;

	if (unlikely(!ghc->memslot))
		return kvm_write_guest(kvm, gpa, data, len);

	r = __copy_to_user((void __user *)ghc->hva + offset, data, len);
	if (r)
		return -EFAULT;
	mark_page_dirty_in_slot(kvm, ghc->memslot, gpa >> PAGE_SHIFT);

	return 0;
}
EXPORT_SYMBOL_GPL(kvm_write_guest_offset_cached);

int kvm_write_guest_cached(struct kvm *kvm, struct gfn_to_hva_cache *ghc,
			   void *data, unsigned long len)
{
	return kvm_write_guest_offset_cached(kvm, ghc, data, 0, len);
}
EXPORT_SYMBOL_GPL(kvm_write_guest_cached);

int kvm_read_guest_offset_cached(struct kvm *kvm, struct gfn_to_hva_cache *ghc,
				 void *data, unsigned int offset,
				 unsigned long len)
{
	struct kvm_memslots *slots = kvm_memslots(kvm);
	int r;
	gpa_t gpa = ghc->gpa + offset;

	BUG_ON(len + offset > ghc->len);

	if (slots->generation != ghc->generation) {
		if (__kvm_gfn_to_hva_cache_init(slots, ghc, ghc->gpa, ghc->len))
			return -EFAULT;
	}

	if (kvm_is_error_hva(ghc->hva))
		return -EFAULT;

	if (unlikely(!ghc->memslot))
		return kvm_read_guest(kvm, gpa, data, len);

	r = __copy_from_user(data, (void __user *)ghc->hva + offset, len);
	if (r)
		return -EFAULT;

	return 0;
}
EXPORT_SYMBOL_GPL(kvm_read_guest_offset_cached);

int kvm_read_guest_cached(struct kvm *kvm, struct gfn_to_hva_cache *ghc,
			  void *data, unsigned long len)
{
	return kvm_read_guest_offset_cached(kvm, ghc, data, 0, len);
}
EXPORT_SYMBOL_GPL(kvm_read_guest_cached);

int kvm_clear_guest(struct kvm *kvm, gpa_t gpa, unsigned long len)
{
	const void *zero_page = (const void *) __va(page_to_phys(ZERO_PAGE(0)));
	gfn_t gfn = gpa >> PAGE_SHIFT;
	int seg;
	int offset = offset_in_page(gpa);
	int ret;

	while ((seg = next_segment(len, offset)) != 0) {
		ret = kvm_write_guest_page(kvm, gfn, zero_page, offset, len);
		if (ret < 0)
			return ret;
		offset = 0;
		len -= seg;
		++gfn;
	}
	return 0;
}
EXPORT_SYMBOL_GPL(kvm_clear_guest);

void mark_page_dirty_in_slot(struct kvm *kvm,
			     struct kvm_memory_slot *memslot,
		 	     gfn_t gfn)
{
	if (memslot && kvm_slot_dirty_track_enabled(memslot)) {
		unsigned long rel_gfn = gfn - memslot->base_gfn;
		u32 slot = (memslot->as_id << 16) | memslot->id;

		if (kvm->dirty_ring_size)
			kvm_dirty_ring_push(kvm_dirty_ring_get(kvm),
					    slot, rel_gfn);
		else
			set_bit_le(rel_gfn, memslot->dirty_bitmap);
	}
}
EXPORT_SYMBOL_GPL(mark_page_dirty_in_slot);

void mark_page_dirty(struct kvm *kvm, gfn_t gfn)
{
	struct kvm_memory_slot *memslot;

	memslot = gfn_to_memslot(kvm, gfn);
	mark_page_dirty_in_slot(kvm, memslot, gfn);
}
EXPORT_SYMBOL_GPL(mark_page_dirty);

void kvm_vcpu_mark_page_dirty(struct kvm_vcpu *vcpu, gfn_t gfn)
{
	struct kvm_memory_slot *memslot;

	memslot = kvm_vcpu_gfn_to_memslot(vcpu, gfn);
	mark_page_dirty_in_slot(vcpu->kvm, memslot, gfn);
}
EXPORT_SYMBOL_GPL(kvm_vcpu_mark_page_dirty);

void kvm_sigset_activate(struct kvm_vcpu *vcpu)
{
	if (!vcpu->sigset_active)
		return;

	/*
	 * This does a lockless modification of ->real_blocked, which is fine
	 * because, only current can change ->real_blocked and all readers of
	 * ->real_blocked don't care as long ->real_blocked is always a subset
	 * of ->blocked.
	 */
	sigprocmask(SIG_SETMASK, &vcpu->sigset, &current->real_blocked);
}

void kvm_sigset_deactivate(struct kvm_vcpu *vcpu)
{
	if (!vcpu->sigset_active)
		return;

	sigprocmask(SIG_SETMASK, &current->real_blocked, NULL);
	sigemptyset(&current->real_blocked);
}

static void grow_halt_poll_ns(struct kvm_vcpu *vcpu)
{
	unsigned int old, val, grow, grow_start;

	old = val = vcpu->halt_poll_ns;
	grow_start = READ_ONCE(halt_poll_ns_grow_start);
	grow = READ_ONCE(halt_poll_ns_grow);
	if (!grow)
		goto out;

	val *= grow;
	if (val < grow_start)
		val = grow_start;

	if (val > vcpu->kvm->max_halt_poll_ns)
		val = vcpu->kvm->max_halt_poll_ns;

	vcpu->halt_poll_ns = val;
out:
	trace_kvm_halt_poll_ns_grow(vcpu->vcpu_id, val, old);
}

static void shrink_halt_poll_ns(struct kvm_vcpu *vcpu)
{
	unsigned int old, val, shrink;

	old = val = vcpu->halt_poll_ns;
	shrink = READ_ONCE(halt_poll_ns_shrink);
	if (shrink == 0)
		val = 0;
	else
		val /= shrink;

	vcpu->halt_poll_ns = val;
	trace_kvm_halt_poll_ns_shrink(vcpu->vcpu_id, val, old);
}

static int kvm_vcpu_check_block(struct kvm_vcpu *vcpu)
{
	int ret = -EINTR;
	int idx = srcu_read_lock(&vcpu->kvm->srcu);

	if (kvm_arch_vcpu_runnable(vcpu)) {
		kvm_make_request(KVM_REQ_UNHALT, vcpu);
		goto out;
	}
	if (kvm_cpu_has_pending_timer(vcpu))
		goto out;
	if (signal_pending(current))
		goto out;
	if (kvm_check_request(KVM_REQ_UNBLOCK, vcpu))
		goto out;

	ret = 0;
out:
	srcu_read_unlock(&vcpu->kvm->srcu, idx);
	return ret;
}

static inline void
update_halt_poll_stats(struct kvm_vcpu *vcpu, u64 poll_ns, bool waited)
{
	if (waited)
		vcpu->stat.generic.halt_poll_fail_ns += poll_ns;
	else
		vcpu->stat.generic.halt_poll_success_ns += poll_ns;
}

/*
 * The vCPU has executed a HLT instruction with in-kernel mode enabled.
 */
void kvm_vcpu_block(struct kvm_vcpu *vcpu)
{
	ktime_t start, cur, poll_end;
	bool waited = false;
	u64 block_ns;

	kvm_arch_vcpu_blocking(vcpu);

	start = cur = poll_end = ktime_get();
	if (vcpu->halt_poll_ns && !kvm_arch_no_poll(vcpu)) {
		ktime_t stop = ktime_add_ns(ktime_get(), vcpu->halt_poll_ns);

		++vcpu->stat.generic.halt_attempted_poll;
		do {
			/*
			 * This sets KVM_REQ_UNHALT if an interrupt
			 * arrives.
			 */
			if (kvm_vcpu_check_block(vcpu) < 0) {
				++vcpu->stat.generic.halt_successful_poll;
				if (!vcpu_valid_wakeup(vcpu))
					++vcpu->stat.generic.halt_poll_invalid;
				goto out;
			}
			poll_end = cur = ktime_get();
		} while (kvm_vcpu_can_poll(cur, stop));
	}

	prepare_to_rcuwait(&vcpu->wait);
	for (;;) {
		set_current_state(TASK_INTERRUPTIBLE);

		if (kvm_vcpu_check_block(vcpu) < 0)
			break;

		waited = true;
		schedule();
	}
	finish_rcuwait(&vcpu->wait);
	cur = ktime_get();
out:
	kvm_arch_vcpu_unblocking(vcpu);
	block_ns = ktime_to_ns(cur) - ktime_to_ns(start);

	update_halt_poll_stats(
		vcpu, ktime_to_ns(ktime_sub(poll_end, start)), waited);

	if (!kvm_arch_no_poll(vcpu)) {
		if (!vcpu_valid_wakeup(vcpu)) {
			shrink_halt_poll_ns(vcpu);
		} else if (vcpu->kvm->max_halt_poll_ns) {
			if (block_ns <= vcpu->halt_poll_ns)
				;
			/* we had a long block, shrink polling */
			else if (vcpu->halt_poll_ns &&
					block_ns > vcpu->kvm->max_halt_poll_ns)
				shrink_halt_poll_ns(vcpu);
			/* we had a short halt and our poll time is too small */
			else if (vcpu->halt_poll_ns < vcpu->kvm->max_halt_poll_ns &&
					block_ns < vcpu->kvm->max_halt_poll_ns)
				grow_halt_poll_ns(vcpu);
		} else {
			vcpu->halt_poll_ns = 0;
		}
	}

	trace_kvm_vcpu_wakeup(block_ns, waited, vcpu_valid_wakeup(vcpu));
	kvm_arch_vcpu_block_finish(vcpu);
}
EXPORT_SYMBOL_GPL(kvm_vcpu_block);

bool kvm_vcpu_wake_up(struct kvm_vcpu *vcpu)
{
	struct rcuwait *waitp;

	waitp = kvm_arch_vcpu_get_wait(vcpu);
	if (rcuwait_wake_up(waitp)) {
		WRITE_ONCE(vcpu->ready, true);
		++vcpu->stat.generic.halt_wakeup;
		return true;
	}

	return false;
}
EXPORT_SYMBOL_GPL(kvm_vcpu_wake_up);

#ifndef CONFIG_S390
/*
 * Kick a sleeping VCPU, or a guest VCPU in guest mode, into host kernel mode.
 */
void kvm_vcpu_kick(struct kvm_vcpu *vcpu)
{
	int me;
	int cpu = vcpu->cpu;

	if (kvm_vcpu_wake_up(vcpu))
		return;

	me = get_cpu();
	if (cpu != me && (unsigned)cpu < nr_cpu_ids && cpu_online(cpu))
		if (kvm_arch_vcpu_should_kick(vcpu))
			smp_send_reschedule(cpu);
	put_cpu();
}
EXPORT_SYMBOL_GPL(kvm_vcpu_kick);
#endif /* !CONFIG_S390 */

int kvm_vcpu_yield_to(struct kvm_vcpu *target)
{
	struct pid *pid;
	struct task_struct *task = NULL;
	int ret = 0;

	rcu_read_lock();
	pid = rcu_dereference(target->pid);
	if (pid)
		task = get_pid_task(pid, PIDTYPE_PID);
	rcu_read_unlock();
	if (!task)
		return ret;
	ret = yield_to(task, 1);
	put_task_struct(task);

	return ret;
}
EXPORT_SYMBOL_GPL(kvm_vcpu_yield_to);

/*
 * Helper that checks whether a VCPU is eligible for directed yield.
 * Most eligible candidate to yield is decided by following heuristics:
 *
 *  (a) VCPU which has not done pl-exit or cpu relax intercepted recently
 *  (preempted lock holder), indicated by @in_spin_loop.
 *  Set at the beginning and cleared at the end of interception/PLE handler.
 *
 *  (b) VCPU which has done pl-exit/ cpu relax intercepted but did not get
 *  chance last time (mostly it has become eligible now since we have probably
 *  yielded to lockholder in last iteration. This is done by toggling
 *  @dy_eligible each time a VCPU checked for eligibility.)
 *
 *  Yielding to a recently pl-exited/cpu relax intercepted VCPU before yielding
 *  to preempted lock-holder could result in wrong VCPU selection and CPU
 *  burning. Giving priority for a potential lock-holder increases lock
 *  progress.
 *
 *  Since algorithm is based on heuristics, accessing another VCPU data without
 *  locking does not harm. It may result in trying to yield to  same VCPU, fail
 *  and continue with next VCPU and so on.
 */
static bool kvm_vcpu_eligible_for_directed_yield(struct kvm_vcpu *vcpu)
{
#ifdef CONFIG_HAVE_KVM_CPU_RELAX_INTERCEPT
	bool eligible;

	eligible = !vcpu->spin_loop.in_spin_loop ||
		    vcpu->spin_loop.dy_eligible;

	if (vcpu->spin_loop.in_spin_loop)
		kvm_vcpu_set_dy_eligible(vcpu, !vcpu->spin_loop.dy_eligible);

	return eligible;
#else
	return true;
#endif
}

/*
 * Unlike kvm_arch_vcpu_runnable, this function is called outside
 * a vcpu_load/vcpu_put pair.  However, for most architectures
 * kvm_arch_vcpu_runnable does not require vcpu_load.
 */
bool __weak kvm_arch_dy_runnable(struct kvm_vcpu *vcpu)
{
	return kvm_arch_vcpu_runnable(vcpu);
}

static bool vcpu_dy_runnable(struct kvm_vcpu *vcpu)
{
	if (kvm_arch_dy_runnable(vcpu))
		return true;

#ifdef CONFIG_KVM_ASYNC_PF
	if (!list_empty_careful(&vcpu->async_pf.done))
		return true;
#endif

	return false;
}

bool __weak kvm_arch_dy_has_pending_interrupt(struct kvm_vcpu *vcpu)
{
	return false;
}

void kvm_vcpu_on_spin(struct kvm_vcpu *me, bool yield_to_kernel_mode)
{
	struct kvm *kvm = me->kvm;
	struct kvm_vcpu *vcpu;
	int last_boosted_vcpu = me->kvm->last_boosted_vcpu;
	int yielded = 0;
	int try = 3;
	int pass;
	int i;

	kvm_vcpu_set_in_spin_loop(me, true);
	/*
	 * We boost the priority of a VCPU that is runnable but not
	 * currently running, because it got preempted by something
	 * else and called schedule in __vcpu_run.  Hopefully that
	 * VCPU is holding the lock that we need and will release it.
	 * We approximate round-robin by starting at the last boosted VCPU.
	 */
	for (pass = 0; pass < 2 && !yielded && try; pass++) {
		kvm_for_each_vcpu(i, vcpu, kvm) {
			if (!pass && i <= last_boosted_vcpu) {
				i = last_boosted_vcpu;
				continue;
			} else if (pass && i > last_boosted_vcpu)
				break;
			if (!READ_ONCE(vcpu->ready))
				continue;
			if (vcpu == me)
				continue;
			if (rcuwait_active(&vcpu->wait) &&
			    !vcpu_dy_runnable(vcpu))
				continue;
			if (READ_ONCE(vcpu->preempted) && yield_to_kernel_mode &&
			    !kvm_arch_dy_has_pending_interrupt(vcpu) &&
			    !kvm_arch_vcpu_in_kernel(vcpu))
				continue;
			if (!kvm_vcpu_eligible_for_directed_yield(vcpu))
				continue;

			yielded = kvm_vcpu_yield_to(vcpu);
			if (yielded > 0) {
				kvm->last_boosted_vcpu = i;
				break;
			} else if (yielded < 0) {
				try--;
				if (!try)
					break;
			}
		}
	}
	kvm_vcpu_set_in_spin_loop(me, false);

	/* Ensure vcpu is not eligible during next spinloop */
	kvm_vcpu_set_dy_eligible(me, false);
}
EXPORT_SYMBOL_GPL(kvm_vcpu_on_spin);

static bool kvm_page_in_dirty_ring(struct kvm *kvm, unsigned long pgoff)
{
#if KVM_DIRTY_LOG_PAGE_OFFSET > 0
	return (pgoff >= KVM_DIRTY_LOG_PAGE_OFFSET) &&
	    (pgoff < KVM_DIRTY_LOG_PAGE_OFFSET +
	     kvm->dirty_ring_size / PAGE_SIZE);
#else
	return false;
#endif
}

static vm_fault_t kvm_vcpu_fault(struct vm_fault *vmf)
{
	struct kvm_vcpu *vcpu = vmf->vma->vm_file->private_data;
	struct page *page;

	if (vmf->pgoff == 0)
		page = virt_to_page(vcpu->run);
#ifdef CONFIG_X86
	else if (vmf->pgoff == KVM_PIO_PAGE_OFFSET)
		page = virt_to_page(vcpu->arch.pio_data);
#endif
#ifdef CONFIG_KVM_MMIO
	else if (vmf->pgoff == KVM_COALESCED_MMIO_PAGE_OFFSET)
		page = virt_to_page(vcpu->kvm->coalesced_mmio_ring);
#endif
	else if (kvm_page_in_dirty_ring(vcpu->kvm, vmf->pgoff))
		page = kvm_dirty_ring_get_page(
		    &vcpu->dirty_ring,
		    vmf->pgoff - KVM_DIRTY_LOG_PAGE_OFFSET);
	else
		return kvm_arch_vcpu_fault(vcpu, vmf);
	get_page(page);
	vmf->page = page;
	return 0;
}

static const struct vm_operations_struct kvm_vcpu_vm_ops = {
	.fault = kvm_vcpu_fault,
};

static int kvm_vcpu_mmap(struct file *file, struct vm_area_struct *vma)
{
	struct kvm_vcpu *vcpu = file->private_data;
	unsigned long pages = (vma->vm_end - vma->vm_start) >> PAGE_SHIFT;

	if ((kvm_page_in_dirty_ring(vcpu->kvm, vma->vm_pgoff) ||
	     kvm_page_in_dirty_ring(vcpu->kvm, vma->vm_pgoff + pages - 1)) &&
	    ((vma->vm_flags & VM_EXEC) || !(vma->vm_flags & VM_SHARED)))
		return -EINVAL;

	vma->vm_ops = &kvm_vcpu_vm_ops;
	return 0;
}

static int kvm_vcpu_release(struct inode *inode, struct file *filp)
{
	struct kvm_vcpu *vcpu = filp->private_data;

	kvm_put_kvm(vcpu->kvm);
	return 0;
}

static struct file_operations kvm_vcpu_fops = {
	.release        = kvm_vcpu_release,
	.unlocked_ioctl = kvm_vcpu_ioctl,
	.mmap           = kvm_vcpu_mmap,
	.llseek		= noop_llseek,
	KVM_COMPAT(kvm_vcpu_compat_ioctl),
};

/*
 * Allocates an inode for the vcpu.
 */
static int create_vcpu_fd(struct kvm_vcpu *vcpu)
{
	char name[8 + 1 + ITOA_MAX_LEN + 1];

	snprintf(name, sizeof(name), "kvm-vcpu:%d", vcpu->vcpu_id);
	return anon_inode_getfd(name, &kvm_vcpu_fops, vcpu, O_RDWR | O_CLOEXEC);
}

static void kvm_create_vcpu_debugfs(struct kvm_vcpu *vcpu)
{
#ifdef __KVM_HAVE_ARCH_VCPU_DEBUGFS
	struct dentry *debugfs_dentry;
	char dir_name[ITOA_MAX_LEN * 2];

	if (!debugfs_initialized())
		return;

	snprintf(dir_name, sizeof(dir_name), "vcpu%d", vcpu->vcpu_id);
	debugfs_dentry = debugfs_create_dir(dir_name,
					    vcpu->kvm->debugfs_dentry);

	kvm_arch_create_vcpu_debugfs(vcpu, debugfs_dentry);
#endif
}

/*
 * Creates some virtual cpus.  Good luck creating more than one.
 */
static int kvm_vm_ioctl_create_vcpu(struct kvm *kvm, u32 id)
{
	int r;
	struct kvm_vcpu *vcpu;
	struct page *page;

	if (id >= KVM_MAX_VCPU_ID)
		return -EINVAL;

	mutex_lock(&kvm->lock);
	if (kvm->created_vcpus == KVM_MAX_VCPUS) {
		mutex_unlock(&kvm->lock);
		return -EINVAL;
	}

	kvm->created_vcpus++;
	mutex_unlock(&kvm->lock);

	r = kvm_arch_vcpu_precreate(kvm, id);
	if (r)
		goto vcpu_decrement;

	vcpu = kmem_cache_zalloc(kvm_vcpu_cache, GFP_KERNEL_ACCOUNT);
	if (!vcpu) {
		r = -ENOMEM;
		goto vcpu_decrement;
	}

	BUILD_BUG_ON(sizeof(struct kvm_run) > PAGE_SIZE);
	page = alloc_page(GFP_KERNEL_ACCOUNT | __GFP_ZERO);
	if (!page) {
		r = -ENOMEM;
		goto vcpu_free;
	}
	vcpu->run = page_address(page);

	kvm_vcpu_init(vcpu, kvm, id);

	r = kvm_arch_vcpu_create(vcpu);
	if (r)
		goto vcpu_free_run_page;

	if (kvm->dirty_ring_size) {
		r = kvm_dirty_ring_alloc(&vcpu->dirty_ring,
					 id, kvm->dirty_ring_size);
		if (r)
			goto arch_vcpu_destroy;
	}

	mutex_lock(&kvm->lock);
	if (kvm_get_vcpu_by_id(kvm, id)) {
		r = -EEXIST;
		goto unlock_vcpu_destroy;
	}

	vcpu->vcpu_idx = atomic_read(&kvm->online_vcpus);
	BUG_ON(kvm->vcpus[vcpu->vcpu_idx]);

	/* Fill the stats id string for the vcpu */
	snprintf(vcpu->stats_id, sizeof(vcpu->stats_id), "kvm-%d/vcpu-%d",
		 task_pid_nr(current), id);

	/* Now it's all set up, let userspace reach it */
	kvm_get_kvm(kvm);
	r = create_vcpu_fd(vcpu);
	if (r < 0) {
		kvm_put_kvm_no_destroy(kvm);
		goto unlock_vcpu_destroy;
	}

	kvm->vcpus[vcpu->vcpu_idx] = vcpu;

	/*
	 * Pairs with smp_rmb() in kvm_get_vcpu.  Write kvm->vcpus
	 * before kvm->online_vcpu's incremented value.
	 */
	smp_wmb();
	atomic_inc(&kvm->online_vcpus);

	mutex_unlock(&kvm->lock);
	kvm_arch_vcpu_postcreate(vcpu);
	kvm_create_vcpu_debugfs(vcpu);
	return r;

unlock_vcpu_destroy:
	mutex_unlock(&kvm->lock);
	kvm_dirty_ring_free(&vcpu->dirty_ring);
arch_vcpu_destroy:
	kvm_arch_vcpu_destroy(vcpu);
vcpu_free_run_page:
	free_page((unsigned long)vcpu->run);
vcpu_free:
	kmem_cache_free(kvm_vcpu_cache, vcpu);
vcpu_decrement:
	mutex_lock(&kvm->lock);
	kvm->created_vcpus--;
	mutex_unlock(&kvm->lock);
	return r;
}

static int kvm_vcpu_ioctl_set_sigmask(struct kvm_vcpu *vcpu, sigset_t *sigset)
{
	if (sigset) {
		sigdelsetmask(sigset, sigmask(SIGKILL)|sigmask(SIGSTOP));
		vcpu->sigset_active = 1;
		vcpu->sigset = *sigset;
	} else
		vcpu->sigset_active = 0;
	return 0;
}

static ssize_t kvm_vcpu_stats_read(struct file *file, char __user *user_buffer,
			      size_t size, loff_t *offset)
{
	struct kvm_vcpu *vcpu = file->private_data;

	return kvm_stats_read(vcpu->stats_id, &kvm_vcpu_stats_header,
			&kvm_vcpu_stats_desc[0], &vcpu->stat,
			sizeof(vcpu->stat), user_buffer, size, offset);
}

static const struct file_operations kvm_vcpu_stats_fops = {
	.read = kvm_vcpu_stats_read,
	.llseek = noop_llseek,
};

static int kvm_vcpu_ioctl_get_stats_fd(struct kvm_vcpu *vcpu)
{
	int fd;
	struct file *file;
	char name[15 + ITOA_MAX_LEN + 1];

	snprintf(name, sizeof(name), "kvm-vcpu-stats:%d", vcpu->vcpu_id);

	fd = get_unused_fd_flags(O_CLOEXEC);
	if (fd < 0)
		return fd;

	file = anon_inode_getfile(name, &kvm_vcpu_stats_fops, vcpu, O_RDONLY);
	if (IS_ERR(file)) {
		put_unused_fd(fd);
		return PTR_ERR(file);
	}
	file->f_mode |= FMODE_PREAD;
	fd_install(fd, file);

	return fd;
}

static long kvm_vcpu_ioctl(struct file *filp,
			   unsigned int ioctl, unsigned long arg)
{
	struct kvm_vcpu *vcpu = filp->private_data;
	void __user *argp = (void __user *)arg;
	int r;
	struct kvm_fpu *fpu = NULL;
	struct kvm_sregs *kvm_sregs = NULL;

	if (vcpu->kvm->mm != current->mm)
		return -EIO;

	if (unlikely(_IOC_TYPE(ioctl) != KVMIO))
		return -EINVAL;

	/*
	 * Some architectures have vcpu ioctls that are asynchronous to vcpu
	 * execution; mutex_lock() would break them.
	 */
	r = kvm_arch_vcpu_async_ioctl(filp, ioctl, arg);
	if (r != -ENOIOCTLCMD)
		return r;

	if (mutex_lock_killable(&vcpu->mutex))
		return -EINTR;
	switch (ioctl) {
	case KVM_RUN: {
		struct pid *oldpid;
		r = -EINVAL;
		if (arg)
			goto out;
		oldpid = rcu_access_pointer(vcpu->pid);
		if (unlikely(oldpid != task_pid(current))) {
			/* The thread running this VCPU changed. */
			struct pid *newpid;

			r = kvm_arch_vcpu_run_pid_change(vcpu);
			if (r)
				break;

			newpid = get_task_pid(current, PIDTYPE_PID);
			rcu_assign_pointer(vcpu->pid, newpid);
			if (oldpid)
				synchronize_rcu();
			put_pid(oldpid);
		}
		r = kvm_arch_vcpu_ioctl_run(vcpu);
		trace_kvm_userspace_exit(vcpu->run->exit_reason, r);
		break;
	}
	case KVM_GET_REGS: {
		struct kvm_regs *kvm_regs;

		r = -ENOMEM;
		kvm_regs = kzalloc(sizeof(struct kvm_regs), GFP_KERNEL_ACCOUNT);
		if (!kvm_regs)
			goto out;
		r = kvm_arch_vcpu_ioctl_get_regs(vcpu, kvm_regs);
		if (r)
			goto out_free1;
		r = -EFAULT;
		if (copy_to_user(argp, kvm_regs, sizeof(struct kvm_regs)))
			goto out_free1;
		r = 0;
out_free1:
		kfree(kvm_regs);
		break;
	}
	case KVM_SET_REGS: {
		struct kvm_regs *kvm_regs;

		kvm_regs = memdup_user(argp, sizeof(*kvm_regs));
		if (IS_ERR(kvm_regs)) {
			r = PTR_ERR(kvm_regs);
			goto out;
		}
		r = kvm_arch_vcpu_ioctl_set_regs(vcpu, kvm_regs);
		kfree(kvm_regs);
		break;
	}
	case KVM_GET_SREGS: {
		kvm_sregs = kzalloc(sizeof(struct kvm_sregs),
				    GFP_KERNEL_ACCOUNT);
		r = -ENOMEM;
		if (!kvm_sregs)
			goto out;
		r = kvm_arch_vcpu_ioctl_get_sregs(vcpu, kvm_sregs);
		if (r)
			goto out;
		r = -EFAULT;
		if (copy_to_user(argp, kvm_sregs, sizeof(struct kvm_sregs)))
			goto out;
		r = 0;
		break;
	}
	case KVM_SET_SREGS: {
		kvm_sregs = memdup_user(argp, sizeof(*kvm_sregs));
		if (IS_ERR(kvm_sregs)) {
			r = PTR_ERR(kvm_sregs);
			kvm_sregs = NULL;
			goto out;
		}
		r = kvm_arch_vcpu_ioctl_set_sregs(vcpu, kvm_sregs);
		break;
	}
	case KVM_GET_MP_STATE: {
		struct kvm_mp_state mp_state;

		r = kvm_arch_vcpu_ioctl_get_mpstate(vcpu, &mp_state);
		if (r)
			goto out;
		r = -EFAULT;
		if (copy_to_user(argp, &mp_state, sizeof(mp_state)))
			goto out;
		r = 0;
		break;
	}
	case KVM_SET_MP_STATE: {
		struct kvm_mp_state mp_state;

		r = -EFAULT;
		if (copy_from_user(&mp_state, argp, sizeof(mp_state)))
			goto out;
		r = kvm_arch_vcpu_ioctl_set_mpstate(vcpu, &mp_state);
		break;
	}
	case KVM_TRANSLATE: {
		struct kvm_translation tr;

		r = -EFAULT;
		if (copy_from_user(&tr, argp, sizeof(tr)))
			goto out;
		r = kvm_arch_vcpu_ioctl_translate(vcpu, &tr);
		if (r)
			goto out;
		r = -EFAULT;
		if (copy_to_user(argp, &tr, sizeof(tr)))
			goto out;
		r = 0;
		break;
	}
	case KVM_SET_GUEST_DEBUG: {
		struct kvm_guest_debug dbg;

		r = -EFAULT;
		if (copy_from_user(&dbg, argp, sizeof(dbg)))
			goto out;
		r = kvm_arch_vcpu_ioctl_set_guest_debug(vcpu, &dbg);
		break;
	}
	case KVM_SET_SIGNAL_MASK: {
		struct kvm_signal_mask __user *sigmask_arg = argp;
		struct kvm_signal_mask kvm_sigmask;
		sigset_t sigset, *p;

		p = NULL;
		if (argp) {
			r = -EFAULT;
			if (copy_from_user(&kvm_sigmask, argp,
					   sizeof(kvm_sigmask)))
				goto out;
			r = -EINVAL;
			if (kvm_sigmask.len != sizeof(sigset))
				goto out;
			r = -EFAULT;
			if (copy_from_user(&sigset, sigmask_arg->sigset,
					   sizeof(sigset)))
				goto out;
			p = &sigset;
		}
		r = kvm_vcpu_ioctl_set_sigmask(vcpu, p);
		break;
	}
	case KVM_GET_FPU: {
		fpu = kzalloc(sizeof(struct kvm_fpu), GFP_KERNEL_ACCOUNT);
		r = -ENOMEM;
		if (!fpu)
			goto out;
		r = kvm_arch_vcpu_ioctl_get_fpu(vcpu, fpu);
		if (r)
			goto out;
		r = -EFAULT;
		if (copy_to_user(argp, fpu, sizeof(struct kvm_fpu)))
			goto out;
		r = 0;
		break;
	}
	case KVM_SET_FPU: {
		fpu = memdup_user(argp, sizeof(*fpu));
		if (IS_ERR(fpu)) {
			r = PTR_ERR(fpu);
			fpu = NULL;
			goto out;
		}
		r = kvm_arch_vcpu_ioctl_set_fpu(vcpu, fpu);
		break;
	}
	case KVM_GET_STATS_FD: {
		r = kvm_vcpu_ioctl_get_stats_fd(vcpu);
		break;
	}
	default:
		r = kvm_arch_vcpu_ioctl(filp, ioctl, arg);
	}
out:
	mutex_unlock(&vcpu->mutex);
	kfree(fpu);
	kfree(kvm_sregs);
	return r;
}

#ifdef CONFIG_KVM_COMPAT
static long kvm_vcpu_compat_ioctl(struct file *filp,
				  unsigned int ioctl, unsigned long arg)
{
	struct kvm_vcpu *vcpu = filp->private_data;
	void __user *argp = compat_ptr(arg);
	int r;

	if (vcpu->kvm->mm != current->mm)
		return -EIO;

	switch (ioctl) {
	case KVM_SET_SIGNAL_MASK: {
		struct kvm_signal_mask __user *sigmask_arg = argp;
		struct kvm_signal_mask kvm_sigmask;
		sigset_t sigset;

		if (argp) {
			r = -EFAULT;
			if (copy_from_user(&kvm_sigmask, argp,
					   sizeof(kvm_sigmask)))
				goto out;
			r = -EINVAL;
			if (kvm_sigmask.len != sizeof(compat_sigset_t))
				goto out;
			r = -EFAULT;
			if (get_compat_sigset(&sigset,
					      (compat_sigset_t __user *)sigmask_arg->sigset))
				goto out;
			r = kvm_vcpu_ioctl_set_sigmask(vcpu, &sigset);
		} else
			r = kvm_vcpu_ioctl_set_sigmask(vcpu, NULL);
		break;
	}
	default:
		r = kvm_vcpu_ioctl(filp, ioctl, arg);
	}

out:
	return r;
}
#endif

static int kvm_device_mmap(struct file *filp, struct vm_area_struct *vma)
{
	struct kvm_device *dev = filp->private_data;

	if (dev->ops->mmap)
		return dev->ops->mmap(dev, vma);

	return -ENODEV;
}

static int kvm_device_ioctl_attr(struct kvm_device *dev,
				 int (*accessor)(struct kvm_device *dev,
						 struct kvm_device_attr *attr),
				 unsigned long arg)
{
	struct kvm_device_attr attr;

	if (!accessor)
		return -EPERM;

	if (copy_from_user(&attr, (void __user *)arg, sizeof(attr)))
		return -EFAULT;

	return accessor(dev, &attr);
}

static long kvm_device_ioctl(struct file *filp, unsigned int ioctl,
			     unsigned long arg)
{
	struct kvm_device *dev = filp->private_data;

	if (dev->kvm->mm != current->mm)
		return -EIO;

	switch (ioctl) {
	case KVM_SET_DEVICE_ATTR:
		return kvm_device_ioctl_attr(dev, dev->ops->set_attr, arg);
	case KVM_GET_DEVICE_ATTR:
		return kvm_device_ioctl_attr(dev, dev->ops->get_attr, arg);
	case KVM_HAS_DEVICE_ATTR:
		return kvm_device_ioctl_attr(dev, dev->ops->has_attr, arg);
	default:
		if (dev->ops->ioctl)
			return dev->ops->ioctl(dev, ioctl, arg);

		return -ENOTTY;
	}
}

static int kvm_device_release(struct inode *inode, struct file *filp)
{
	struct kvm_device *dev = filp->private_data;
	struct kvm *kvm = dev->kvm;

	if (dev->ops->release) {
		mutex_lock(&kvm->lock);
		list_del(&dev->vm_node);
		dev->ops->release(dev);
		mutex_unlock(&kvm->lock);
	}

	kvm_put_kvm(kvm);
	return 0;
}

static const struct file_operations kvm_device_fops = {
	.unlocked_ioctl = kvm_device_ioctl,
	.release = kvm_device_release,
	KVM_COMPAT(kvm_device_ioctl),
	.mmap = kvm_device_mmap,
};

struct kvm_device *kvm_device_from_filp(struct file *filp)
{
	if (filp->f_op != &kvm_device_fops)
		return NULL;

	return filp->private_data;
}

static const struct kvm_device_ops *kvm_device_ops_table[KVM_DEV_TYPE_MAX] = {
#ifdef CONFIG_KVM_MPIC
	[KVM_DEV_TYPE_FSL_MPIC_20]	= &kvm_mpic_ops,
	[KVM_DEV_TYPE_FSL_MPIC_42]	= &kvm_mpic_ops,
#endif
};

int kvm_register_device_ops(const struct kvm_device_ops *ops, u32 type)
{
	if (type >= ARRAY_SIZE(kvm_device_ops_table))
		return -ENOSPC;

	if (kvm_device_ops_table[type] != NULL)
		return -EEXIST;

	kvm_device_ops_table[type] = ops;
	return 0;
}

void kvm_unregister_device_ops(u32 type)
{
	if (kvm_device_ops_table[type] != NULL)
		kvm_device_ops_table[type] = NULL;
}

static int kvm_ioctl_create_device(struct kvm *kvm,
				   struct kvm_create_device *cd)
{
	const struct kvm_device_ops *ops = NULL;
	struct kvm_device *dev;
	bool test = cd->flags & KVM_CREATE_DEVICE_TEST;
	int type;
	int ret;

	if (cd->type >= ARRAY_SIZE(kvm_device_ops_table))
		return -ENODEV;

	type = array_index_nospec(cd->type, ARRAY_SIZE(kvm_device_ops_table));
	ops = kvm_device_ops_table[type];
	if (ops == NULL)
		return -ENODEV;

	if (test)
		return 0;

	dev = kzalloc(sizeof(*dev), GFP_KERNEL_ACCOUNT);
	if (!dev)
		return -ENOMEM;

	dev->ops = ops;
	dev->kvm = kvm;

	mutex_lock(&kvm->lock);
	ret = ops->create(dev, type);
	if (ret < 0) {
		mutex_unlock(&kvm->lock);
		kfree(dev);
		return ret;
	}
	list_add(&dev->vm_node, &kvm->devices);
	mutex_unlock(&kvm->lock);

	if (ops->init)
		ops->init(dev);

	kvm_get_kvm(kvm);
	ret = anon_inode_getfd(ops->name, &kvm_device_fops, dev, O_RDWR | O_CLOEXEC);
	if (ret < 0) {
		kvm_put_kvm_no_destroy(kvm);
		mutex_lock(&kvm->lock);
		list_del(&dev->vm_node);
		mutex_unlock(&kvm->lock);
		ops->destroy(dev);
		return ret;
	}

	cd->fd = ret;
	return 0;
}

static long kvm_vm_ioctl_check_extension_generic(struct kvm *kvm, long arg)
{
	switch (arg) {
	case KVM_CAP_USER_MEMORY:
	case KVM_CAP_DESTROY_MEMORY_REGION_WORKS:
	case KVM_CAP_JOIN_MEMORY_REGIONS_WORKS:
	case KVM_CAP_INTERNAL_ERROR_DATA:
#ifdef CONFIG_HAVE_KVM_MSI
	case KVM_CAP_SIGNAL_MSI:
#endif
#ifdef CONFIG_HAVE_KVM_IRQFD
	case KVM_CAP_IRQFD:
	case KVM_CAP_IRQFD_RESAMPLE:
#endif
	case KVM_CAP_IOEVENTFD_ANY_LENGTH:
	case KVM_CAP_CHECK_EXTENSION_VM:
	case KVM_CAP_ENABLE_CAP_VM:
	case KVM_CAP_HALT_POLL:
		return 1;
#ifdef CONFIG_KVM_MMIO
	case KVM_CAP_COALESCED_MMIO:
		return KVM_COALESCED_MMIO_PAGE_OFFSET;
	case KVM_CAP_COALESCED_PIO:
		return 1;
#endif
#ifdef CONFIG_KVM_GENERIC_DIRTYLOG_READ_PROTECT
	case KVM_CAP_MANUAL_DIRTY_LOG_PROTECT2:
		return KVM_DIRTY_LOG_MANUAL_CAPS;
#endif
#ifdef CONFIG_HAVE_KVM_IRQ_ROUTING
	case KVM_CAP_IRQ_ROUTING:
		return KVM_MAX_IRQ_ROUTES;
#endif
#if KVM_ADDRESS_SPACE_NUM > 1
	case KVM_CAP_MULTI_ADDRESS_SPACE:
		return KVM_ADDRESS_SPACE_NUM;
#endif
	case KVM_CAP_NR_MEMSLOTS:
		return KVM_USER_MEM_SLOTS;
	case KVM_CAP_DIRTY_LOG_RING:
#if KVM_DIRTY_LOG_PAGE_OFFSET > 0
		return KVM_DIRTY_RING_MAX_ENTRIES * sizeof(struct kvm_dirty_gfn);
#else
		return 0;
#endif
	case KVM_CAP_BINARY_STATS_FD:
		return 1;
	default:
		break;
	}
	return kvm_vm_ioctl_check_extension(kvm, arg);
}

static int kvm_vm_ioctl_enable_dirty_log_ring(struct kvm *kvm, u32 size)
{
	int r;

	if (!KVM_DIRTY_LOG_PAGE_OFFSET)
		return -EINVAL;

	/* the size should be power of 2 */
	if (!size || (size & (size - 1)))
		return -EINVAL;

	/* Should be bigger to keep the reserved entries, or a page */
	if (size < kvm_dirty_ring_get_rsvd_entries() *
	    sizeof(struct kvm_dirty_gfn) || size < PAGE_SIZE)
		return -EINVAL;

	if (size > KVM_DIRTY_RING_MAX_ENTRIES *
	    sizeof(struct kvm_dirty_gfn))
		return -E2BIG;

	/* We only allow it to set once */
	if (kvm->dirty_ring_size)
		return -EINVAL;

	mutex_lock(&kvm->lock);

	if (kvm->created_vcpus) {
		/* We don't allow to change this value after vcpu created */
		r = -EINVAL;
	} else {
		kvm->dirty_ring_size = size;
		r = 0;
	}

	mutex_unlock(&kvm->lock);
	return r;
}

static int kvm_vm_ioctl_reset_dirty_pages(struct kvm *kvm)
{
	int i;
	struct kvm_vcpu *vcpu;
	int cleared = 0;

	if (!kvm->dirty_ring_size)
		return -EINVAL;

	mutex_lock(&kvm->slots_lock);

	kvm_for_each_vcpu(i, vcpu, kvm)
		cleared += kvm_dirty_ring_reset(vcpu->kvm, &vcpu->dirty_ring);

	mutex_unlock(&kvm->slots_lock);

	if (cleared)
		kvm_flush_remote_tlbs(kvm);

	return cleared;
}

int __attribute__((weak)) kvm_vm_ioctl_enable_cap(struct kvm *kvm,
						  struct kvm_enable_cap *cap)
{
	return -EINVAL;
}

static int kvm_vm_ioctl_enable_cap_generic(struct kvm *kvm,
					   struct kvm_enable_cap *cap)
{
	switch (cap->cap) {
#ifdef CONFIG_KVM_GENERIC_DIRTYLOG_READ_PROTECT
	case KVM_CAP_MANUAL_DIRTY_LOG_PROTECT2: {
		u64 allowed_options = KVM_DIRTY_LOG_MANUAL_PROTECT_ENABLE;

		if (cap->args[0] & KVM_DIRTY_LOG_MANUAL_PROTECT_ENABLE)
			allowed_options = KVM_DIRTY_LOG_MANUAL_CAPS;

		if (cap->flags || (cap->args[0] & ~allowed_options))
			return -EINVAL;
		kvm->manual_dirty_log_protect = cap->args[0];
		return 0;
	}
#endif
	case KVM_CAP_HALT_POLL: {
		if (cap->flags || cap->args[0] != (unsigned int)cap->args[0])
			return -EINVAL;

		kvm->max_halt_poll_ns = cap->args[0];
		return 0;
	}
	case KVM_CAP_DIRTY_LOG_RING:
		return kvm_vm_ioctl_enable_dirty_log_ring(kvm, cap->args[0]);
	default:
		return kvm_vm_ioctl_enable_cap(kvm, cap);
	}
}

static ssize_t kvm_vm_stats_read(struct file *file, char __user *user_buffer,
			      size_t size, loff_t *offset)
{
	struct kvm *kvm = file->private_data;

	return kvm_stats_read(kvm->stats_id, &kvm_vm_stats_header,
				&kvm_vm_stats_desc[0], &kvm->stat,
				sizeof(kvm->stat), user_buffer, size, offset);
}

static const struct file_operations kvm_vm_stats_fops = {
	.read = kvm_vm_stats_read,
	.llseek = noop_llseek,
};

static int kvm_vm_ioctl_get_stats_fd(struct kvm *kvm)
{
	int fd;
	struct file *file;

	fd = get_unused_fd_flags(O_CLOEXEC);
	if (fd < 0)
		return fd;

	file = anon_inode_getfile("kvm-vm-stats",
			&kvm_vm_stats_fops, kvm, O_RDONLY);
	if (IS_ERR(file)) {
		put_unused_fd(fd);
		return PTR_ERR(file);
	}
	file->f_mode |= FMODE_PREAD;
	fd_install(fd, file);

	return fd;
}

static long kvm_vm_ioctl(struct file *filp,
			   unsigned int ioctl, unsigned long arg)
{
	struct kvm *kvm = filp->private_data;
	void __user *argp = (void __user *)arg;
	int r;

	if (kvm->mm != current->mm)
		return -EIO;
	switch (ioctl) {
	case KVM_CREATE_VCPU:
		r = kvm_vm_ioctl_create_vcpu(kvm, arg);
		break;
	case KVM_ENABLE_CAP: {
		struct kvm_enable_cap cap;

		r = -EFAULT;
		if (copy_from_user(&cap, argp, sizeof(cap)))
			goto out;
		r = kvm_vm_ioctl_enable_cap_generic(kvm, &cap);
		break;
	}
	case KVM_SET_USER_MEMORY_REGION: {
		struct kvm_userspace_memory_region kvm_userspace_mem;

		r = -EFAULT;
		if (copy_from_user(&kvm_userspace_mem, argp,
						sizeof(kvm_userspace_mem)))
			goto out;

		r = kvm_vm_ioctl_set_memory_region(kvm, &kvm_userspace_mem);
		break;
	}
	case KVM_GET_DIRTY_LOG: {
		struct kvm_dirty_log log;

		r = -EFAULT;
		if (copy_from_user(&log, argp, sizeof(log)))
			goto out;
		r = kvm_vm_ioctl_get_dirty_log(kvm, &log);
		break;
	}
#ifdef CONFIG_KVM_GENERIC_DIRTYLOG_READ_PROTECT
	case KVM_CLEAR_DIRTY_LOG: {
		struct kvm_clear_dirty_log log;

		r = -EFAULT;
		if (copy_from_user(&log, argp, sizeof(log)))
			goto out;
		r = kvm_vm_ioctl_clear_dirty_log(kvm, &log);
		break;
	}
#endif
#ifdef CONFIG_KVM_MMIO
	case KVM_REGISTER_COALESCED_MMIO: {
		struct kvm_coalesced_mmio_zone zone;

		r = -EFAULT;
		if (copy_from_user(&zone, argp, sizeof(zone)))
			goto out;
		r = kvm_vm_ioctl_register_coalesced_mmio(kvm, &zone);
		break;
	}
	case KVM_UNREGISTER_COALESCED_MMIO: {
		struct kvm_coalesced_mmio_zone zone;

		r = -EFAULT;
		if (copy_from_user(&zone, argp, sizeof(zone)))
			goto out;
		r = kvm_vm_ioctl_unregister_coalesced_mmio(kvm, &zone);
		break;
	}
#endif
	case KVM_IRQFD: {
		struct kvm_irqfd data;

		r = -EFAULT;
		if (copy_from_user(&data, argp, sizeof(data)))
			goto out;
		r = kvm_irqfd(kvm, &data);
		break;
	}
	case KVM_IOEVENTFD: {
		struct kvm_ioeventfd data;

		r = -EFAULT;
		if (copy_from_user(&data, argp, sizeof(data)))
			goto out;
		r = kvm_ioeventfd(kvm, &data);
		break;
	}
#ifdef CONFIG_HAVE_KVM_MSI
	case KVM_SIGNAL_MSI: {
		struct kvm_msi msi;

		r = -EFAULT;
		if (copy_from_user(&msi, argp, sizeof(msi)))
			goto out;
		r = kvm_send_userspace_msi(kvm, &msi);
		break;
	}
#endif
#ifdef __KVM_HAVE_IRQ_LINE
	case KVM_IRQ_LINE_STATUS:
	case KVM_IRQ_LINE: {
		struct kvm_irq_level irq_event;

		r = -EFAULT;
		if (copy_from_user(&irq_event, argp, sizeof(irq_event)))
			goto out;

		r = kvm_vm_ioctl_irq_line(kvm, &irq_event,
					ioctl == KVM_IRQ_LINE_STATUS);
		if (r)
			goto out;

		r = -EFAULT;
		if (ioctl == KVM_IRQ_LINE_STATUS) {
			if (copy_to_user(argp, &irq_event, sizeof(irq_event)))
				goto out;
		}

		r = 0;
		break;
	}
#endif
#ifdef CONFIG_HAVE_KVM_IRQ_ROUTING
	case KVM_SET_GSI_ROUTING: {
		struct kvm_irq_routing routing;
		struct kvm_irq_routing __user *urouting;
		struct kvm_irq_routing_entry *entries = NULL;

		r = -EFAULT;
		if (copy_from_user(&routing, argp, sizeof(routing)))
			goto out;
		r = -EINVAL;
		if (!kvm_arch_can_set_irq_routing(kvm))
			goto out;
		if (routing.nr > KVM_MAX_IRQ_ROUTES)
			goto out;
		if (routing.flags)
			goto out;
		if (routing.nr) {
			urouting = argp;
			entries = vmemdup_user(urouting->entries,
					       array_size(sizeof(*entries),
							  routing.nr));
			if (IS_ERR(entries)) {
				r = PTR_ERR(entries);
				goto out;
			}
		}
		r = kvm_set_irq_routing(kvm, entries, routing.nr,
					routing.flags);
		kvfree(entries);
		break;
	}
#endif /* CONFIG_HAVE_KVM_IRQ_ROUTING */
	case KVM_CREATE_DEVICE: {
		struct kvm_create_device cd;

		r = -EFAULT;
		if (copy_from_user(&cd, argp, sizeof(cd)))
			goto out;

		r = kvm_ioctl_create_device(kvm, &cd);
		if (r)
			goto out;

		r = -EFAULT;
		if (copy_to_user(argp, &cd, sizeof(cd)))
			goto out;

		r = 0;
		break;
	}
	case KVM_CHECK_EXTENSION:
		r = kvm_vm_ioctl_check_extension_generic(kvm, arg);
		break;
	case KVM_RESET_DIRTY_RINGS:
		r = kvm_vm_ioctl_reset_dirty_pages(kvm);
		break;
	case KVM_GET_STATS_FD:
		r = kvm_vm_ioctl_get_stats_fd(kvm);
		break;
	default:
		r = kvm_arch_vm_ioctl(filp, ioctl, arg);
	}
out:
	return r;
}

#ifdef CONFIG_KVM_COMPAT
struct compat_kvm_dirty_log {
	__u32 slot;
	__u32 padding1;
	union {
		compat_uptr_t dirty_bitmap; /* one bit per page */
		__u64 padding2;
	};
};

static long kvm_vm_compat_ioctl(struct file *filp,
			   unsigned int ioctl, unsigned long arg)
{
	struct kvm *kvm = filp->private_data;
	int r;

	if (kvm->mm != current->mm)
		return -EIO;
	switch (ioctl) {
	case KVM_GET_DIRTY_LOG: {
		struct compat_kvm_dirty_log compat_log;
		struct kvm_dirty_log log;

		if (copy_from_user(&compat_log, (void __user *)arg,
				   sizeof(compat_log)))
			return -EFAULT;
		log.slot	 = compat_log.slot;
		log.padding1	 = compat_log.padding1;
		log.padding2	 = compat_log.padding2;
		log.dirty_bitmap = compat_ptr(compat_log.dirty_bitmap);

		r = kvm_vm_ioctl_get_dirty_log(kvm, &log);
		break;
	}
	default:
		r = kvm_vm_ioctl(filp, ioctl, arg);
	}
	return r;
}
#endif

static struct file_operations kvm_vm_fops = {
	.release        = kvm_vm_release,
	.unlocked_ioctl = kvm_vm_ioctl,
	.llseek		= noop_llseek,
	KVM_COMPAT(kvm_vm_compat_ioctl),
};

bool file_is_kvm(struct file *file)
{
	return file && file->f_op == &kvm_vm_fops;
}
EXPORT_SYMBOL_GPL(file_is_kvm);

static int kvm_dev_ioctl_create_vm(unsigned long type)
{
	int r;
	struct kvm *kvm;
	struct file *file;

	kvm = kvm_create_vm(type);
	if (IS_ERR(kvm))
		return PTR_ERR(kvm);
#ifdef CONFIG_KVM_MMIO
	r = kvm_coalesced_mmio_init(kvm);
	if (r < 0)
		goto put_kvm;
#endif
	r = get_unused_fd_flags(O_CLOEXEC);
	if (r < 0)
		goto put_kvm;

	snprintf(kvm->stats_id, sizeof(kvm->stats_id),
			"kvm-%d", task_pid_nr(current));

	file = anon_inode_getfile("kvm-vm", &kvm_vm_fops, kvm, O_RDWR);
	if (IS_ERR(file)) {
		put_unused_fd(r);
		r = PTR_ERR(file);
		goto put_kvm;
	}

	/*
	 * Don't call kvm_put_kvm anymore at this point; file->f_op is
	 * already set, with ->release() being kvm_vm_release().  In error
	 * cases it will be called by the final fput(file) and will take
	 * care of doing kvm_put_kvm(kvm).
	 */
	if (kvm_create_vm_debugfs(kvm, r) < 0) {
		put_unused_fd(r);
		fput(file);
		return -ENOMEM;
	}
	kvm_uevent_notify_change(KVM_EVENT_CREATE_VM, kvm);

	fd_install(r, file);
	return r;

put_kvm:
	kvm_put_kvm(kvm);
	return r;
}

static long kvm_dev_ioctl(struct file *filp,
			  unsigned int ioctl, unsigned long arg)
{
	long r = -EINVAL;

	switch (ioctl) {
	case KVM_GET_API_VERSION:
		if (arg)
			goto out;
		r = KVM_API_VERSION;
		break;
	case KVM_CREATE_VM:
		r = kvm_dev_ioctl_create_vm(arg);
		break;
	case KVM_CHECK_EXTENSION:
		r = kvm_vm_ioctl_check_extension_generic(NULL, arg);
		break;
	case KVM_GET_VCPU_MMAP_SIZE:
		if (arg)
			goto out;
		r = PAGE_SIZE;     /* struct kvm_run */
#ifdef CONFIG_X86
		r += PAGE_SIZE;    /* pio data page */
#endif
#ifdef CONFIG_KVM_MMIO
		r += PAGE_SIZE;    /* coalesced mmio ring page */
#endif
		break;
	case KVM_TRACE_ENABLE:
	case KVM_TRACE_PAUSE:
	case KVM_TRACE_DISABLE:
		r = -EOPNOTSUPP;
		break;
	default:
		return kvm_arch_dev_ioctl(filp, ioctl, arg);
	}
out:
	return r;
}

static struct file_operations kvm_chardev_ops = {
	.unlocked_ioctl = kvm_dev_ioctl,
	.llseek		= noop_llseek,
	KVM_COMPAT(kvm_dev_ioctl),
};

static struct miscdevice kvm_dev = {
	KVM_MINOR,
	"kvm",
	&kvm_chardev_ops,
};

static void hardware_enable_nolock(void *junk)
{
	int cpu = raw_smp_processor_id();
	int r;

	if (cpumask_test_cpu(cpu, cpus_hardware_enabled))
		return;

	cpumask_set_cpu(cpu, cpus_hardware_enabled);

	r = kvm_arch_hardware_enable();

	if (r) {
		cpumask_clear_cpu(cpu, cpus_hardware_enabled);
		atomic_inc(&hardware_enable_failed);
		pr_info("kvm: enabling virtualization on CPU%d failed\n", cpu);
	}
}

static int kvm_starting_cpu(unsigned int cpu)
{
	raw_spin_lock(&kvm_count_lock);
	if (kvm_usage_count)
		hardware_enable_nolock(NULL);
	raw_spin_unlock(&kvm_count_lock);
	return 0;
}

static void hardware_disable_nolock(void *junk)
{
	int cpu = raw_smp_processor_id();

	if (!cpumask_test_cpu(cpu, cpus_hardware_enabled))
		return;
	cpumask_clear_cpu(cpu, cpus_hardware_enabled);
	kvm_arch_hardware_disable();
}

static int kvm_dying_cpu(unsigned int cpu)
{
	raw_spin_lock(&kvm_count_lock);
	if (kvm_usage_count)
		hardware_disable_nolock(NULL);
	raw_spin_unlock(&kvm_count_lock);
	return 0;
}

static void hardware_disable_all_nolock(void)
{
	BUG_ON(!kvm_usage_count);

	kvm_usage_count--;
	if (!kvm_usage_count)
		on_each_cpu(hardware_disable_nolock, NULL, 1);
}

static void hardware_disable_all(void)
{
	raw_spin_lock(&kvm_count_lock);
	hardware_disable_all_nolock();
	raw_spin_unlock(&kvm_count_lock);
}

static int hardware_enable_all(void)
{
	int r = 0;

	raw_spin_lock(&kvm_count_lock);

	kvm_usage_count++;
	if (kvm_usage_count == 1) {
		atomic_set(&hardware_enable_failed, 0);
		on_each_cpu(hardware_enable_nolock, NULL, 1);

		if (atomic_read(&hardware_enable_failed)) {
			hardware_disable_all_nolock();
			r = -EBUSY;
		}
	}

	raw_spin_unlock(&kvm_count_lock);

	return r;
}

static int kvm_reboot(struct notifier_block *notifier, unsigned long val,
		      void *v)
{
	/*
	 * Some (well, at least mine) BIOSes hang on reboot if
	 * in vmx root mode.
	 *
	 * And Intel TXT required VMX off for all cpu when system shutdown.
	 */
	pr_info("kvm: exiting hardware virtualization\n");
	kvm_rebooting = true;
	on_each_cpu(hardware_disable_nolock, NULL, 1);
	return NOTIFY_OK;
}

static struct notifier_block kvm_reboot_notifier = {
	.notifier_call = kvm_reboot,
	.priority = 0,
};

static void kvm_io_bus_destroy(struct kvm_io_bus *bus)
{
	int i;

	for (i = 0; i < bus->dev_count; i++) {
		struct kvm_io_device *pos = bus->range[i].dev;

		kvm_iodevice_destructor(pos);
	}
	kfree(bus);
}

static inline int kvm_io_bus_cmp(const struct kvm_io_range *r1,
				 const struct kvm_io_range *r2)
{
	gpa_t addr1 = r1->addr;
	gpa_t addr2 = r2->addr;

	if (addr1 < addr2)
		return -1;

	/* If r2->len == 0, match the exact address.  If r2->len != 0,
	 * accept any overlapping write.  Any order is acceptable for
	 * overlapping ranges, because kvm_io_bus_get_first_dev ensures
	 * we process all of them.
	 */
	if (r2->len) {
		addr1 += r1->len;
		addr2 += r2->len;
	}

	if (addr1 > addr2)
		return 1;

	return 0;
}

static int kvm_io_bus_sort_cmp(const void *p1, const void *p2)
{
	return kvm_io_bus_cmp(p1, p2);
}

static int kvm_io_bus_get_first_dev(struct kvm_io_bus *bus,
			     gpa_t addr, int len)
{
	struct kvm_io_range *range, key;
	int off;

	key = (struct kvm_io_range) {
		.addr = addr,
		.len = len,
	};

	range = bsearch(&key, bus->range, bus->dev_count,
			sizeof(struct kvm_io_range), kvm_io_bus_sort_cmp);
	if (range == NULL)
		return -ENOENT;

	off = range - bus->range;

	while (off > 0 && kvm_io_bus_cmp(&key, &bus->range[off-1]) == 0)
		off--;

	return off;
}

static int __kvm_io_bus_write(struct kvm_vcpu *vcpu, struct kvm_io_bus *bus,
			      struct kvm_io_range *range, const void *val)
{
	int idx;

	idx = kvm_io_bus_get_first_dev(bus, range->addr, range->len);
	if (idx < 0)
		return -EOPNOTSUPP;

	while (idx < bus->dev_count &&
		kvm_io_bus_cmp(range, &bus->range[idx]) == 0) {
		if (!kvm_iodevice_write(vcpu, bus->range[idx].dev, range->addr,
					range->len, val))
			return idx;
		idx++;
	}

	return -EOPNOTSUPP;
}

/* kvm_io_bus_write - called under kvm->slots_lock */
int kvm_io_bus_write(struct kvm_vcpu *vcpu, enum kvm_bus bus_idx, gpa_t addr,
		     int len, const void *val)
{
	struct kvm_io_bus *bus;
	struct kvm_io_range range;
	int r;

	range = (struct kvm_io_range) {
		.addr = addr,
		.len = len,
	};

	bus = srcu_dereference(vcpu->kvm->buses[bus_idx], &vcpu->kvm->srcu);
	if (!bus)
		return -ENOMEM;
	r = __kvm_io_bus_write(vcpu, bus, &range, val);
	return r < 0 ? r : 0;
}
EXPORT_SYMBOL_GPL(kvm_io_bus_write);

/* kvm_io_bus_write_cookie - called under kvm->slots_lock */
int kvm_io_bus_write_cookie(struct kvm_vcpu *vcpu, enum kvm_bus bus_idx,
			    gpa_t addr, int len, const void *val, long cookie)
{
	struct kvm_io_bus *bus;
	struct kvm_io_range range;

	range = (struct kvm_io_range) {
		.addr = addr,
		.len = len,
	};

	bus = srcu_dereference(vcpu->kvm->buses[bus_idx], &vcpu->kvm->srcu);
	if (!bus)
		return -ENOMEM;

	/* First try the device referenced by cookie. */
	if ((cookie >= 0) && (cookie < bus->dev_count) &&
	    (kvm_io_bus_cmp(&range, &bus->range[cookie]) == 0))
		if (!kvm_iodevice_write(vcpu, bus->range[cookie].dev, addr, len,
					val))
			return cookie;

	/*
	 * cookie contained garbage; fall back to search and return the
	 * correct cookie value.
	 */
	return __kvm_io_bus_write(vcpu, bus, &range, val);
}

static int __kvm_io_bus_read(struct kvm_vcpu *vcpu, struct kvm_io_bus *bus,
			     struct kvm_io_range *range, void *val)
{
	int idx;

	idx = kvm_io_bus_get_first_dev(bus, range->addr, range->len);
	if (idx < 0)
		return -EOPNOTSUPP;

	while (idx < bus->dev_count &&
		kvm_io_bus_cmp(range, &bus->range[idx]) == 0) {
		if (!kvm_iodevice_read(vcpu, bus->range[idx].dev, range->addr,
				       range->len, val))
			return idx;
		idx++;
	}

	return -EOPNOTSUPP;
}

/* kvm_io_bus_read - called under kvm->slots_lock */
int kvm_io_bus_read(struct kvm_vcpu *vcpu, enum kvm_bus bus_idx, gpa_t addr,
		    int len, void *val)
{
	struct kvm_io_bus *bus;
	struct kvm_io_range range;
	int r;

	range = (struct kvm_io_range) {
		.addr = addr,
		.len = len,
	};

	bus = srcu_dereference(vcpu->kvm->buses[bus_idx], &vcpu->kvm->srcu);
	if (!bus)
		return -ENOMEM;
	r = __kvm_io_bus_read(vcpu, bus, &range, val);
	return r < 0 ? r : 0;
}

/* Caller must hold slots_lock. */
int kvm_io_bus_register_dev(struct kvm *kvm, enum kvm_bus bus_idx, gpa_t addr,
			    int len, struct kvm_io_device *dev)
{
	int i;
	struct kvm_io_bus *new_bus, *bus;
	struct kvm_io_range range;

	bus = kvm_get_bus(kvm, bus_idx);
	if (!bus)
		return -ENOMEM;

	/* exclude ioeventfd which is limited by maximum fd */
	if (bus->dev_count - bus->ioeventfd_count > NR_IOBUS_DEVS - 1)
		return -ENOSPC;

	new_bus = kmalloc(struct_size(bus, range, bus->dev_count + 1),
			  GFP_KERNEL_ACCOUNT);
	if (!new_bus)
		return -ENOMEM;

	range = (struct kvm_io_range) {
		.addr = addr,
		.len = len,
		.dev = dev,
	};

	for (i = 0; i < bus->dev_count; i++)
		if (kvm_io_bus_cmp(&bus->range[i], &range) > 0)
			break;

	memcpy(new_bus, bus, sizeof(*bus) + i * sizeof(struct kvm_io_range));
	new_bus->dev_count++;
	new_bus->range[i] = range;
	memcpy(new_bus->range + i + 1, bus->range + i,
		(bus->dev_count - i) * sizeof(struct kvm_io_range));
	rcu_assign_pointer(kvm->buses[bus_idx], new_bus);
	synchronize_srcu_expedited(&kvm->srcu);
	kfree(bus);

	return 0;
}

int kvm_io_bus_unregister_dev(struct kvm *kvm, enum kvm_bus bus_idx,
			      struct kvm_io_device *dev)
{
	int i, j;
	struct kvm_io_bus *new_bus, *bus;

	lockdep_assert_held(&kvm->slots_lock);

	bus = kvm_get_bus(kvm, bus_idx);
	if (!bus)
		return 0;

	for (i = 0; i < bus->dev_count; i++) {
		if (bus->range[i].dev == dev) {
			break;
		}
	}

	if (i == bus->dev_count)
		return 0;

	new_bus = kmalloc(struct_size(bus, range, bus->dev_count - 1),
			  GFP_KERNEL_ACCOUNT);
	if (new_bus) {
		memcpy(new_bus, bus, struct_size(bus, range, i));
		new_bus->dev_count--;
		memcpy(new_bus->range + i, bus->range + i + 1,
				flex_array_size(new_bus, range, new_bus->dev_count - i));
	}

	rcu_assign_pointer(kvm->buses[bus_idx], new_bus);
	synchronize_srcu_expedited(&kvm->srcu);

	/* Destroy the old bus _after_ installing the (null) bus. */
	if (!new_bus) {
		pr_err("kvm: failed to shrink bus, removing it completely\n");
		for (j = 0; j < bus->dev_count; j++) {
			if (j == i)
				continue;
			kvm_iodevice_destructor(bus->range[j].dev);
		}
	}

	kfree(bus);
	return new_bus ? 0 : -ENOMEM;
}

struct kvm_io_device *kvm_io_bus_get_dev(struct kvm *kvm, enum kvm_bus bus_idx,
					 gpa_t addr)
{
	struct kvm_io_bus *bus;
	int dev_idx, srcu_idx;
	struct kvm_io_device *iodev = NULL;

	srcu_idx = srcu_read_lock(&kvm->srcu);

	bus = srcu_dereference(kvm->buses[bus_idx], &kvm->srcu);
	if (!bus)
		goto out_unlock;

	dev_idx = kvm_io_bus_get_first_dev(bus, addr, 1);
	if (dev_idx < 0)
		goto out_unlock;

	iodev = bus->range[dev_idx].dev;

out_unlock:
	srcu_read_unlock(&kvm->srcu, srcu_idx);

	return iodev;
}
EXPORT_SYMBOL_GPL(kvm_io_bus_get_dev);

static int kvm_debugfs_open(struct inode *inode, struct file *file,
			   int (*get)(void *, u64 *), int (*set)(void *, u64),
			   const char *fmt)
{
	struct kvm_stat_data *stat_data = (struct kvm_stat_data *)
					  inode->i_private;

	/* The debugfs files are a reference to the kvm struct which
	 * is still valid when kvm_destroy_vm is called.
	 * To avoid the race between open and the removal of the debugfs
	 * directory we test against the users count.
	 */
	if (!refcount_inc_not_zero(&stat_data->kvm->users_count))
		return -ENOENT;

	if (simple_attr_open(inode, file, get,
		    kvm_stats_debugfs_mode(stat_data->desc) & 0222
		    ? set : NULL,
		    fmt)) {
		kvm_put_kvm(stat_data->kvm);
		return -ENOMEM;
	}

	return 0;
}

static int kvm_debugfs_release(struct inode *inode, struct file *file)
{
	struct kvm_stat_data *stat_data = (struct kvm_stat_data *)
					  inode->i_private;

	simple_attr_release(inode, file);
	kvm_put_kvm(stat_data->kvm);

	return 0;
}

static int kvm_get_stat_per_vm(struct kvm *kvm, size_t offset, u64 *val)
{
	*val = *(u64 *)((void *)(&kvm->stat) + offset);

	return 0;
}

static int kvm_clear_stat_per_vm(struct kvm *kvm, size_t offset)
{
	*(u64 *)((void *)(&kvm->stat) + offset) = 0;

	return 0;
}

static int kvm_get_stat_per_vcpu(struct kvm *kvm, size_t offset, u64 *val)
{
	int i;
	struct kvm_vcpu *vcpu;

	*val = 0;

	kvm_for_each_vcpu(i, vcpu, kvm)
		*val += *(u64 *)((void *)(&vcpu->stat) + offset);

	return 0;
}

static int kvm_clear_stat_per_vcpu(struct kvm *kvm, size_t offset)
{
	int i;
	struct kvm_vcpu *vcpu;

	kvm_for_each_vcpu(i, vcpu, kvm)
		*(u64 *)((void *)(&vcpu->stat) + offset) = 0;

	return 0;
}

static int kvm_stat_data_get(void *data, u64 *val)
{
	int r = -EFAULT;
	struct kvm_stat_data *stat_data = (struct kvm_stat_data *)data;

	switch (stat_data->kind) {
	case KVM_STAT_VM:
		r = kvm_get_stat_per_vm(stat_data->kvm,
					stat_data->desc->desc.offset, val);
		break;
	case KVM_STAT_VCPU:
		r = kvm_get_stat_per_vcpu(stat_data->kvm,
					  stat_data->desc->desc.offset, val);
		break;
	}

	return r;
}

static int kvm_stat_data_clear(void *data, u64 val)
{
	int r = -EFAULT;
	struct kvm_stat_data *stat_data = (struct kvm_stat_data *)data;

	if (val)
		return -EINVAL;

	switch (stat_data->kind) {
	case KVM_STAT_VM:
		r = kvm_clear_stat_per_vm(stat_data->kvm,
					  stat_data->desc->desc.offset);
		break;
	case KVM_STAT_VCPU:
		r = kvm_clear_stat_per_vcpu(stat_data->kvm,
					    stat_data->desc->desc.offset);
		break;
	}

	return r;
}

static int kvm_stat_data_open(struct inode *inode, struct file *file)
{
	__simple_attr_check_format("%llu\n", 0ull);
	return kvm_debugfs_open(inode, file, kvm_stat_data_get,
				kvm_stat_data_clear, "%llu\n");
}

static const struct file_operations stat_fops_per_vm = {
	.owner = THIS_MODULE,
	.open = kvm_stat_data_open,
	.release = kvm_debugfs_release,
	.read = simple_attr_read,
	.write = simple_attr_write,
	.llseek = no_llseek,
};

static int vm_stat_get(void *_offset, u64 *val)
{
	unsigned offset = (long)_offset;
	struct kvm *kvm;
	u64 tmp_val;

	*val = 0;
	mutex_lock(&kvm_lock);
	list_for_each_entry(kvm, &vm_list, vm_list) {
		kvm_get_stat_per_vm(kvm, offset, &tmp_val);
		*val += tmp_val;
	}
	mutex_unlock(&kvm_lock);
	return 0;
}

static int vm_stat_clear(void *_offset, u64 val)
{
	unsigned offset = (long)_offset;
	struct kvm *kvm;

	if (val)
		return -EINVAL;

	mutex_lock(&kvm_lock);
	list_for_each_entry(kvm, &vm_list, vm_list) {
		kvm_clear_stat_per_vm(kvm, offset);
	}
	mutex_unlock(&kvm_lock);

	return 0;
}

DEFINE_SIMPLE_ATTRIBUTE(vm_stat_fops, vm_stat_get, vm_stat_clear, "%llu\n");
DEFINE_SIMPLE_ATTRIBUTE(vm_stat_readonly_fops, vm_stat_get, NULL, "%llu\n");

static int vcpu_stat_get(void *_offset, u64 *val)
{
	unsigned offset = (long)_offset;
	struct kvm *kvm;
	u64 tmp_val;

	*val = 0;
	mutex_lock(&kvm_lock);
	list_for_each_entry(kvm, &vm_list, vm_list) {
		kvm_get_stat_per_vcpu(kvm, offset, &tmp_val);
		*val += tmp_val;
	}
	mutex_unlock(&kvm_lock);
	return 0;
}

static int vcpu_stat_clear(void *_offset, u64 val)
{
	unsigned offset = (long)_offset;
	struct kvm *kvm;

	if (val)
		return -EINVAL;

	mutex_lock(&kvm_lock);
	list_for_each_entry(kvm, &vm_list, vm_list) {
		kvm_clear_stat_per_vcpu(kvm, offset);
	}
	mutex_unlock(&kvm_lock);

	return 0;
}

DEFINE_SIMPLE_ATTRIBUTE(vcpu_stat_fops, vcpu_stat_get, vcpu_stat_clear,
			"%llu\n");
DEFINE_SIMPLE_ATTRIBUTE(vcpu_stat_readonly_fops, vcpu_stat_get, NULL, "%llu\n");

static void kvm_uevent_notify_change(unsigned int type, struct kvm *kvm)
{
	struct kobj_uevent_env *env;
	unsigned long long created, active;

	if (!kvm_dev.this_device || !kvm)
		return;

	mutex_lock(&kvm_lock);
	if (type == KVM_EVENT_CREATE_VM) {
		kvm_createvm_count++;
		kvm_active_vms++;
	} else if (type == KVM_EVENT_DESTROY_VM) {
		kvm_active_vms--;
	}
	created = kvm_createvm_count;
	active = kvm_active_vms;
	mutex_unlock(&kvm_lock);

	env = kzalloc(sizeof(*env), GFP_KERNEL_ACCOUNT);
	if (!env)
		return;

	add_uevent_var(env, "CREATED=%llu", created);
	add_uevent_var(env, "COUNT=%llu", active);

	if (type == KVM_EVENT_CREATE_VM) {
		add_uevent_var(env, "EVENT=create");
		kvm->userspace_pid = task_pid_nr(current);
	} else if (type == KVM_EVENT_DESTROY_VM) {
		add_uevent_var(env, "EVENT=destroy");
	}
	add_uevent_var(env, "PID=%d", kvm->userspace_pid);

	if (!IS_ERR_OR_NULL(kvm->debugfs_dentry)) {
		char *tmp, *p = kmalloc(PATH_MAX, GFP_KERNEL_ACCOUNT);

		if (p) {
			tmp = dentry_path_raw(kvm->debugfs_dentry, p, PATH_MAX);
			if (!IS_ERR(tmp))
				add_uevent_var(env, "STATS_PATH=%s", tmp);
			kfree(p);
		}
	}
	/* no need for checks, since we are adding at most only 5 keys */
	env->envp[env->envp_idx++] = NULL;
	kobject_uevent_env(&kvm_dev.this_device->kobj, KOBJ_CHANGE, env->envp);
	kfree(env);
}

static void kvm_init_debug(void)
{
	const struct file_operations *fops;
	const struct _kvm_stats_desc *pdesc;
	int i;

	kvm_debugfs_dir = debugfs_create_dir("kvm", NULL);

	for (i = 0; i < kvm_vm_stats_header.num_desc; ++i) {
		pdesc = &kvm_vm_stats_desc[i];
		if (kvm_stats_debugfs_mode(pdesc) & 0222)
			fops = &vm_stat_fops;
		else
			fops = &vm_stat_readonly_fops;
		debugfs_create_file(pdesc->name, kvm_stats_debugfs_mode(pdesc),
				kvm_debugfs_dir,
				(void *)(long)pdesc->desc.offset, fops);
	}

	for (i = 0; i < kvm_vcpu_stats_header.num_desc; ++i) {
		pdesc = &kvm_vcpu_stats_desc[i];
		if (kvm_stats_debugfs_mode(pdesc) & 0222)
			fops = &vcpu_stat_fops;
		else
			fops = &vcpu_stat_readonly_fops;
		debugfs_create_file(pdesc->name, kvm_stats_debugfs_mode(pdesc),
				kvm_debugfs_dir,
				(void *)(long)pdesc->desc.offset, fops);
	}
}

static int kvm_suspend(void)
{
	if (kvm_usage_count)
		hardware_disable_nolock(NULL);
	return 0;
}

static void kvm_resume(void)
{
	if (kvm_usage_count) {
#ifdef CONFIG_LOCKDEP
		WARN_ON(lockdep_is_held(&kvm_count_lock));
#endif
		hardware_enable_nolock(NULL);
	}
}

static struct syscore_ops kvm_syscore_ops = {
	.suspend = kvm_suspend,
	.resume = kvm_resume,
};

static inline
struct kvm_vcpu *preempt_notifier_to_vcpu(struct preempt_notifier *pn)
{
	return container_of(pn, struct kvm_vcpu, preempt_notifier);
}

static void kvm_sched_in(struct preempt_notifier *pn, int cpu)
{
	struct kvm_vcpu *vcpu = preempt_notifier_to_vcpu(pn);

	WRITE_ONCE(vcpu->preempted, false);
	WRITE_ONCE(vcpu->ready, false);

	__this_cpu_write(kvm_running_vcpu, vcpu);
	kvm_arch_sched_in(vcpu, cpu);
	kvm_arch_vcpu_load(vcpu, cpu);
}

static void kvm_sched_out(struct preempt_notifier *pn,
			  struct task_struct *next)
{
	struct kvm_vcpu *vcpu = preempt_notifier_to_vcpu(pn);

	if (current->on_rq) {
		WRITE_ONCE(vcpu->preempted, true);
		WRITE_ONCE(vcpu->ready, true);
	}
	kvm_arch_vcpu_put(vcpu);
	__this_cpu_write(kvm_running_vcpu, NULL);
}

/**
 * kvm_get_running_vcpu - get the vcpu running on the current CPU.
 *
 * We can disable preemption locally around accessing the per-CPU variable,
 * and use the resolved vcpu pointer after enabling preemption again,
 * because even if the current thread is migrated to another CPU, reading
 * the per-CPU value later will give us the same value as we update the
 * per-CPU variable in the preempt notifier handlers.
 */
struct kvm_vcpu *kvm_get_running_vcpu(void)
{
	struct kvm_vcpu *vcpu;

	preempt_disable();
	vcpu = __this_cpu_read(kvm_running_vcpu);
	preempt_enable();

	return vcpu;
}
EXPORT_SYMBOL_GPL(kvm_get_running_vcpu);

/**
 * kvm_get_running_vcpus - get the per-CPU array of currently running vcpus.
 */
struct kvm_vcpu * __percpu *kvm_get_running_vcpus(void)
{
        return &kvm_running_vcpu;
}

struct kvm_cpu_compat_check {
	void *opaque;
	int *ret;
};

static void check_processor_compat(void *data)
{
	struct kvm_cpu_compat_check *c = data;

	*c->ret = kvm_arch_check_processor_compat(c->opaque);
}

int kvm_init(void *opaque, unsigned vcpu_size, unsigned vcpu_align,
		  struct module *module)
{
	struct kvm_cpu_compat_check c;
	int r;
	int cpu;

	r = kvm_arch_init(opaque);
	if (r)
		goto out_fail;

	/*
	 * kvm_arch_init makes sure there's at most one caller
	 * for architectures that support multiple implementations,
	 * like intel and amd on x86.
	 * kvm_arch_init must be called before kvm_irqfd_init to avoid creating
	 * conflicts in case kvm is already setup for another implementation.
	 */
	r = kvm_irqfd_init();
	if (r)
		goto out_irqfd;

	if (!zalloc_cpumask_var(&cpus_hardware_enabled, GFP_KERNEL)) {
		r = -ENOMEM;
		goto out_free_0;
	}

	r = kvm_arch_hardware_setup(opaque);
	if (r < 0)
		goto out_free_1;

	c.ret = &r;
	c.opaque = opaque;
	for_each_online_cpu(cpu) {
		smp_call_function_single(cpu, check_processor_compat, &c, 1);
		if (r < 0)
			goto out_free_2;
	}

	r = cpuhp_setup_state_nocalls(CPUHP_AP_KVM_STARTING, "kvm/cpu:starting",
				      kvm_starting_cpu, kvm_dying_cpu);
	if (r)
		goto out_free_2;
	register_reboot_notifier(&kvm_reboot_notifier);

	/* A kmem cache lets us meet the alignment requirements of fx_save. */
	if (!vcpu_align)
		vcpu_align = __alignof__(struct kvm_vcpu);
	kvm_vcpu_cache =
		kmem_cache_create_usercopy("kvm_vcpu", vcpu_size, vcpu_align,
					   SLAB_ACCOUNT,
					   offsetof(struct kvm_vcpu, arch),
					   offsetofend(struct kvm_vcpu, stats_id)
					   - offsetof(struct kvm_vcpu, arch),
					   NULL);
	if (!kvm_vcpu_cache) {
		r = -ENOMEM;
		goto out_free_3;
	}

	r = kvm_async_pf_init();
	if (r)
		goto out_free;

	kvm_chardev_ops.owner = module;
	kvm_vm_fops.owner = module;
	kvm_vcpu_fops.owner = module;

	r = misc_register(&kvm_dev);
	if (r) {
		pr_err("kvm: misc device register failed\n");
		goto out_unreg;
	}

	register_syscore_ops(&kvm_syscore_ops);

	kvm_preempt_ops.sched_in = kvm_sched_in;
	kvm_preempt_ops.sched_out = kvm_sched_out;

	kvm_init_debug();

	r = kvm_vfio_ops_init();
	WARN_ON(r);

	return 0;

out_unreg:
	kvm_async_pf_deinit();
out_free:
	kmem_cache_destroy(kvm_vcpu_cache);
out_free_3:
	unregister_reboot_notifier(&kvm_reboot_notifier);
	cpuhp_remove_state_nocalls(CPUHP_AP_KVM_STARTING);
out_free_2:
	kvm_arch_hardware_unsetup();
out_free_1:
	free_cpumask_var(cpus_hardware_enabled);
out_free_0:
	kvm_irqfd_exit();
out_irqfd:
	kvm_arch_exit();
out_fail:
	return r;
}
EXPORT_SYMBOL_GPL(kvm_init);

void kvm_exit(void)
{
	debugfs_remove_recursive(kvm_debugfs_dir);
	misc_deregister(&kvm_dev);
	kmem_cache_destroy(kvm_vcpu_cache);
	kvm_async_pf_deinit();
	unregister_syscore_ops(&kvm_syscore_ops);
	unregister_reboot_notifier(&kvm_reboot_notifier);
	cpuhp_remove_state_nocalls(CPUHP_AP_KVM_STARTING);
	on_each_cpu(hardware_disable_nolock, NULL, 1);
	kvm_arch_hardware_unsetup();
	kvm_arch_exit();
	kvm_irqfd_exit();
	free_cpumask_var(cpus_hardware_enabled);
	kvm_vfio_ops_exit();
}
EXPORT_SYMBOL_GPL(kvm_exit);

struct kvm_vm_worker_thread_context {
	struct kvm *kvm;
	struct task_struct *parent;
	struct completion init_done;
	kvm_vm_thread_fn_t thread_fn;
	uintptr_t data;
	int err;
};

static int kvm_vm_worker_thread(void *context)
{
	/*
	 * The init_context is allocated on the stack of the parent thread, so
	 * we have to locally copy anything that is needed beyond initialization
	 */
	struct kvm_vm_worker_thread_context *init_context = context;
	struct kvm *kvm = init_context->kvm;
	kvm_vm_thread_fn_t thread_fn = init_context->thread_fn;
	uintptr_t data = init_context->data;
	int err;

	err = kthread_park(current);
	/* kthread_park(current) is never supposed to return an error */
	WARN_ON(err != 0);
	if (err)
		goto init_complete;

	err = cgroup_attach_task_all(init_context->parent, current);
	if (err) {
		kvm_err("%s: cgroup_attach_task_all failed with err %d\n",
			__func__, err);
		goto init_complete;
	}

	set_user_nice(current, task_nice(init_context->parent));

init_complete:
	init_context->err = err;
	complete(&init_context->init_done);
	init_context = NULL;

	if (err)
		return err;

	/* Wait to be woken up by the spawner before proceeding. */
	kthread_parkme();

	if (!kthread_should_stop())
		err = thread_fn(kvm, data);

	return err;
}

int kvm_vm_create_worker_thread(struct kvm *kvm, kvm_vm_thread_fn_t thread_fn,
				uintptr_t data, const char *name,
				struct task_struct **thread_ptr)
{
	struct kvm_vm_worker_thread_context init_context = {};
	struct task_struct *thread;

	*thread_ptr = NULL;
	init_context.kvm = kvm;
	init_context.parent = current;
	init_context.thread_fn = thread_fn;
	init_context.data = data;
	init_completion(&init_context.init_done);

	thread = kthread_run(kvm_vm_worker_thread, &init_context,
			     "%s-%d", name, task_pid_nr(current));
	if (IS_ERR(thread))
		return PTR_ERR(thread);

	/* kthread_run is never supposed to return NULL */
	WARN_ON(thread == NULL);

	wait_for_completion(&init_context.init_done);

	if (!init_context.err)
		*thread_ptr = thread;

	return init_context.err;
}<|MERGE_RESOLUTION|>--- conflicted
+++ resolved
@@ -623,13 +623,8 @@
 	 */
 	kvm->mmu_notifier_count++;
 	if (likely(kvm->mmu_notifier_count == 1)) {
-<<<<<<< HEAD
-		kvm->mmu_notifier_range_start = range->start;
-		kvm->mmu_notifier_range_end = range->end;
-=======
 		kvm->mmu_notifier_range_start = start;
 		kvm->mmu_notifier_range_end = end;
->>>>>>> 11e4b63a
 	} else {
 		/*
 		 * Fully tracking multiple concurrent ranges has dimishing
@@ -641,27 +636,10 @@
 		 * complete.
 		 */
 		kvm->mmu_notifier_range_start =
-<<<<<<< HEAD
-			min(kvm->mmu_notifier_range_start, range->start);
-		kvm->mmu_notifier_range_end =
-			max(kvm->mmu_notifier_range_end, range->end);
-	}
-	need_tlb_flush = kvm_unmap_hva_range(kvm, range->start, range->end,
-					     range->flags);
-	/* we've to flush the tlb before the pages can be freed */
-	if (need_tlb_flush || kvm->tlbs_dirty)
-		kvm_flush_remote_tlbs(kvm);
-
-	KVM_MMU_UNLOCK(kvm);
-	srcu_read_unlock(&kvm->srcu, idx);
-
-	return 0;
-=======
 			min(kvm->mmu_notifier_range_start, start);
 		kvm->mmu_notifier_range_end =
 			max(kvm->mmu_notifier_range_end, end);
 	}
->>>>>>> 11e4b63a
 }
 
 static int kvm_mmu_notifier_invalidate_range_start(struct mmu_notifier *mn,
