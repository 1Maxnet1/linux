# SPDX-License-Identifier: GPL-2.0-only
#
# File system configuration
#

menu "File systems"

# Use unaligned word dcache accesses
config DCACHE_WORD_ACCESS
       bool

config VALIDATE_FS_PARSER
	bool "Validate filesystem parameter description"
	help
	  Enable this to perform validation of the parameter description for a
	  filesystem when it is registered.

if BLOCK

config FS_IOMAP
	bool

source "fs/ext2/Kconfig"
source "fs/ext4/Kconfig"
source "fs/jbd2/Kconfig"

config FS_MBCACHE
# Meta block cache for Extended Attributes (ext2/ext3/ext4)
	tristate
	default y if EXT2_FS=y && EXT2_FS_XATTR
	default y if EXT4_FS=y
	default m if EXT2_FS_XATTR || EXT4_FS

source "fs/reiserfs/Kconfig"
source "fs/jfs/Kconfig"

source "fs/xfs/Kconfig"
source "fs/gfs2/Kconfig"
source "fs/ocfs2/Kconfig"
source "fs/btrfs/Kconfig"
source "fs/nilfs2/Kconfig"
source "fs/f2fs/Kconfig"
source "fs/zonefs/Kconfig"

config FS_DAX
	bool "Direct Access (DAX) support"
	depends on MMU
	depends on !(ARM || MIPS || SPARC)
	select DEV_PAGEMAP_OPS if (ZONE_DEVICE && !FS_DAX_LIMITED)
	select FS_IOMAP
	select DAX
	help
	  Direct Access (DAX) can be used on memory-backed block devices.
	  If the block device supports DAX and the filesystem supports DAX,
	  then you can avoid using the pagecache to buffer I/Os.  Turning
	  on this option will compile in support for DAX; you will need to
	  mount the filesystem using the -o dax option.

	  If you do not have a block device that is capable of using this,
	  or if unsure, say N.  Saying Y will increase the size of the kernel
	  by about 5kB.

config FS_DAX_PMD
	bool
	default FS_DAX
	depends on FS_DAX
	depends on ZONE_DEVICE
	depends on TRANSPARENT_HUGEPAGE

# Selected by DAX drivers that do not expect filesystem DAX to support
# get_user_pages() of DAX mappings. I.e. "limited" indicates no support
# for fork() of processes with MAP_SHARED mappings or support for
# direct-I/O to a DAX mapping.
config FS_DAX_LIMITED
	bool

endif # BLOCK

# Posix ACL utility routines
#
# Note: Posix ACLs can be implemented without these helpers.  Never use
# this symbol for ifdefs in core code.
#
config FS_POSIX_ACL
	def_bool n

config EXPORTFS
	tristate

config EXPORTFS_BLOCK_OPS
	bool "Enable filesystem export operations for block IO"
	help
	  This option enables the export operations for a filesystem to support
	  external block IO.

config FILE_LOCKING
	bool "Enable POSIX file locking API" if EXPERT
	default y
	help
	  This option enables standard file locking support, required
          for filesystems like NFS and for the flock() system
          call. Disabling this option saves about 11k.

config MANDATORY_FILE_LOCKING
	bool "Enable Mandatory file locking"
	depends on FILE_LOCKING
	default y
	help
	  This option enables files appropriately marked files on appropriely
	  mounted filesystems to support mandatory locking.

	  To the best of my knowledge this is dead code that no one cares about.

source "fs/crypto/Kconfig"

source "fs/verity/Kconfig"

source "fs/notify/Kconfig"

source "fs/quota/Kconfig"

source "fs/autofs/Kconfig"
source "fs/fuse/Kconfig"
source "fs/overlayfs/Kconfig"

menu "Caches"

source "fs/netfs/Kconfig"
source "fs/fscache/Kconfig"
source "fs/cachefiles/Kconfig"

endmenu

if BLOCK
menu "CD-ROM/DVD Filesystems"

source "fs/isofs/Kconfig"
source "fs/udf/Kconfig"

endmenu
endif # BLOCK

if BLOCK
menu "DOS/FAT/EXFAT/NT Filesystems"

source "fs/fat/Kconfig"
source "fs/exfat/Kconfig"
source "fs/ntfs/Kconfig"

endmenu
endif # BLOCK

menu "Pseudo filesystems"

source "fs/proc/Kconfig"
source "fs/kernfs/Kconfig"
source "fs/sysfs/Kconfig"

config TMPFS
	bool "Tmpfs virtual memory file system support (former shm fs)"
	depends on SHMEM
	help
	  Tmpfs is a file system which keeps all files in virtual memory.

	  Everything in tmpfs is temporary in the sense that no files will be
	  created on your hard drive. The files live in memory and swap
	  space. If you unmount a tmpfs instance, everything stored therein is
	  lost.

	  See <file:Documentation/filesystems/tmpfs.rst> for details.

config TMPFS_POSIX_ACL
	bool "Tmpfs POSIX Access Control Lists"
	depends on TMPFS
	select TMPFS_XATTR
	select FS_POSIX_ACL
	help
	  POSIX Access Control Lists (ACLs) support additional access rights
	  for users and groups beyond the standard owner/group/world scheme,
	  and this option selects support for ACLs specifically for tmpfs
	  filesystems.

	  If you've selected TMPFS, it's possible that you'll also need
	  this option as there are a number of Linux distros that require
	  POSIX ACL support under /dev for certain features to work properly.
	  For example, some distros need this feature for ALSA-related /dev
	  files for sound to work properly.  In short, if you're not sure,
	  say Y.

config TMPFS_XATTR
	bool "Tmpfs extended attributes"
	depends on TMPFS
	default n
	help
	  Extended attributes are name:value pairs associated with inodes by
	  the kernel or by users (see the attr(5) manual page for details).

	  Currently this enables support for the trusted.* and
	  security.* namespaces.

	  You need this for POSIX ACL support on tmpfs.

	  If unsure, say N.

config TMPFS_INODE64
	bool "Use 64-bit ino_t by default in tmpfs"
	depends on TMPFS && 64BIT
	default n
	help
	  tmpfs has historically used only inode numbers as wide as an unsigned
	  int. In some cases this can cause wraparound, potentially resulting
	  in multiple files with the same inode number on a single device. This
	  option makes tmpfs use the full width of ino_t by default, without
	  needing to specify the inode64 option when mounting.

	  But if a long-lived tmpfs is to be accessed by 32-bit applications so
	  ancient that opening a file larger than 2GiB fails with EINVAL, then
	  the INODE64 config option and inode64 mount option risk operations
	  failing with EOVERFLOW once 33-bit inode numbers are reached.

	  To override this configured default, use the inode32 or inode64
	  option when mounting.

	  If unsure, say N.

config ARCH_SUPPORTS_HUGETLBFS
	def_bool n

config HUGETLBFS
	bool "HugeTLB file system support"
	depends on X86 || IA64 || SPARC64 || (S390 && 64BIT) || \
		   ARCH_SUPPORTS_HUGETLBFS || BROKEN
	help
	  hugetlbfs is a filesystem backing for HugeTLB pages, based on
	  ramfs. For architectures that support it, say Y here and read
	  <file:Documentation/admin-guide/mm/hugetlbpage.rst> for details.

	  If unsure, say N.

config HUGETLB_PAGE
	def_bool HUGETLBFS

config HUGETLB_PAGE_FREE_VMEMMAP
	def_bool HUGETLB_PAGE
	depends on X86_64
	depends on SPARSEMEM_VMEMMAP

config HUGETLB_PAGE_FREE_VMEMMAP_DEFAULT_ON
	bool "Default freeing vmemmap pages of HugeTLB to on"
	default n
	depends on HUGETLB_PAGE_FREE_VMEMMAP
	help
	  When using HUGETLB_PAGE_FREE_VMEMMAP, the freeing unused vmemmap
	  pages associated with each HugeTLB page is default off. Say Y here
	  to enable freeing vmemmap pages of HugeTLB by default. It can then
	  be disabled on the command line via hugetlb_free_vmemmap=off.

config MEMFD_CREATE
	def_bool TMPFS || HUGETLBFS

config ARCH_HAS_GIGANTIC_PAGE
	bool

source "fs/configfs/Kconfig"
source "fs/efivarfs/Kconfig"

endmenu

menuconfig MISC_FILESYSTEMS
	bool "Miscellaneous filesystems"
	default y
	help
	  Say Y here to get to see options for various miscellaneous
	  filesystems, such as filesystems that came from other
	  operating systems.

	  This option alone does not add any kernel code.

	  If you say N, all options in this submenu will be skipped and
	  disabled; if unsure, say Y here.

if MISC_FILESYSTEMS

source "fs/orangefs/Kconfig"
source "fs/adfs/Kconfig"
source "fs/affs/Kconfig"
source "fs/ecryptfs/Kconfig"
source "fs/hfs/Kconfig"
source "fs/hfsplus/Kconfig"
source "fs/befs/Kconfig"
source "fs/bfs/Kconfig"
source "fs/efs/Kconfig"
source "fs/jffs2/Kconfig"
# UBIFS File system configuration
source "fs/ubifs/Kconfig"
source "fs/cramfs/Kconfig"
source "fs/squashfs/Kconfig"
source "fs/freevxfs/Kconfig"
source "fs/minix/Kconfig"
source "fs/omfs/Kconfig"
source "fs/hpfs/Kconfig"
source "fs/qnx4/Kconfig"
source "fs/qnx6/Kconfig"
source "fs/romfs/Kconfig"
source "fs/pstore/Kconfig"
source "fs/sysv/Kconfig"
source "fs/ufs/Kconfig"
source "fs/erofs/Kconfig"
source "fs/vboxsf/Kconfig"

endif # MISC_FILESYSTEMS

menuconfig NETWORK_FILESYSTEMS
	bool "Network File Systems"
	default y
	depends on NET
	help
	  Say Y here to get to see options for network filesystems and
	  filesystem-related networking code, such as NFS daemon and
	  RPCSEC security modules.

	  This option alone does not add any kernel code.

	  If you say N, all options in this submenu will be skipped and
	  disabled; if unsure, say Y here.

if NETWORK_FILESYSTEMS

source "fs/nfs/Kconfig"
source "fs/nfsd/Kconfig"

config GRACE_PERIOD
	tristate

config LOCKD
	tristate
	depends on FILE_LOCKING
	select GRACE_PERIOD

config LOCKD_V4
	bool
	depends on NFSD_V3 || NFS_V3
	depends on FILE_LOCKING
	default y

config NFS_ACL_SUPPORT
	tristate
	select FS_POSIX_ACL

config NFS_COMMON
	bool
	depends on NFSD || NFS_FS || LOCKD
	default y

config NFS_V4_2_SSC_HELPER
	bool
	default y if NFS_V4_2

source "net/sunrpc/Kconfig"
source "fs/ceph/Kconfig"

source "fs/cifs/Kconfig"
<<<<<<< HEAD

config CIFS_COMMON
	tristate
	default y if CIFS=y
	default m if CIFS=m

=======
source "fs/ksmbd/Kconfig"
>>>>>>> 32e19d12
source "fs/coda/Kconfig"
source "fs/afs/Kconfig"
source "fs/9p/Kconfig"

endif # NETWORK_FILESYSTEMS

source "fs/nls/Kconfig"
source "fs/dlm/Kconfig"
source "fs/unicode/Kconfig"

config IO_WQ
	bool

endmenu<|MERGE_RESOLUTION|>--- conflicted
+++ resolved
@@ -360,16 +360,13 @@
 source "fs/ceph/Kconfig"
 
 source "fs/cifs/Kconfig"
-<<<<<<< HEAD
 
 config CIFS_COMMON
 	tristate
 	default y if CIFS=y
 	default m if CIFS=m
 
-=======
 source "fs/ksmbd/Kconfig"
->>>>>>> 32e19d12
 source "fs/coda/Kconfig"
 source "fs/afs/Kconfig"
 source "fs/9p/Kconfig"
