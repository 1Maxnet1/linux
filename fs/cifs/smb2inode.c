--- conflicted
+++ resolved
@@ -177,8 +177,6 @@
 	return smb2_open_op_close(xid, tcon, cifs_sb, name, DELETE, FILE_OPEN,
 				  0, CREATE_NOT_FILE | CREATE_DELETE_ON_CLOSE,
 				  NULL, SMB2_OP_DELETE);
-<<<<<<< HEAD
-=======
 }
 
 int
@@ -256,5 +254,4 @@
 				SMB2_OP_SET_INFO);
 	cifs_put_tlink(tlink);
 	return rc;
->>>>>>> 4a8e43fe
 }