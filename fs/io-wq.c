// SPDX-License-Identifier: GPL-2.0
/*
 * Basic worker thread pool for io_uring
 *
 * Copyright (C) 2019 Jens Axboe
 *
 */
#include <linux/kernel.h>
#include <linux/init.h>
#include <linux/errno.h>
#include <linux/sched/signal.h>
#include <linux/mm.h>
#include <linux/sched/mm.h>
#include <linux/percpu.h>
#include <linux/slab.h>
#include <linux/rculist_nulls.h>
#include <linux/cpu.h>
#include <linux/tracehook.h>

#include "io-wq.h"

#define WORKER_IDLE_TIMEOUT	(5 * HZ)

enum {
	IO_WORKER_F_UP		= 1,	/* up and active */
	IO_WORKER_F_RUNNING	= 2,	/* account as running */
	IO_WORKER_F_FREE	= 4,	/* worker on free list */
	IO_WORKER_F_FIXED	= 8,	/* static idle worker */
	IO_WORKER_F_BOUND	= 16,	/* is doing bounded work */
};

enum {
	IO_WQ_BIT_EXIT		= 0,	/* wq exiting */
};

enum {
	IO_WQE_FLAG_STALLED	= 1,	/* stalled on hash */
};

/*
 * One for each thread in a wqe pool
 */
struct io_worker {
	refcount_t ref;
	unsigned flags;
	struct hlist_nulls_node nulls_node;
	struct list_head all_list;
	struct task_struct *task;
	struct io_wqe *wqe;

	struct io_wq_work *cur_work;
	spinlock_t lock;

	struct completion ref_done;

	struct rcu_head rcu;
};

#if BITS_PER_LONG == 64
#define IO_WQ_HASH_ORDER	6
#else
#define IO_WQ_HASH_ORDER	5
#endif

#define IO_WQ_NR_HASH_BUCKETS	(1u << IO_WQ_HASH_ORDER)

struct io_wqe_acct {
	unsigned nr_workers;
	unsigned max_workers;
	int index;
	atomic_t nr_running;
};

enum {
	IO_WQ_ACCT_BOUND,
	IO_WQ_ACCT_UNBOUND,
};

/*
 * Per-node worker thread pool
 */
struct io_wqe {
	struct {
		raw_spinlock_t lock;
		struct io_wq_work_list work_list;
		unsigned flags;
	} ____cacheline_aligned_in_smp;

	int node;
	struct io_wqe_acct acct[2];

	struct hlist_nulls_head free_list;
	struct list_head all_list;

	struct wait_queue_entry wait;

	struct io_wq *wq;
	struct io_wq_work *hash_tail[IO_WQ_NR_HASH_BUCKETS];
};

/*
 * Per io_wq state
  */
struct io_wq {
	struct io_wqe **wqes;
	unsigned long state;

	free_work_fn *free_work;
	io_wq_work_fn *do_work;

<<<<<<< HEAD
	struct task_struct *manager;

	struct io_wq_hash *hash;

	refcount_t refs;
	struct completion exited;
=======
	struct io_wq_hash *hash;

	refcount_t refs;
>>>>>>> 11e4b63a

	atomic_t worker_refs;
	struct completion worker_done;

	struct hlist_node cpuhp_node;

<<<<<<< HEAD
	pid_t task_pid;
=======
	struct task_struct *task;
>>>>>>> 11e4b63a
};

static enum cpuhp_state io_wq_online;

struct io_cb_cancel_data {
	work_cancel_fn *fn;
	void *data;
	int nr_running;
	int nr_pending;
	bool cancel_all;
};

<<<<<<< HEAD
static void io_wqe_cancel_pending_work(struct io_wqe *wqe,
				       struct io_cb_cancel_data *match);
=======
static void create_io_worker(struct io_wq *wq, struct io_wqe *wqe, int index);
>>>>>>> 11e4b63a

static bool io_worker_get(struct io_worker *worker)
{
	return refcount_inc_not_zero(&worker->ref);
}

static void io_worker_release(struct io_worker *worker)
{
	if (refcount_dec_and_test(&worker->ref))
		complete(&worker->ref_done);
<<<<<<< HEAD
=======
}

static inline struct io_wqe_acct *io_get_acct(struct io_wqe *wqe, bool bound)
{
	return &wqe->acct[bound ? IO_WQ_ACCT_BOUND : IO_WQ_ACCT_UNBOUND];
>>>>>>> 11e4b63a
}

static inline struct io_wqe_acct *io_work_get_acct(struct io_wqe *wqe,
						   struct io_wq_work *work)
{
	return io_get_acct(wqe, !(work->flags & IO_WQ_WORK_UNBOUND));
}

static inline struct io_wqe_acct *io_wqe_get_acct(struct io_worker *worker)
{
<<<<<<< HEAD
	struct io_wqe *wqe = worker->wqe;

	if (worker->flags & IO_WORKER_F_BOUND)
		return &wqe->acct[IO_WQ_ACCT_BOUND];
=======
	return io_get_acct(worker->wqe, worker->flags & IO_WORKER_F_BOUND);
}
>>>>>>> 11e4b63a

static void io_worker_ref_put(struct io_wq *wq)
{
	if (atomic_dec_and_test(&wq->worker_refs))
		complete(&wq->worker_done);
}

static void io_worker_exit(struct io_worker *worker)
{
	struct io_wqe *wqe = worker->wqe;
	struct io_wqe_acct *acct = io_wqe_get_acct(worker);
	unsigned flags;

	if (refcount_dec_and_test(&worker->ref))
		complete(&worker->ref_done);
	wait_for_completion(&worker->ref_done);

	preempt_disable();
	current->flags &= ~PF_IO_WORKER;
	flags = worker->flags;
	worker->flags = 0;
	if (flags & IO_WORKER_F_RUNNING)
		atomic_dec(&acct->nr_running);
	worker->flags = 0;
	preempt_enable();

	raw_spin_lock_irq(&wqe->lock);
	if (flags & IO_WORKER_F_FREE)
		hlist_nulls_del_rcu(&worker->nulls_node);
	list_del_rcu(&worker->all_list);
	acct->nr_workers--;
	raw_spin_unlock_irq(&wqe->lock);

	kfree_rcu(worker, rcu);
<<<<<<< HEAD
	if (atomic_dec_and_test(&wqe->wq->worker_refs))
		complete(&wqe->wq->worker_done);
=======
	io_worker_ref_put(wqe->wq);
>>>>>>> 11e4b63a
	do_exit(0);
}

static inline bool io_wqe_run_queue(struct io_wqe *wqe)
	__must_hold(wqe->lock)
{
	if (!wq_list_empty(&wqe->work_list) &&
	    !(wqe->flags & IO_WQE_FLAG_STALLED))
		return true;
	return false;
}

/*
 * Check head of free list for an available worker. If one isn't available,
 * caller must create one.
 */
static bool io_wqe_activate_free_worker(struct io_wqe *wqe)
	__must_hold(RCU)
{
	struct hlist_nulls_node *n;
	struct io_worker *worker;

	n = rcu_dereference(hlist_nulls_first_rcu(&wqe->free_list));
	if (is_a_nulls(n))
		return false;

	worker = hlist_nulls_entry(n, struct io_worker, nulls_node);
	if (io_worker_get(worker)) {
		wake_up_process(worker->task);
		io_worker_release(worker);
		return true;
	}

	return false;
}

/*
 * We need a worker. If we find a free one, we're good. If not, and we're
 * below the max number of workers, create one.
 */
static void io_wqe_wake_worker(struct io_wqe *wqe, struct io_wqe_acct *acct)
{
	bool ret;

	/*
	 * Most likely an attempt to queue unbounded work on an io_wq that
	 * wasn't setup with any unbounded workers.
	 */
	WARN_ON_ONCE(!acct->max_workers);

	rcu_read_lock();
	ret = io_wqe_activate_free_worker(wqe);
	rcu_read_unlock();

	if (!ret && acct->nr_workers < acct->max_workers) {
		atomic_inc(&acct->nr_running);
		atomic_inc(&wqe->wq->worker_refs);
		create_io_worker(wqe->wq, wqe, acct->index);
	}
}

static void io_wqe_inc_running(struct io_worker *worker)
{
	struct io_wqe_acct *acct = io_wqe_get_acct(worker);

	atomic_inc(&acct->nr_running);
}

<<<<<<< HEAD
static void io_wqe_dec_running(struct io_worker *worker)
	__must_hold(wqe->lock)
{
	struct io_wqe_acct *acct = io_wqe_get_acct(worker);
	struct io_wqe *wqe = worker->wqe;
=======
struct create_worker_data {
	struct callback_head work;
	struct io_wqe *wqe;
	int index;
};

static void create_worker_cb(struct callback_head *cb)
{
	struct create_worker_data *cwd;
	struct io_wq *wq;
>>>>>>> 11e4b63a

	cwd = container_of(cb, struct create_worker_data, work);
	wq = cwd->wqe->wq;
	create_io_worker(wq, cwd->wqe, cwd->index);
	kfree(cwd);
}

<<<<<<< HEAD
=======
static void io_queue_worker_create(struct io_wqe *wqe, struct io_wqe_acct *acct)
{
	struct create_worker_data *cwd;
	struct io_wq *wq = wqe->wq;

	/* raced with exit, just ignore create call */
	if (test_bit(IO_WQ_BIT_EXIT, &wq->state))
		goto fail;

	cwd = kmalloc(sizeof(*cwd), GFP_ATOMIC);
	if (cwd) {
		init_task_work(&cwd->work, create_worker_cb);
		cwd->wqe = wqe;
		cwd->index = acct->index;
		if (!task_work_add(wq->task, &cwd->work, TWA_SIGNAL))
			return;

		kfree(cwd);
	}
fail:
	atomic_dec(&acct->nr_running);
	io_worker_ref_put(wq);
}

static void io_wqe_dec_running(struct io_worker *worker)
	__must_hold(wqe->lock)
{
	struct io_wqe_acct *acct = io_wqe_get_acct(worker);
	struct io_wqe *wqe = worker->wqe;

	if (!(worker->flags & IO_WORKER_F_UP))
		return;

	if (atomic_dec_and_test(&acct->nr_running) && io_wqe_run_queue(wqe)) {
		atomic_inc(&acct->nr_running);
		atomic_inc(&wqe->wq->worker_refs);
		io_queue_worker_create(wqe, acct);
	}
}

>>>>>>> 11e4b63a
/*
 * Worker will start processing some work. Move it to the busy list, if
 * it's currently on the freelist
 */
static void __io_worker_busy(struct io_wqe *wqe, struct io_worker *worker,
			     struct io_wq_work *work)
	__must_hold(wqe->lock)
{
	bool worker_bound, work_bound;

	BUILD_BUG_ON((IO_WQ_ACCT_UNBOUND ^ IO_WQ_ACCT_BOUND) != 1);

	if (worker->flags & IO_WORKER_F_FREE) {
		worker->flags &= ~IO_WORKER_F_FREE;
		hlist_nulls_del_init_rcu(&worker->nulls_node);
	}

	/*
	 * If worker is moving from bound to unbound (or vice versa), then
	 * ensure we update the running accounting.
	 */
	worker_bound = (worker->flags & IO_WORKER_F_BOUND) != 0;
	work_bound = (work->flags & IO_WQ_WORK_UNBOUND) == 0;
	if (worker_bound != work_bound) {
<<<<<<< HEAD
		io_wqe_dec_running(worker);
		if (work_bound) {
			worker->flags |= IO_WORKER_F_BOUND;
			wqe->acct[IO_WQ_ACCT_UNBOUND].nr_workers--;
			wqe->acct[IO_WQ_ACCT_BOUND].nr_workers++;
		} else {
			worker->flags &= ~IO_WORKER_F_BOUND;
			wqe->acct[IO_WQ_ACCT_UNBOUND].nr_workers++;
			wqe->acct[IO_WQ_ACCT_BOUND].nr_workers--;
		}
=======
		int index = work_bound ? IO_WQ_ACCT_UNBOUND : IO_WQ_ACCT_BOUND;
		io_wqe_dec_running(worker);
		worker->flags ^= IO_WORKER_F_BOUND;
		wqe->acct[index].nr_workers--;
		wqe->acct[index ^ 1].nr_workers++;
>>>>>>> 11e4b63a
		io_wqe_inc_running(worker);
	 }
}

/*
 * No work, worker going to sleep. Move to freelist, and unuse mm if we
 * have one attached. Dropping the mm may potentially sleep, so we drop
 * the lock in that case and return success. Since the caller has to
 * retry the loop in that case (we changed task state), we don't regrab
 * the lock if we return success.
 */
static void __io_worker_idle(struct io_wqe *wqe, struct io_worker *worker)
	__must_hold(wqe->lock)
{
	if (!(worker->flags & IO_WORKER_F_FREE)) {
		worker->flags |= IO_WORKER_F_FREE;
		hlist_nulls_add_head_rcu(&worker->nulls_node, &wqe->free_list);
	}
}

static inline unsigned int io_get_work_hash(struct io_wq_work *work)
{
	return work->flags >> IO_WQ_HASH_SHIFT;
}

static void io_wait_on_hash(struct io_wqe *wqe, unsigned int hash)
{
	struct io_wq *wq = wqe->wq;

	spin_lock(&wq->hash->wait.lock);
	if (list_empty(&wqe->wait.entry)) {
		__add_wait_queue(&wq->hash->wait, &wqe->wait);
		if (!test_bit(hash, &wq->hash->map)) {
			__set_current_state(TASK_RUNNING);
			list_del_init(&wqe->wait.entry);
		}
	}
	spin_unlock(&wq->hash->wait.lock);
}

static struct io_wq_work *io_get_next_work(struct io_wqe *wqe)
	__must_hold(wqe->lock)
{
	struct io_wq_work_node *node, *prev;
	struct io_wq_work *work, *tail;
	unsigned int stall_hash = -1U;

	wq_list_for_each(node, prev, &wqe->work_list) {
		unsigned int hash;

		work = container_of(node, struct io_wq_work, list);

		/* not hashed, can run anytime */
		if (!io_wq_is_hashed(work)) {
			wq_list_del(&wqe->work_list, node, prev);
			return work;
		}

		hash = io_get_work_hash(work);
		/* all items with this hash lie in [work, tail] */
		tail = wqe->hash_tail[hash];

		/* hashed, can run if not already running */
		if (!test_and_set_bit(hash, &wqe->wq->hash->map)) {
			wqe->hash_tail[hash] = NULL;
			wq_list_cut(&wqe->work_list, &tail->list, prev);
			return work;
		}
		if (stall_hash == -1U)
			stall_hash = hash;
		/* fast forward to a next hash, for-each will fix up @prev */
		node = &tail->list;
	}

	if (stall_hash != -1U) {
		raw_spin_unlock(&wqe->lock);
		io_wait_on_hash(wqe, stall_hash);
		raw_spin_lock(&wqe->lock);
	}

	return NULL;
}

static bool io_flush_signals(void)
{
	if (unlikely(test_thread_flag(TIF_NOTIFY_SIGNAL))) {
		__set_current_state(TASK_RUNNING);
		tracehook_notify_signal();
		return true;
	}
	return false;
}

static void io_assign_current_work(struct io_worker *worker,
				   struct io_wq_work *work)
{
	if (work) {
		io_flush_signals();
		cond_resched();
	}

	spin_lock_irq(&worker->lock);
	worker->cur_work = work;
	spin_unlock_irq(&worker->lock);
}

static void io_wqe_enqueue(struct io_wqe *wqe, struct io_wq_work *work);

static void io_worker_handle_work(struct io_worker *worker)
	__releases(wqe->lock)
{
	struct io_wqe *wqe = worker->wqe;
	struct io_wq *wq = wqe->wq;
	bool do_kill = test_bit(IO_WQ_BIT_EXIT, &wq->state);

	do {
		struct io_wq_work *work;
get_next:
		/*
		 * If we got some work, mark us as busy. If we didn't, but
		 * the list isn't empty, it means we stalled on hashed work.
		 * Mark us stalled so we don't keep looking for work when we
		 * can't make progress, any work completion or insertion will
		 * clear the stalled flag.
		 */
		work = io_get_next_work(wqe);
		if (work)
			__io_worker_busy(wqe, worker, work);
		else if (!wq_list_empty(&wqe->work_list))
			wqe->flags |= IO_WQE_FLAG_STALLED;

		raw_spin_unlock_irq(&wqe->lock);
		if (!work)
			break;
		io_assign_current_work(worker, work);
		__set_current_state(TASK_RUNNING);

		/* handle a whole dependent link */
		do {
			struct io_wq_work *next_hashed, *linked;
			unsigned int hash = io_get_work_hash(work);

			next_hashed = wq_next_work(work);

			if (unlikely(do_kill) && (work->flags & IO_WQ_WORK_UNBOUND))
				work->flags |= IO_WQ_WORK_CANCEL;
			wq->do_work(work);
			io_assign_current_work(worker, NULL);

			linked = wq->free_work(work);
			work = next_hashed;
			if (!work && linked && !io_wq_is_hashed(linked)) {
				work = linked;
				linked = NULL;
			}
			io_assign_current_work(worker, work);
			if (linked)
				io_wqe_enqueue(wqe, linked);

			if (hash != -1U && !next_hashed) {
				clear_bit(hash, &wq->hash->map);
				if (wq_has_sleeper(&wq->hash->wait))
					wake_up(&wq->hash->wait);
				raw_spin_lock_irq(&wqe->lock);
				wqe->flags &= ~IO_WQE_FLAG_STALLED;
				/* skip unnecessary unlock-lock wqe->lock */
				if (!work)
					goto get_next;
				raw_spin_unlock_irq(&wqe->lock);
			}
		} while (work);

		raw_spin_lock_irq(&wqe->lock);
	} while (1);
}

static int io_wqe_worker(void *data)
{
	struct io_worker *worker = data;
	struct io_wqe *wqe = worker->wqe;
	struct io_wq *wq = wqe->wq;
	char buf[TASK_COMM_LEN];
<<<<<<< HEAD

	worker->flags |= (IO_WORKER_F_UP | IO_WORKER_F_RUNNING);
	io_wqe_inc_running(worker);

	snprintf(buf, sizeof(buf), "iou-wrk-%d", wq->task_pid);
=======

	worker->flags |= (IO_WORKER_F_UP | IO_WORKER_F_RUNNING);

	snprintf(buf, sizeof(buf), "iou-wrk-%d", wq->task->pid);
>>>>>>> 11e4b63a
	set_task_comm(current, buf);

	while (!test_bit(IO_WQ_BIT_EXIT, &wq->state)) {
		long ret;

		set_current_state(TASK_INTERRUPTIBLE);
loop:
		raw_spin_lock_irq(&wqe->lock);
		if (io_wqe_run_queue(wqe)) {
			io_worker_handle_work(worker);
			goto loop;
		}
		__io_worker_idle(wqe, worker);
		raw_spin_unlock_irq(&wqe->lock);
		if (io_flush_signals())
			continue;
		ret = schedule_timeout(WORKER_IDLE_TIMEOUT);
		if (signal_pending(current)) {
			struct ksignal ksig;

			if (!get_signal(&ksig))
				continue;
			break;
		}
		if (ret)
			continue;
		/* timed out, exit unless we're the fixed worker */
		if (test_bit(IO_WQ_BIT_EXIT, &wq->state) ||
		    !(worker->flags & IO_WORKER_F_FIXED))
			break;
	}

	if (test_bit(IO_WQ_BIT_EXIT, &wq->state)) {
		raw_spin_lock_irq(&wqe->lock);
		if (!wq_list_empty(&wqe->work_list))
			io_worker_handle_work(worker);
		else
			raw_spin_unlock_irq(&wqe->lock);
	}

	io_worker_exit(worker);
	return 0;
}

/*
 * Called when a worker is scheduled in. Mark us as currently running.
 */
void io_wq_worker_running(struct task_struct *tsk)
{
	struct io_worker *worker = tsk->pf_io_worker;

	if (!worker)
		return;
	if (!(worker->flags & IO_WORKER_F_UP))
		return;
	if (worker->flags & IO_WORKER_F_RUNNING)
		return;
	worker->flags |= IO_WORKER_F_RUNNING;
	io_wqe_inc_running(worker);
}

/*
 * Called when worker is going to sleep. If there are no workers currently
 * running and we have work pending, wake up a free one or create a new one.
 */
void io_wq_worker_sleeping(struct task_struct *tsk)
{
	struct io_worker *worker = tsk->pf_io_worker;

	if (!worker)
		return;
	if (!(worker->flags & IO_WORKER_F_UP))
		return;
	if (!(worker->flags & IO_WORKER_F_RUNNING))
		return;

	worker->flags &= ~IO_WORKER_F_RUNNING;

	raw_spin_lock_irq(&worker->wqe->lock);
	io_wqe_dec_running(worker);
	raw_spin_unlock_irq(&worker->wqe->lock);
}

static void create_io_worker(struct io_wq *wq, struct io_wqe *wqe, int index)
{
	struct io_wqe_acct *acct = &wqe->acct[index];
	struct io_worker *worker;
	struct task_struct *tsk;

	__set_current_state(TASK_RUNNING);

	worker = kzalloc_node(sizeof(*worker), GFP_KERNEL, wqe->node);
	if (!worker)
		goto fail;

	refcount_set(&worker->ref, 1);
	worker->nulls_node.pprev = NULL;
	worker->wqe = wqe;
	spin_lock_init(&worker->lock);
	init_completion(&worker->ref_done);
<<<<<<< HEAD

	atomic_inc(&wq->worker_refs);

	tsk = create_io_thread(io_wqe_worker, worker, wqe->node);
	if (IS_ERR(tsk)) {
		if (atomic_dec_and_test(&wq->worker_refs))
			complete(&wq->worker_done);
=======

	tsk = create_io_thread(io_wqe_worker, worker, wqe->node);
	if (IS_ERR(tsk)) {
>>>>>>> 11e4b63a
		kfree(worker);
fail:
		atomic_dec(&acct->nr_running);
		io_worker_ref_put(wq);
		return;
	}

	tsk->pf_io_worker = worker;
	worker->task = tsk;
	set_cpus_allowed_ptr(tsk, cpumask_of_node(wqe->node));
	tsk->flags |= PF_NO_SETAFFINITY;

	raw_spin_lock_irq(&wqe->lock);
	hlist_nulls_add_head_rcu(&worker->nulls_node, &wqe->free_list);
	list_add_tail_rcu(&worker->all_list, &wqe->all_list);
	worker->flags |= IO_WORKER_F_FREE;
	if (index == IO_WQ_ACCT_BOUND)
		worker->flags |= IO_WORKER_F_BOUND;
	if (!acct->nr_workers && (worker->flags & IO_WORKER_F_BOUND))
		worker->flags |= IO_WORKER_F_FIXED;
	acct->nr_workers++;
	raw_spin_unlock_irq(&wqe->lock);
	wake_up_new_task(tsk);
<<<<<<< HEAD
	return true;
}

static inline bool io_wqe_need_worker(struct io_wqe *wqe, int index)
	__must_hold(wqe->lock)
{
	struct io_wqe_acct *acct = &wqe->acct[index];

	if (acct->nr_workers && test_bit(IO_WQ_BIT_EXIT, &wqe->wq->state))
		return false;
	/* if we have available workers or no work, no need */
	if (!hlist_nulls_empty(&wqe->free_list) || !io_wqe_run_queue(wqe))
		return false;
	return acct->nr_workers < acct->max_workers;
=======
>>>>>>> 11e4b63a
}

/*
 * Iterate the passed in list and call the specific function for each
 * worker that isn't exiting
 */
static bool io_wq_for_each_worker(struct io_wqe *wqe,
				  bool (*func)(struct io_worker *, void *),
				  void *data)
{
	struct io_worker *worker;
	bool ret = false;

	list_for_each_entry_rcu(worker, &wqe->all_list, all_list) {
		if (io_worker_get(worker)) {
			/* no task if node is/was offline */
			if (worker->task)
				ret = func(worker, data);
			io_worker_release(worker);
			if (ret)
				break;
		}
	}

	return ret;
}

static bool io_wq_worker_wake(struct io_worker *worker, void *data)
{
	set_notify_signal(worker->task);
	wake_up_process(worker->task);
	return false;
}

<<<<<<< HEAD
static void io_wq_check_workers(struct io_wq *wq)
{
	int node;

	for_each_node(node) {
		struct io_wqe *wqe = wq->wqes[node];
		bool fork_worker[2] = { false, false };

		if (!node_online(node))
			continue;

		raw_spin_lock_irq(&wqe->lock);
		if (io_wqe_need_worker(wqe, IO_WQ_ACCT_BOUND))
			fork_worker[IO_WQ_ACCT_BOUND] = true;
		if (io_wqe_need_worker(wqe, IO_WQ_ACCT_UNBOUND))
			fork_worker[IO_WQ_ACCT_UNBOUND] = true;
		raw_spin_unlock_irq(&wqe->lock);
		if (fork_worker[IO_WQ_ACCT_BOUND])
			create_io_worker(wq, wqe, IO_WQ_ACCT_BOUND);
		if (fork_worker[IO_WQ_ACCT_UNBOUND])
			create_io_worker(wq, wqe, IO_WQ_ACCT_UNBOUND);
	}
}

static bool io_wq_work_match_all(struct io_wq_work *work, void *data)
{
	return true;
}

static void io_wq_cancel_pending(struct io_wq *wq)
{
	struct io_cb_cancel_data match = {
		.fn		= io_wq_work_match_all,
		.cancel_all	= true,
	};
	int node;

	for_each_node(node)
		io_wqe_cancel_pending_work(wq->wqes[node], &match);
}

/*
 * Manager thread. Tasked with creating new workers, if we need them.
 */
static int io_wq_manager(void *data)
{
	struct io_wq *wq = data;
	char buf[TASK_COMM_LEN];
	int node;

	snprintf(buf, sizeof(buf), "iou-mgr-%d", wq->task_pid);
	set_task_comm(current, buf);

	do {
		set_current_state(TASK_INTERRUPTIBLE);
		io_wq_check_workers(wq);
		schedule_timeout(HZ);
		if (signal_pending(current)) {
			struct ksignal ksig;

			if (!get_signal(&ksig))
				continue;
			set_bit(IO_WQ_BIT_EXIT, &wq->state);
		}
	} while (!test_bit(IO_WQ_BIT_EXIT, &wq->state));

	io_wq_check_workers(wq);

	rcu_read_lock();
	for_each_node(node)
		io_wq_for_each_worker(wq->wqes[node], io_wq_worker_wake, NULL);
	rcu_read_unlock();

	if (atomic_dec_and_test(&wq->worker_refs))
		complete(&wq->worker_done);
	wait_for_completion(&wq->worker_done);

	spin_lock_irq(&wq->hash->wait.lock);
	for_each_node(node)
		list_del_init(&wq->wqes[node]->wait.entry);
	spin_unlock_irq(&wq->hash->wait.lock);

	io_wq_cancel_pending(wq);
	complete(&wq->exited);
	do_exit(0);
=======
static bool io_wq_work_match_all(struct io_wq_work *work, void *data)
{
	return true;
>>>>>>> 11e4b63a
}

static void io_run_cancel(struct io_wq_work *work, struct io_wqe *wqe)
{
	struct io_wq *wq = wqe->wq;

	do {
		work->flags |= IO_WQ_WORK_CANCEL;
		wq->do_work(work);
		work = wq->free_work(work);
	} while (work);
}

static void io_wqe_insert_work(struct io_wqe *wqe, struct io_wq_work *work)
{
	unsigned int hash;
	struct io_wq_work *tail;

	if (!io_wq_is_hashed(work)) {
append:
		wq_list_add_tail(&work->list, &wqe->work_list);
		return;
	}

	hash = io_get_work_hash(work);
	tail = wqe->hash_tail[hash];
	wqe->hash_tail[hash] = work;
	if (!tail)
		goto append;

	wq_list_add_after(&work->list, &tail->list, &wqe->work_list);
}

static int io_wq_fork_manager(struct io_wq *wq)
{
	struct task_struct *tsk;

	if (wq->manager)
		return 0;

	WARN_ON_ONCE(test_bit(IO_WQ_BIT_EXIT, &wq->state));

	init_completion(&wq->worker_done);
	atomic_set(&wq->worker_refs, 1);
	tsk = create_io_thread(io_wq_manager, wq, NUMA_NO_NODE);
	if (!IS_ERR(tsk)) {
		wq->manager = get_task_struct(tsk);
		wake_up_new_task(tsk);
		return 0;
	}

	if (atomic_dec_and_test(&wq->worker_refs))
		complete(&wq->worker_done);

	return PTR_ERR(tsk);
}

static void io_wqe_enqueue(struct io_wqe *wqe, struct io_wq_work *work)
{
	struct io_wqe_acct *acct = io_work_get_acct(wqe, work);
	int work_flags;
	unsigned long flags;

<<<<<<< HEAD
	/* Can only happen if manager creation fails after exec */
	if (io_wq_fork_manager(wqe->wq) ||
	    test_bit(IO_WQ_BIT_EXIT, &wqe->wq->state)) {
=======
	if (test_bit(IO_WQ_BIT_EXIT, &wqe->wq->state)) {
>>>>>>> 11e4b63a
		io_run_cancel(work, wqe);
		return;
	}

	work_flags = work->flags;
	raw_spin_lock_irqsave(&wqe->lock, flags);
	io_wqe_insert_work(wqe, work);
	wqe->flags &= ~IO_WQE_FLAG_STALLED;
	raw_spin_unlock_irqrestore(&wqe->lock, flags);

	if ((work_flags & IO_WQ_WORK_CONCURRENT) ||
	    !atomic_read(&acct->nr_running))
		io_wqe_wake_worker(wqe, acct);
}

void io_wq_enqueue(struct io_wq *wq, struct io_wq_work *work)
{
	struct io_wqe *wqe = wq->wqes[numa_node_id()];

	io_wqe_enqueue(wqe, work);
}

/*
 * Work items that hash to the same value will not be done in parallel.
 * Used to limit concurrent writes, generally hashed by inode.
 */
void io_wq_hash_work(struct io_wq_work *work, void *val)
{
	unsigned int bit;

	bit = hash_ptr(val, IO_WQ_HASH_ORDER);
	work->flags |= (IO_WQ_WORK_HASHED | (bit << IO_WQ_HASH_SHIFT));
}

static bool io_wq_worker_cancel(struct io_worker *worker, void *data)
{
	struct io_cb_cancel_data *match = data;
	unsigned long flags;

	/*
	 * Hold the lock to avoid ->cur_work going out of scope, caller
	 * may dereference the passed in work.
	 */
	spin_lock_irqsave(&worker->lock, flags);
	if (worker->cur_work &&
	    match->fn(worker->cur_work, match->data)) {
		set_notify_signal(worker->task);
		match->nr_running++;
	}
	spin_unlock_irqrestore(&worker->lock, flags);

	return match->nr_running && !match->cancel_all;
}

static inline void io_wqe_remove_pending(struct io_wqe *wqe,
					 struct io_wq_work *work,
					 struct io_wq_work_node *prev)
{
	unsigned int hash = io_get_work_hash(work);
	struct io_wq_work *prev_work = NULL;

	if (io_wq_is_hashed(work) && work == wqe->hash_tail[hash]) {
		if (prev)
			prev_work = container_of(prev, struct io_wq_work, list);
		if (prev_work && io_get_work_hash(prev_work) == hash)
			wqe->hash_tail[hash] = prev_work;
		else
			wqe->hash_tail[hash] = NULL;
	}
	wq_list_del(&wqe->work_list, &work->list, prev);
}

static void io_wqe_cancel_pending_work(struct io_wqe *wqe,
				       struct io_cb_cancel_data *match)
{
	struct io_wq_work_node *node, *prev;
	struct io_wq_work *work;
	unsigned long flags;

retry:
	raw_spin_lock_irqsave(&wqe->lock, flags);
	wq_list_for_each(node, prev, &wqe->work_list) {
		work = container_of(node, struct io_wq_work, list);
		if (!match->fn(work, match->data))
			continue;
		io_wqe_remove_pending(wqe, work, prev);
		raw_spin_unlock_irqrestore(&wqe->lock, flags);
		io_run_cancel(work, wqe);
		match->nr_pending++;
		if (!match->cancel_all)
			return;

		/* not safe to continue after unlock */
		goto retry;
	}
	raw_spin_unlock_irqrestore(&wqe->lock, flags);
}

static void io_wqe_cancel_running_work(struct io_wqe *wqe,
				       struct io_cb_cancel_data *match)
{
	rcu_read_lock();
	io_wq_for_each_worker(wqe, io_wq_worker_cancel, match);
	rcu_read_unlock();
}

enum io_wq_cancel io_wq_cancel_cb(struct io_wq *wq, work_cancel_fn *cancel,
				  void *data, bool cancel_all)
{
	struct io_cb_cancel_data match = {
		.fn		= cancel,
		.data		= data,
		.cancel_all	= cancel_all,
	};
	int node;

	/*
	 * First check pending list, if we're lucky we can just remove it
	 * from there. CANCEL_OK means that the work is returned as-new,
	 * no completion will be posted for it.
	 */
	for_each_node(node) {
		struct io_wqe *wqe = wq->wqes[node];

		io_wqe_cancel_pending_work(wqe, &match);
		if (match.nr_pending && !match.cancel_all)
			return IO_WQ_CANCEL_OK;
	}

	/*
	 * Now check if a free (going busy) or busy worker has the work
	 * currently running. If we find it there, we'll return CANCEL_RUNNING
	 * as an indication that we attempt to signal cancellation. The
	 * completion will run normally in this case.
	 */
	for_each_node(node) {
		struct io_wqe *wqe = wq->wqes[node];

		io_wqe_cancel_running_work(wqe, &match);
		if (match.nr_running && !match.cancel_all)
			return IO_WQ_CANCEL_RUNNING;
	}

	if (match.nr_running)
		return IO_WQ_CANCEL_RUNNING;
	if (match.nr_pending)
		return IO_WQ_CANCEL_OK;
	return IO_WQ_CANCEL_NOTFOUND;
}

static int io_wqe_hash_wake(struct wait_queue_entry *wait, unsigned mode,
			    int sync, void *key)
{
	struct io_wqe *wqe = container_of(wait, struct io_wqe, wait);
<<<<<<< HEAD
	int ret;
=======
>>>>>>> 11e4b63a

	list_del_init(&wait->entry);

	rcu_read_lock();
<<<<<<< HEAD
	ret = io_wqe_activate_free_worker(wqe);
	rcu_read_unlock();

	if (!ret)
		wake_up_process(wqe->wq->manager);

=======
	io_wqe_activate_free_worker(wqe);
	rcu_read_unlock();
>>>>>>> 11e4b63a
	return 1;
}

struct io_wq *io_wq_create(unsigned bounded, struct io_wq_data *data)
{
	int ret = -ENOMEM, node;
	struct io_wq *wq;

	if (WARN_ON_ONCE(!data->free_work || !data->do_work))
		return ERR_PTR(-EINVAL);

	wq = kzalloc(sizeof(*wq), GFP_KERNEL);
	if (!wq)
		return ERR_PTR(-ENOMEM);

	wq->wqes = kcalloc(nr_node_ids, sizeof(struct io_wqe *), GFP_KERNEL);
	if (!wq->wqes)
		goto err_wq;

	ret = cpuhp_state_add_instance_nocalls(io_wq_online, &wq->cpuhp_node);
	if (ret)
		goto err_wqes;

	refcount_inc(&data->hash->refs);
	wq->hash = data->hash;
	wq->free_work = data->free_work;
	wq->do_work = data->do_work;

	ret = -ENOMEM;
	for_each_node(node) {
		struct io_wqe *wqe;
		int alloc_node = node;

		if (!node_online(alloc_node))
			alloc_node = NUMA_NO_NODE;
		wqe = kzalloc_node(sizeof(struct io_wqe), GFP_KERNEL, alloc_node);
		if (!wqe)
			goto err;
		wq->wqes[node] = wqe;
		wqe->node = alloc_node;
		wqe->acct[IO_WQ_ACCT_BOUND].index = IO_WQ_ACCT_BOUND;
		wqe->acct[IO_WQ_ACCT_UNBOUND].index = IO_WQ_ACCT_UNBOUND;
		wqe->acct[IO_WQ_ACCT_BOUND].max_workers = bounded;
		atomic_set(&wqe->acct[IO_WQ_ACCT_BOUND].nr_running, 0);
		wqe->acct[IO_WQ_ACCT_UNBOUND].max_workers =
					task_rlimit(current, RLIMIT_NPROC);
		atomic_set(&wqe->acct[IO_WQ_ACCT_UNBOUND].nr_running, 0);
		wqe->wait.func = io_wqe_hash_wake;
		INIT_LIST_HEAD(&wqe->wait.entry);
		wqe->wq = wq;
		raw_spin_lock_init(&wqe->lock);
		INIT_WQ_LIST(&wqe->work_list);
		INIT_HLIST_NULLS_HEAD(&wqe->free_list, 0);
		INIT_LIST_HEAD(&wqe->all_list);
	}

<<<<<<< HEAD
	wq->task_pid = current->pid;
	init_completion(&wq->exited);
	refcount_set(&wq->refs, 1);

	ret = io_wq_fork_manager(wq);
	if (!ret)
		return wq;
=======
	wq->task = get_task_struct(data->task);
	refcount_set(&wq->refs, 1);
	atomic_set(&wq->worker_refs, 1);
	init_completion(&wq->worker_done);
	return wq;
>>>>>>> 11e4b63a
err:
	io_wq_put_hash(data->hash);
	cpuhp_state_remove_instance_nocalls(io_wq_online, &wq->cpuhp_node);
	for_each_node(node)
		kfree(wq->wqes[node]);
err_wqes:
	kfree(wq->wqes);
err_wq:
	kfree(wq);
	return ERR_PTR(ret);
}

<<<<<<< HEAD
static void io_wq_destroy_manager(struct io_wq *wq)
{
	if (wq->manager) {
		wake_up_process(wq->manager);
		wait_for_completion(&wq->exited);
		put_task_struct(wq->manager);
		wq->manager = NULL;
	}
}

static void io_wq_destroy(struct io_wq *wq)
=======
static bool io_task_work_match(struct callback_head *cb, void *data)
{
	struct create_worker_data *cwd;

	if (cb->func != create_worker_cb)
		return false;
	cwd = container_of(cb, struct create_worker_data, work);
	return cwd->wqe->wq == data;
}

void io_wq_exit_start(struct io_wq *wq)
{
	set_bit(IO_WQ_BIT_EXIT, &wq->state);
}

static void io_wq_exit_workers(struct io_wq *wq)
>>>>>>> 11e4b63a
{
	struct callback_head *cb;
	int node;

	if (!wq->task)
		return;

<<<<<<< HEAD
	set_bit(IO_WQ_BIT_EXIT, &wq->state);
	io_wq_destroy_manager(wq);
=======
	while ((cb = task_work_cancel_match(wq->task, io_task_work_match, wq)) != NULL) {
		struct create_worker_data *cwd;

		cwd = container_of(cb, struct create_worker_data, work);
		atomic_dec(&cwd->wqe->acct[cwd->index].nr_running);
		io_worker_ref_put(wq);
		kfree(cwd);
	}

	rcu_read_lock();
	for_each_node(node) {
		struct io_wqe *wqe = wq->wqes[node];

		io_wq_for_each_worker(wqe, io_wq_worker_wake, NULL);
	}
	rcu_read_unlock();
	io_worker_ref_put(wq);
	wait_for_completion(&wq->worker_done);

	for_each_node(node) {
		spin_lock_irq(&wq->hash->wait.lock);
		list_del_init(&wq->wqes[node]->wait.entry);
		spin_unlock_irq(&wq->hash->wait.lock);
	}
	put_task_struct(wq->task);
	wq->task = NULL;
}

static void io_wq_destroy(struct io_wq *wq)
{
	int node;

	cpuhp_state_remove_instance_nocalls(io_wq_online, &wq->cpuhp_node);
>>>>>>> 11e4b63a

	for_each_node(node) {
		struct io_wqe *wqe = wq->wqes[node];
		struct io_cb_cancel_data match = {
			.fn		= io_wq_work_match_all,
			.cancel_all	= true,
		};
		io_wqe_cancel_pending_work(wqe, &match);
		kfree(wqe);
	}
	io_wq_put_hash(wq->hash);
	kfree(wq->wqes);
	kfree(wq);
}

<<<<<<< HEAD
void io_wq_put(struct io_wq *wq)
{
	if (refcount_dec_and_test(&wq->refs))
		io_wq_destroy(wq);
}

void io_wq_put_and_exit(struct io_wq *wq)
{
	set_bit(IO_WQ_BIT_EXIT, &wq->state);
	io_wq_destroy_manager(wq);
	io_wq_put(wq);
=======
void io_wq_put_and_exit(struct io_wq *wq)
{
	WARN_ON_ONCE(!test_bit(IO_WQ_BIT_EXIT, &wq->state));

	io_wq_exit_workers(wq);
	if (refcount_dec_and_test(&wq->refs))
		io_wq_destroy(wq);
>>>>>>> 11e4b63a
}

static bool io_wq_worker_affinity(struct io_worker *worker, void *data)
{
	set_cpus_allowed_ptr(worker->task, cpumask_of_node(worker->wqe->node));

	return false;
}

static int io_wq_cpu_online(unsigned int cpu, struct hlist_node *node)
{
	struct io_wq *wq = hlist_entry_safe(node, struct io_wq, cpuhp_node);
	int i;

	rcu_read_lock();
	for_each_node(i)
		io_wq_for_each_worker(wq->wqes[i], io_wq_worker_affinity, NULL);
	rcu_read_unlock();
	return 0;
}

static __init int io_wq_init(void)
{
	int ret;

	ret = cpuhp_setup_state_multi(CPUHP_AP_ONLINE_DYN, "io-wq/online",
					io_wq_cpu_online, NULL);
	if (ret < 0)
		return ret;
	io_wq_online = ret;
	return 0;
}
subsys_initcall(io_wq_init);<|MERGE_RESOLUTION|>--- conflicted
+++ resolved
@@ -108,29 +108,16 @@
 	free_work_fn *free_work;
 	io_wq_work_fn *do_work;
 
-<<<<<<< HEAD
-	struct task_struct *manager;
-
 	struct io_wq_hash *hash;
 
 	refcount_t refs;
-	struct completion exited;
-=======
-	struct io_wq_hash *hash;
-
-	refcount_t refs;
->>>>>>> 11e4b63a
 
 	atomic_t worker_refs;
 	struct completion worker_done;
 
 	struct hlist_node cpuhp_node;
 
-<<<<<<< HEAD
-	pid_t task_pid;
-=======
 	struct task_struct *task;
->>>>>>> 11e4b63a
 };
 
 static enum cpuhp_state io_wq_online;
@@ -143,12 +130,7 @@
 	bool cancel_all;
 };
 
-<<<<<<< HEAD
-static void io_wqe_cancel_pending_work(struct io_wqe *wqe,
-				       struct io_cb_cancel_data *match);
-=======
 static void create_io_worker(struct io_wq *wq, struct io_wqe *wqe, int index);
->>>>>>> 11e4b63a
 
 static bool io_worker_get(struct io_worker *worker)
 {
@@ -159,14 +141,11 @@
 {
 	if (refcount_dec_and_test(&worker->ref))
 		complete(&worker->ref_done);
-<<<<<<< HEAD
-=======
 }
 
 static inline struct io_wqe_acct *io_get_acct(struct io_wqe *wqe, bool bound)
 {
 	return &wqe->acct[bound ? IO_WQ_ACCT_BOUND : IO_WQ_ACCT_UNBOUND];
->>>>>>> 11e4b63a
 }
 
 static inline struct io_wqe_acct *io_work_get_acct(struct io_wqe *wqe,
@@ -177,15 +156,8 @@
 
 static inline struct io_wqe_acct *io_wqe_get_acct(struct io_worker *worker)
 {
-<<<<<<< HEAD
-	struct io_wqe *wqe = worker->wqe;
-
-	if (worker->flags & IO_WORKER_F_BOUND)
-		return &wqe->acct[IO_WQ_ACCT_BOUND];
-=======
 	return io_get_acct(worker->wqe, worker->flags & IO_WORKER_F_BOUND);
 }
->>>>>>> 11e4b63a
 
 static void io_worker_ref_put(struct io_wq *wq)
 {
@@ -220,12 +192,7 @@
 	raw_spin_unlock_irq(&wqe->lock);
 
 	kfree_rcu(worker, rcu);
-<<<<<<< HEAD
-	if (atomic_dec_and_test(&wqe->wq->worker_refs))
-		complete(&wqe->wq->worker_done);
-=======
 	io_worker_ref_put(wqe->wq);
->>>>>>> 11e4b63a
 	do_exit(0);
 }
 
@@ -294,13 +261,6 @@
 	atomic_inc(&acct->nr_running);
 }
 
-<<<<<<< HEAD
-static void io_wqe_dec_running(struct io_worker *worker)
-	__must_hold(wqe->lock)
-{
-	struct io_wqe_acct *acct = io_wqe_get_acct(worker);
-	struct io_wqe *wqe = worker->wqe;
-=======
 struct create_worker_data {
 	struct callback_head work;
 	struct io_wqe *wqe;
@@ -311,7 +271,6 @@
 {
 	struct create_worker_data *cwd;
 	struct io_wq *wq;
->>>>>>> 11e4b63a
 
 	cwd = container_of(cb, struct create_worker_data, work);
 	wq = cwd->wqe->wq;
@@ -319,8 +278,6 @@
 	kfree(cwd);
 }
 
-<<<<<<< HEAD
-=======
 static void io_queue_worker_create(struct io_wqe *wqe, struct io_wqe_acct *acct)
 {
 	struct create_worker_data *cwd;
@@ -361,7 +318,6 @@
 	}
 }
 
->>>>>>> 11e4b63a
 /*
  * Worker will start processing some work. Move it to the busy list, if
  * it's currently on the freelist
@@ -386,24 +342,11 @@
 	worker_bound = (worker->flags & IO_WORKER_F_BOUND) != 0;
 	work_bound = (work->flags & IO_WQ_WORK_UNBOUND) == 0;
 	if (worker_bound != work_bound) {
-<<<<<<< HEAD
-		io_wqe_dec_running(worker);
-		if (work_bound) {
-			worker->flags |= IO_WORKER_F_BOUND;
-			wqe->acct[IO_WQ_ACCT_UNBOUND].nr_workers--;
-			wqe->acct[IO_WQ_ACCT_BOUND].nr_workers++;
-		} else {
-			worker->flags &= ~IO_WORKER_F_BOUND;
-			wqe->acct[IO_WQ_ACCT_UNBOUND].nr_workers++;
-			wqe->acct[IO_WQ_ACCT_BOUND].nr_workers--;
-		}
-=======
 		int index = work_bound ? IO_WQ_ACCT_UNBOUND : IO_WQ_ACCT_BOUND;
 		io_wqe_dec_running(worker);
 		worker->flags ^= IO_WORKER_F_BOUND;
 		wqe->acct[index].nr_workers--;
 		wqe->acct[index ^ 1].nr_workers++;
->>>>>>> 11e4b63a
 		io_wqe_inc_running(worker);
 	 }
 }
@@ -586,18 +529,10 @@
 	struct io_wqe *wqe = worker->wqe;
 	struct io_wq *wq = wqe->wq;
 	char buf[TASK_COMM_LEN];
-<<<<<<< HEAD
 
 	worker->flags |= (IO_WORKER_F_UP | IO_WORKER_F_RUNNING);
-	io_wqe_inc_running(worker);
-
-	snprintf(buf, sizeof(buf), "iou-wrk-%d", wq->task_pid);
-=======
-
-	worker->flags |= (IO_WORKER_F_UP | IO_WORKER_F_RUNNING);
 
 	snprintf(buf, sizeof(buf), "iou-wrk-%d", wq->task->pid);
->>>>>>> 11e4b63a
 	set_task_comm(current, buf);
 
 	while (!test_bit(IO_WQ_BIT_EXIT, &wq->state)) {
@@ -698,19 +633,9 @@
 	worker->wqe = wqe;
 	spin_lock_init(&worker->lock);
 	init_completion(&worker->ref_done);
-<<<<<<< HEAD
-
-	atomic_inc(&wq->worker_refs);
 
 	tsk = create_io_thread(io_wqe_worker, worker, wqe->node);
 	if (IS_ERR(tsk)) {
-		if (atomic_dec_and_test(&wq->worker_refs))
-			complete(&wq->worker_done);
-=======
-
-	tsk = create_io_thread(io_wqe_worker, worker, wqe->node);
-	if (IS_ERR(tsk)) {
->>>>>>> 11e4b63a
 		kfree(worker);
 fail:
 		atomic_dec(&acct->nr_running);
@@ -734,23 +659,6 @@
 	acct->nr_workers++;
 	raw_spin_unlock_irq(&wqe->lock);
 	wake_up_new_task(tsk);
-<<<<<<< HEAD
-	return true;
-}
-
-static inline bool io_wqe_need_worker(struct io_wqe *wqe, int index)
-	__must_hold(wqe->lock)
-{
-	struct io_wqe_acct *acct = &wqe->acct[index];
-
-	if (acct->nr_workers && test_bit(IO_WQ_BIT_EXIT, &wqe->wq->state))
-		return false;
-	/* if we have available workers or no work, no need */
-	if (!hlist_nulls_empty(&wqe->free_list) || !io_wqe_run_queue(wqe))
-		return false;
-	return acct->nr_workers < acct->max_workers;
-=======
->>>>>>> 11e4b63a
 }
 
 /*
@@ -785,97 +693,9 @@
 	return false;
 }
 
-<<<<<<< HEAD
-static void io_wq_check_workers(struct io_wq *wq)
-{
-	int node;
-
-	for_each_node(node) {
-		struct io_wqe *wqe = wq->wqes[node];
-		bool fork_worker[2] = { false, false };
-
-		if (!node_online(node))
-			continue;
-
-		raw_spin_lock_irq(&wqe->lock);
-		if (io_wqe_need_worker(wqe, IO_WQ_ACCT_BOUND))
-			fork_worker[IO_WQ_ACCT_BOUND] = true;
-		if (io_wqe_need_worker(wqe, IO_WQ_ACCT_UNBOUND))
-			fork_worker[IO_WQ_ACCT_UNBOUND] = true;
-		raw_spin_unlock_irq(&wqe->lock);
-		if (fork_worker[IO_WQ_ACCT_BOUND])
-			create_io_worker(wq, wqe, IO_WQ_ACCT_BOUND);
-		if (fork_worker[IO_WQ_ACCT_UNBOUND])
-			create_io_worker(wq, wqe, IO_WQ_ACCT_UNBOUND);
-	}
-}
-
 static bool io_wq_work_match_all(struct io_wq_work *work, void *data)
 {
 	return true;
-}
-
-static void io_wq_cancel_pending(struct io_wq *wq)
-{
-	struct io_cb_cancel_data match = {
-		.fn		= io_wq_work_match_all,
-		.cancel_all	= true,
-	};
-	int node;
-
-	for_each_node(node)
-		io_wqe_cancel_pending_work(wq->wqes[node], &match);
-}
-
-/*
- * Manager thread. Tasked with creating new workers, if we need them.
- */
-static int io_wq_manager(void *data)
-{
-	struct io_wq *wq = data;
-	char buf[TASK_COMM_LEN];
-	int node;
-
-	snprintf(buf, sizeof(buf), "iou-mgr-%d", wq->task_pid);
-	set_task_comm(current, buf);
-
-	do {
-		set_current_state(TASK_INTERRUPTIBLE);
-		io_wq_check_workers(wq);
-		schedule_timeout(HZ);
-		if (signal_pending(current)) {
-			struct ksignal ksig;
-
-			if (!get_signal(&ksig))
-				continue;
-			set_bit(IO_WQ_BIT_EXIT, &wq->state);
-		}
-	} while (!test_bit(IO_WQ_BIT_EXIT, &wq->state));
-
-	io_wq_check_workers(wq);
-
-	rcu_read_lock();
-	for_each_node(node)
-		io_wq_for_each_worker(wq->wqes[node], io_wq_worker_wake, NULL);
-	rcu_read_unlock();
-
-	if (atomic_dec_and_test(&wq->worker_refs))
-		complete(&wq->worker_done);
-	wait_for_completion(&wq->worker_done);
-
-	spin_lock_irq(&wq->hash->wait.lock);
-	for_each_node(node)
-		list_del_init(&wq->wqes[node]->wait.entry);
-	spin_unlock_irq(&wq->hash->wait.lock);
-
-	io_wq_cancel_pending(wq);
-	complete(&wq->exited);
-	do_exit(0);
-=======
-static bool io_wq_work_match_all(struct io_wq_work *work, void *data)
-{
-	return true;
->>>>>>> 11e4b63a
 }
 
 static void io_run_cancel(struct io_wq_work *work, struct io_wqe *wqe)
@@ -909,43 +729,13 @@
 	wq_list_add_after(&work->list, &tail->list, &wqe->work_list);
 }
 
-static int io_wq_fork_manager(struct io_wq *wq)
-{
-	struct task_struct *tsk;
-
-	if (wq->manager)
-		return 0;
-
-	WARN_ON_ONCE(test_bit(IO_WQ_BIT_EXIT, &wq->state));
-
-	init_completion(&wq->worker_done);
-	atomic_set(&wq->worker_refs, 1);
-	tsk = create_io_thread(io_wq_manager, wq, NUMA_NO_NODE);
-	if (!IS_ERR(tsk)) {
-		wq->manager = get_task_struct(tsk);
-		wake_up_new_task(tsk);
-		return 0;
-	}
-
-	if (atomic_dec_and_test(&wq->worker_refs))
-		complete(&wq->worker_done);
-
-	return PTR_ERR(tsk);
-}
-
 static void io_wqe_enqueue(struct io_wqe *wqe, struct io_wq_work *work)
 {
 	struct io_wqe_acct *acct = io_work_get_acct(wqe, work);
 	int work_flags;
 	unsigned long flags;
 
-<<<<<<< HEAD
-	/* Can only happen if manager creation fails after exec */
-	if (io_wq_fork_manager(wqe->wq) ||
-	    test_bit(IO_WQ_BIT_EXIT, &wqe->wq->state)) {
-=======
 	if (test_bit(IO_WQ_BIT_EXIT, &wqe->wq->state)) {
->>>>>>> 11e4b63a
 		io_run_cancel(work, wqe);
 		return;
 	}
@@ -1100,25 +890,12 @@
 			    int sync, void *key)
 {
 	struct io_wqe *wqe = container_of(wait, struct io_wqe, wait);
-<<<<<<< HEAD
-	int ret;
-=======
->>>>>>> 11e4b63a
 
 	list_del_init(&wait->entry);
 
 	rcu_read_lock();
-<<<<<<< HEAD
-	ret = io_wqe_activate_free_worker(wqe);
-	rcu_read_unlock();
-
-	if (!ret)
-		wake_up_process(wqe->wq->manager);
-
-=======
 	io_wqe_activate_free_worker(wqe);
 	rcu_read_unlock();
->>>>>>> 11e4b63a
 	return 1;
 }
 
@@ -1175,21 +952,11 @@
 		INIT_LIST_HEAD(&wqe->all_list);
 	}
 
-<<<<<<< HEAD
-	wq->task_pid = current->pid;
-	init_completion(&wq->exited);
-	refcount_set(&wq->refs, 1);
-
-	ret = io_wq_fork_manager(wq);
-	if (!ret)
-		return wq;
-=======
 	wq->task = get_task_struct(data->task);
 	refcount_set(&wq->refs, 1);
 	atomic_set(&wq->worker_refs, 1);
 	init_completion(&wq->worker_done);
 	return wq;
->>>>>>> 11e4b63a
 err:
 	io_wq_put_hash(data->hash);
 	cpuhp_state_remove_instance_nocalls(io_wq_online, &wq->cpuhp_node);
@@ -1202,19 +969,6 @@
 	return ERR_PTR(ret);
 }
 
-<<<<<<< HEAD
-static void io_wq_destroy_manager(struct io_wq *wq)
-{
-	if (wq->manager) {
-		wake_up_process(wq->manager);
-		wait_for_completion(&wq->exited);
-		put_task_struct(wq->manager);
-		wq->manager = NULL;
-	}
-}
-
-static void io_wq_destroy(struct io_wq *wq)
-=======
 static bool io_task_work_match(struct callback_head *cb, void *data)
 {
 	struct create_worker_data *cwd;
@@ -1231,7 +985,6 @@
 }
 
 static void io_wq_exit_workers(struct io_wq *wq)
->>>>>>> 11e4b63a
 {
 	struct callback_head *cb;
 	int node;
@@ -1239,10 +992,6 @@
 	if (!wq->task)
 		return;
 
-<<<<<<< HEAD
-	set_bit(IO_WQ_BIT_EXIT, &wq->state);
-	io_wq_destroy_manager(wq);
-=======
 	while ((cb = task_work_cancel_match(wq->task, io_task_work_match, wq)) != NULL) {
 		struct create_worker_data *cwd;
 
@@ -1276,7 +1025,6 @@
 	int node;
 
 	cpuhp_state_remove_instance_nocalls(io_wq_online, &wq->cpuhp_node);
->>>>>>> 11e4b63a
 
 	for_each_node(node) {
 		struct io_wqe *wqe = wq->wqes[node];
@@ -1292,19 +1040,6 @@
 	kfree(wq);
 }
 
-<<<<<<< HEAD
-void io_wq_put(struct io_wq *wq)
-{
-	if (refcount_dec_and_test(&wq->refs))
-		io_wq_destroy(wq);
-}
-
-void io_wq_put_and_exit(struct io_wq *wq)
-{
-	set_bit(IO_WQ_BIT_EXIT, &wq->state);
-	io_wq_destroy_manager(wq);
-	io_wq_put(wq);
-=======
 void io_wq_put_and_exit(struct io_wq *wq)
 {
 	WARN_ON_ONCE(!test_bit(IO_WQ_BIT_EXIT, &wq->state));
@@ -1312,7 +1047,6 @@
 	io_wq_exit_workers(wq);
 	if (refcount_dec_and_test(&wq->refs))
 		io_wq_destroy(wq);
->>>>>>> 11e4b63a
 }
 
 static bool io_wq_worker_affinity(struct io_worker *worker, void *data)
