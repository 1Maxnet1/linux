/*
 *  fs/nfs/nfs4proc.c
 *
 *  Client-side procedure declarations for NFSv4.
 *
 *  Copyright (c) 2002 The Regents of the University of Michigan.
 *  All rights reserved.
 *
 *  Kendrick Smith <kmsmith@umich.edu>
 *  Andy Adamson   <andros@umich.edu>
 *
 *  Redistribution and use in source and binary forms, with or without
 *  modification, are permitted provided that the following conditions
 *  are met:
 *
 *  1. Redistributions of source code must retain the above copyright
 *     notice, this list of conditions and the following disclaimer.
 *  2. Redistributions in binary form must reproduce the above copyright
 *     notice, this list of conditions and the following disclaimer in the
 *     documentation and/or other materials provided with the distribution.
 *  3. Neither the name of the University nor the names of its
 *     contributors may be used to endorse or promote products derived
 *     from this software without specific prior written permission.
 *
 *  THIS SOFTWARE IS PROVIDED ``AS IS'' AND ANY EXPRESS OR IMPLIED
 *  WARRANTIES, INCLUDING, BUT NOT LIMITED TO, THE IMPLIED WARRANTIES OF
 *  MERCHANTABILITY AND FITNESS FOR A PARTICULAR PURPOSE ARE
 *  DISCLAIMED. IN NO EVENT SHALL THE REGENTS OR CONTRIBUTORS BE LIABLE
 *  FOR ANY DIRECT, INDIRECT, INCIDENTAL, SPECIAL, EXEMPLARY, OR
 *  CONSEQUENTIAL DAMAGES (INCLUDING, BUT NOT LIMITED TO, PROCUREMENT OF
 *  SUBSTITUTE GOODS OR SERVICES; LOSS OF USE, DATA, OR PROFITS; OR
 *  BUSINESS INTERRUPTION) HOWEVER CAUSED AND ON ANY THEORY OF
 *  LIABILITY, WHETHER IN CONTRACT, STRICT LIABILITY, OR TORT (INCLUDING
 *  NEGLIGENCE OR OTHERWISE) ARISING IN ANY WAY OUT OF THE USE OF THIS
 *  SOFTWARE, EVEN IF ADVISED OF THE POSSIBILITY OF SUCH DAMAGE.
 */

#include <linux/mm.h>
#include <linux/delay.h>
#include <linux/errno.h>
#include <linux/string.h>
#include <linux/ratelimit.h>
#include <linux/printk.h>
#include <linux/slab.h>
#include <linux/sunrpc/clnt.h>
#include <linux/nfs.h>
#include <linux/nfs4.h>
#include <linux/nfs_fs.h>
#include <linux/nfs_page.h>
#include <linux/nfs_mount.h>
#include <linux/namei.h>
#include <linux/mount.h>
#include <linux/module.h>
#include <linux/xattr.h>
#include <linux/utsname.h>
#include <linux/freezer.h>
#include <linux/iversion.h>

#include "nfs4_fs.h"
#include "delegation.h"
#include "internal.h"
#include "iostat.h"
#include "callback.h"
#include "pnfs.h"
#include "netns.h"
#include "sysfs.h"
#include "nfs4idmap.h"
#include "nfs4session.h"
#include "fscache.h"
#include "nfs42.h"

#include "nfs4trace.h"

#define NFSDBG_FACILITY		NFSDBG_PROC

#define NFS4_BITMASK_SZ		3

#define NFS4_POLL_RETRY_MIN	(HZ/10)
#define NFS4_POLL_RETRY_MAX	(15*HZ)

/* file attributes which can be mapped to nfs attributes */
#define NFS4_VALID_ATTRS (ATTR_MODE \
	| ATTR_UID \
	| ATTR_GID \
	| ATTR_SIZE \
	| ATTR_ATIME \
	| ATTR_MTIME \
	| ATTR_CTIME \
	| ATTR_ATIME_SET \
	| ATTR_MTIME_SET)

struct nfs4_opendata;
static int _nfs4_recover_proc_open(struct nfs4_opendata *data);
static int nfs4_do_fsinfo(struct nfs_server *, struct nfs_fh *, struct nfs_fsinfo *);
static void nfs_fixup_referral_attributes(struct nfs_fattr *fattr);
static int _nfs4_proc_getattr(struct nfs_server *server, struct nfs_fh *fhandle, struct nfs_fattr *fattr, struct nfs4_label *label, struct inode *inode);
static int nfs4_do_setattr(struct inode *inode, const struct cred *cred,
			    struct nfs_fattr *fattr, struct iattr *sattr,
			    struct nfs_open_context *ctx, struct nfs4_label *ilabel,
			    struct nfs4_label *olabel);
#ifdef CONFIG_NFS_V4_1
static struct rpc_task *_nfs41_proc_sequence(struct nfs_client *clp,
		const struct cred *cred,
		struct nfs4_slot *slot,
		bool is_privileged);
static int nfs41_test_stateid(struct nfs_server *, nfs4_stateid *,
		const struct cred *);
static int nfs41_free_stateid(struct nfs_server *, const nfs4_stateid *,
		const struct cred *, bool);
#endif
static void nfs4_bitmask_set(__u32 bitmask[NFS4_BITMASK_SZ],
			     const __u32 *src, struct inode *inode,
			     struct nfs_server *server,
			     struct nfs4_label *label);

#ifdef CONFIG_NFS_V4_SECURITY_LABEL
static inline struct nfs4_label *
nfs4_label_init_security(struct inode *dir, struct dentry *dentry,
	struct iattr *sattr, struct nfs4_label *label)
{
	int err;

	if (label == NULL)
		return NULL;

	if (nfs_server_capable(dir, NFS_CAP_SECURITY_LABEL) == 0)
		return NULL;

	err = security_dentry_init_security(dentry, sattr->ia_mode,
				&dentry->d_name, (void **)&label->label, &label->len);
	if (err == 0)
		return label;

	return NULL;
}
static inline void
nfs4_label_release_security(struct nfs4_label *label)
{
	if (label)
		security_release_secctx(label->label, label->len);
}
static inline u32 *nfs4_bitmask(struct nfs_server *server, struct nfs4_label *label)
{
	if (label)
		return server->attr_bitmask;

	return server->attr_bitmask_nl;
}
#else
static inline struct nfs4_label *
nfs4_label_init_security(struct inode *dir, struct dentry *dentry,
	struct iattr *sattr, struct nfs4_label *l)
{ return NULL; }
static inline void
nfs4_label_release_security(struct nfs4_label *label)
{ return; }
static inline u32 *
nfs4_bitmask(struct nfs_server *server, struct nfs4_label *label)
{ return server->attr_bitmask; }
#endif

/* Prevent leaks of NFSv4 errors into userland */
static int nfs4_map_errors(int err)
{
	if (err >= -1000)
		return err;
	switch (err) {
	case -NFS4ERR_RESOURCE:
	case -NFS4ERR_LAYOUTTRYLATER:
	case -NFS4ERR_RECALLCONFLICT:
		return -EREMOTEIO;
	case -NFS4ERR_WRONGSEC:
	case -NFS4ERR_WRONG_CRED:
		return -EPERM;
	case -NFS4ERR_BADOWNER:
	case -NFS4ERR_BADNAME:
		return -EINVAL;
	case -NFS4ERR_SHARE_DENIED:
		return -EACCES;
	case -NFS4ERR_MINOR_VERS_MISMATCH:
		return -EPROTONOSUPPORT;
	case -NFS4ERR_FILE_OPEN:
		return -EBUSY;
	case -NFS4ERR_NOT_SAME:
		return -ENOTSYNC;
	default:
		dprintk("%s could not handle NFSv4 error %d\n",
				__func__, -err);
		break;
	}
	return -EIO;
}

/*
 * This is our standard bitmap for GETATTR requests.
 */
const u32 nfs4_fattr_bitmap[3] = {
	FATTR4_WORD0_TYPE
	| FATTR4_WORD0_CHANGE
	| FATTR4_WORD0_SIZE
	| FATTR4_WORD0_FSID
	| FATTR4_WORD0_FILEID,
	FATTR4_WORD1_MODE
	| FATTR4_WORD1_NUMLINKS
	| FATTR4_WORD1_OWNER
	| FATTR4_WORD1_OWNER_GROUP
	| FATTR4_WORD1_RAWDEV
	| FATTR4_WORD1_SPACE_USED
	| FATTR4_WORD1_TIME_ACCESS
	| FATTR4_WORD1_TIME_METADATA
	| FATTR4_WORD1_TIME_MODIFY
	| FATTR4_WORD1_MOUNTED_ON_FILEID,
#ifdef CONFIG_NFS_V4_SECURITY_LABEL
	FATTR4_WORD2_SECURITY_LABEL
#endif
};

static const u32 nfs4_pnfs_open_bitmap[3] = {
	FATTR4_WORD0_TYPE
	| FATTR4_WORD0_CHANGE
	| FATTR4_WORD0_SIZE
	| FATTR4_WORD0_FSID
	| FATTR4_WORD0_FILEID,
	FATTR4_WORD1_MODE
	| FATTR4_WORD1_NUMLINKS
	| FATTR4_WORD1_OWNER
	| FATTR4_WORD1_OWNER_GROUP
	| FATTR4_WORD1_RAWDEV
	| FATTR4_WORD1_SPACE_USED
	| FATTR4_WORD1_TIME_ACCESS
	| FATTR4_WORD1_TIME_METADATA
	| FATTR4_WORD1_TIME_MODIFY,
	FATTR4_WORD2_MDSTHRESHOLD
#ifdef CONFIG_NFS_V4_SECURITY_LABEL
	| FATTR4_WORD2_SECURITY_LABEL
#endif
};

static const u32 nfs4_open_noattr_bitmap[3] = {
	FATTR4_WORD0_TYPE
	| FATTR4_WORD0_FILEID,
};

const u32 nfs4_statfs_bitmap[3] = {
	FATTR4_WORD0_FILES_AVAIL
	| FATTR4_WORD0_FILES_FREE
	| FATTR4_WORD0_FILES_TOTAL,
	FATTR4_WORD1_SPACE_AVAIL
	| FATTR4_WORD1_SPACE_FREE
	| FATTR4_WORD1_SPACE_TOTAL
};

const u32 nfs4_pathconf_bitmap[3] = {
	FATTR4_WORD0_MAXLINK
	| FATTR4_WORD0_MAXNAME,
	0
};

const u32 nfs4_fsinfo_bitmap[3] = { FATTR4_WORD0_MAXFILESIZE
			| FATTR4_WORD0_MAXREAD
			| FATTR4_WORD0_MAXWRITE
			| FATTR4_WORD0_LEASE_TIME,
			FATTR4_WORD1_TIME_DELTA
			| FATTR4_WORD1_FS_LAYOUT_TYPES,
			FATTR4_WORD2_LAYOUT_BLKSIZE
			| FATTR4_WORD2_CLONE_BLKSIZE
			| FATTR4_WORD2_CHANGE_ATTR_TYPE
			| FATTR4_WORD2_XATTR_SUPPORT
};

const u32 nfs4_fs_locations_bitmap[3] = {
	FATTR4_WORD0_CHANGE
	| FATTR4_WORD0_SIZE
	| FATTR4_WORD0_FSID
	| FATTR4_WORD0_FILEID
	| FATTR4_WORD0_FS_LOCATIONS,
	FATTR4_WORD1_OWNER
	| FATTR4_WORD1_OWNER_GROUP
	| FATTR4_WORD1_RAWDEV
	| FATTR4_WORD1_SPACE_USED
	| FATTR4_WORD1_TIME_ACCESS
	| FATTR4_WORD1_TIME_METADATA
	| FATTR4_WORD1_TIME_MODIFY
	| FATTR4_WORD1_MOUNTED_ON_FILEID,
};

static void nfs4_bitmap_copy_adjust(__u32 *dst, const __u32 *src,
				    struct inode *inode, unsigned long flags)
{
	unsigned long cache_validity;

	memcpy(dst, src, NFS4_BITMASK_SZ*sizeof(*dst));
	if (!inode || !nfs4_have_delegation(inode, FMODE_READ))
		return;

	cache_validity = READ_ONCE(NFS_I(inode)->cache_validity) | flags;

	/* Remove the attributes over which we have full control */
	dst[1] &= ~FATTR4_WORD1_RAWDEV;
	if (!(cache_validity & NFS_INO_INVALID_SIZE))
		dst[0] &= ~FATTR4_WORD0_SIZE;

	if (!(cache_validity & NFS_INO_INVALID_CHANGE))
		dst[0] &= ~FATTR4_WORD0_CHANGE;

	if (!(cache_validity & NFS_INO_INVALID_MODE))
		dst[1] &= ~FATTR4_WORD1_MODE;
	if (!(cache_validity & NFS_INO_INVALID_OTHER))
		dst[1] &= ~(FATTR4_WORD1_OWNER | FATTR4_WORD1_OWNER_GROUP);
}

static void nfs4_setup_readdir(u64 cookie, __be32 *verifier, struct dentry *dentry,
		struct nfs4_readdir_arg *readdir)
{
	unsigned int attrs = FATTR4_WORD0_FILEID | FATTR4_WORD0_TYPE;
	__be32 *start, *p;

	if (cookie > 2) {
		readdir->cookie = cookie;
		memcpy(&readdir->verifier, verifier, sizeof(readdir->verifier));
		return;
	}

	readdir->cookie = 0;
	memset(&readdir->verifier, 0, sizeof(readdir->verifier));
	if (cookie == 2)
		return;
	
	/*
	 * NFSv4 servers do not return entries for '.' and '..'
	 * Therefore, we fake these entries here.  We let '.'
	 * have cookie 0 and '..' have cookie 1.  Note that
	 * when talking to the server, we always send cookie 0
	 * instead of 1 or 2.
	 */
	start = p = kmap_atomic(*readdir->pages);
	
	if (cookie == 0) {
		*p++ = xdr_one;                                  /* next */
		*p++ = xdr_zero;                   /* cookie, first word */
		*p++ = xdr_one;                   /* cookie, second word */
		*p++ = xdr_one;                             /* entry len */
		memcpy(p, ".\0\0\0", 4);                        /* entry */
		p++;
		*p++ = xdr_one;                         /* bitmap length */
		*p++ = htonl(attrs);                           /* bitmap */
		*p++ = htonl(12);             /* attribute buffer length */
		*p++ = htonl(NF4DIR);
		p = xdr_encode_hyper(p, NFS_FILEID(d_inode(dentry)));
	}
	
	*p++ = xdr_one;                                  /* next */
	*p++ = xdr_zero;                   /* cookie, first word */
	*p++ = xdr_two;                   /* cookie, second word */
	*p++ = xdr_two;                             /* entry len */
	memcpy(p, "..\0\0", 4);                         /* entry */
	p++;
	*p++ = xdr_one;                         /* bitmap length */
	*p++ = htonl(attrs);                           /* bitmap */
	*p++ = htonl(12);             /* attribute buffer length */
	*p++ = htonl(NF4DIR);
	p = xdr_encode_hyper(p, NFS_FILEID(d_inode(dentry->d_parent)));

	readdir->pgbase = (char *)p - (char *)start;
	readdir->count -= readdir->pgbase;
	kunmap_atomic(start);
}

static void nfs4_test_and_free_stateid(struct nfs_server *server,
		nfs4_stateid *stateid,
		const struct cred *cred)
{
	const struct nfs4_minor_version_ops *ops = server->nfs_client->cl_mvops;

	ops->test_and_free_expired(server, stateid, cred);
}

static void __nfs4_free_revoked_stateid(struct nfs_server *server,
		nfs4_stateid *stateid,
		const struct cred *cred)
{
	stateid->type = NFS4_REVOKED_STATEID_TYPE;
	nfs4_test_and_free_stateid(server, stateid, cred);
}

static void nfs4_free_revoked_stateid(struct nfs_server *server,
		const nfs4_stateid *stateid,
		const struct cred *cred)
{
	nfs4_stateid tmp;

	nfs4_stateid_copy(&tmp, stateid);
	__nfs4_free_revoked_stateid(server, &tmp, cred);
}

static long nfs4_update_delay(long *timeout)
{
	long ret;
	if (!timeout)
		return NFS4_POLL_RETRY_MAX;
	if (*timeout <= 0)
		*timeout = NFS4_POLL_RETRY_MIN;
	if (*timeout > NFS4_POLL_RETRY_MAX)
		*timeout = NFS4_POLL_RETRY_MAX;
	ret = *timeout;
	*timeout <<= 1;
	return ret;
}

static int nfs4_delay_killable(long *timeout)
{
	might_sleep();

	freezable_schedule_timeout_killable_unsafe(
		nfs4_update_delay(timeout));
	if (!__fatal_signal_pending(current))
		return 0;
	return -EINTR;
}

static int nfs4_delay_interruptible(long *timeout)
{
	might_sleep();

	freezable_schedule_timeout_interruptible_unsafe(nfs4_update_delay(timeout));
	if (!signal_pending(current))
		return 0;
	return __fatal_signal_pending(current) ? -EINTR :-ERESTARTSYS;
}

static int nfs4_delay(long *timeout, bool interruptible)
{
	if (interruptible)
		return nfs4_delay_interruptible(timeout);
	return nfs4_delay_killable(timeout);
}

static const nfs4_stateid *
nfs4_recoverable_stateid(const nfs4_stateid *stateid)
{
	if (!stateid)
		return NULL;
	switch (stateid->type) {
	case NFS4_OPEN_STATEID_TYPE:
	case NFS4_LOCK_STATEID_TYPE:
	case NFS4_DELEGATION_STATEID_TYPE:
		return stateid;
	default:
		break;
	}
	return NULL;
}

/* This is the error handling routine for processes that are allowed
 * to sleep.
 */
static int nfs4_do_handle_exception(struct nfs_server *server,
		int errorcode, struct nfs4_exception *exception)
{
	struct nfs_client *clp = server->nfs_client;
	struct nfs4_state *state = exception->state;
	const nfs4_stateid *stateid;
	struct inode *inode = exception->inode;
	int ret = errorcode;

	exception->delay = 0;
	exception->recovering = 0;
	exception->retry = 0;

	stateid = nfs4_recoverable_stateid(exception->stateid);
	if (stateid == NULL && state != NULL)
		stateid = nfs4_recoverable_stateid(&state->stateid);

	switch(errorcode) {
		case 0:
			return 0;
		case -NFS4ERR_BADHANDLE:
		case -ESTALE:
			if (inode != NULL && S_ISREG(inode->i_mode))
				pnfs_destroy_layout(NFS_I(inode));
			break;
		case -NFS4ERR_DELEG_REVOKED:
		case -NFS4ERR_ADMIN_REVOKED:
		case -NFS4ERR_EXPIRED:
		case -NFS4ERR_BAD_STATEID:
		case -NFS4ERR_PARTNER_NO_AUTH:
			if (inode != NULL && stateid != NULL) {
				nfs_inode_find_state_and_recover(inode,
						stateid);
				goto wait_on_recovery;
			}
			fallthrough;
		case -NFS4ERR_OPENMODE:
			if (inode) {
				int err;

				err = nfs_async_inode_return_delegation(inode,
						stateid);
				if (err == 0)
					goto wait_on_recovery;
				if (stateid != NULL && stateid->type == NFS4_DELEGATION_STATEID_TYPE) {
					exception->retry = 1;
					break;
				}
			}
			if (state == NULL)
				break;
			ret = nfs4_schedule_stateid_recovery(server, state);
			if (ret < 0)
				break;
			goto wait_on_recovery;
		case -NFS4ERR_STALE_STATEID:
		case -NFS4ERR_STALE_CLIENTID:
			nfs4_schedule_lease_recovery(clp);
			goto wait_on_recovery;
		case -NFS4ERR_MOVED:
			ret = nfs4_schedule_migration_recovery(server);
			if (ret < 0)
				break;
			goto wait_on_recovery;
		case -NFS4ERR_LEASE_MOVED:
			nfs4_schedule_lease_moved_recovery(clp);
			goto wait_on_recovery;
#if defined(CONFIG_NFS_V4_1)
		case -NFS4ERR_BADSESSION:
		case -NFS4ERR_BADSLOT:
		case -NFS4ERR_BAD_HIGH_SLOT:
		case -NFS4ERR_CONN_NOT_BOUND_TO_SESSION:
		case -NFS4ERR_DEADSESSION:
		case -NFS4ERR_SEQ_FALSE_RETRY:
		case -NFS4ERR_SEQ_MISORDERED:
			/* Handled in nfs41_sequence_process() */
			goto wait_on_recovery;
#endif /* defined(CONFIG_NFS_V4_1) */
		case -NFS4ERR_FILE_OPEN:
			if (exception->timeout > HZ) {
				/* We have retried a decent amount, time to
				 * fail
				 */
				ret = -EBUSY;
				break;
			}
			fallthrough;
		case -NFS4ERR_DELAY:
			nfs_inc_server_stats(server, NFSIOS_DELAY);
			fallthrough;
		case -NFS4ERR_GRACE:
		case -NFS4ERR_LAYOUTTRYLATER:
		case -NFS4ERR_RECALLCONFLICT:
			exception->delay = 1;
			return 0;

		case -NFS4ERR_RETRY_UNCACHED_REP:
		case -NFS4ERR_OLD_STATEID:
			exception->retry = 1;
			break;
		case -NFS4ERR_BADOWNER:
			/* The following works around a Linux server bug! */
		case -NFS4ERR_BADNAME:
			if (server->caps & NFS_CAP_UIDGID_NOMAP) {
				server->caps &= ~NFS_CAP_UIDGID_NOMAP;
				exception->retry = 1;
				printk(KERN_WARNING "NFS: v4 server %s "
						"does not accept raw "
						"uid/gids. "
						"Reenabling the idmapper.\n",
						server->nfs_client->cl_hostname);
			}
	}
	/* We failed to handle the error */
	return nfs4_map_errors(ret);
wait_on_recovery:
	exception->recovering = 1;
	return 0;
}

/* This is the error handling routine for processes that are allowed
 * to sleep.
 */
int nfs4_handle_exception(struct nfs_server *server, int errorcode, struct nfs4_exception *exception)
{
	struct nfs_client *clp = server->nfs_client;
	int ret;

	ret = nfs4_do_handle_exception(server, errorcode, exception);
	if (exception->delay) {
		ret = nfs4_delay(&exception->timeout,
				exception->interruptible);
		goto out_retry;
	}
	if (exception->recovering) {
		if (exception->task_is_privileged)
			return -EDEADLOCK;
		ret = nfs4_wait_clnt_recover(clp);
		if (test_bit(NFS_MIG_FAILED, &server->mig_status))
			return -EIO;
		goto out_retry;
	}
	return ret;
out_retry:
	if (ret == 0)
		exception->retry = 1;
	return ret;
}

static int
nfs4_async_handle_exception(struct rpc_task *task, struct nfs_server *server,
		int errorcode, struct nfs4_exception *exception)
{
	struct nfs_client *clp = server->nfs_client;
	int ret;

	ret = nfs4_do_handle_exception(server, errorcode, exception);
	if (exception->delay) {
		rpc_delay(task, nfs4_update_delay(&exception->timeout));
		goto out_retry;
	}
	if (exception->recovering) {
		if (exception->task_is_privileged)
			return -EDEADLOCK;
		rpc_sleep_on(&clp->cl_rpcwaitq, task, NULL);
		if (test_bit(NFS4CLNT_MANAGER_RUNNING, &clp->cl_state) == 0)
			rpc_wake_up_queued_task(&clp->cl_rpcwaitq, task);
		goto out_retry;
	}
	if (test_bit(NFS_MIG_FAILED, &server->mig_status))
		ret = -EIO;
	return ret;
out_retry:
	if (ret == 0) {
		exception->retry = 1;
		/*
		 * For NFS4ERR_MOVED, the client transport will need to
		 * be recomputed after migration recovery has completed.
		 */
		if (errorcode == -NFS4ERR_MOVED)
			rpc_task_release_transport(task);
	}
	return ret;
}

int
nfs4_async_handle_error(struct rpc_task *task, struct nfs_server *server,
			struct nfs4_state *state, long *timeout)
{
	struct nfs4_exception exception = {
		.state = state,
	};

	if (task->tk_status >= 0)
		return 0;
	if (timeout)
		exception.timeout = *timeout;
	task->tk_status = nfs4_async_handle_exception(task, server,
			task->tk_status,
			&exception);
	if (exception.delay && timeout)
		*timeout = exception.timeout;
	if (exception.retry)
		return -EAGAIN;
	return 0;
}

/*
 * Return 'true' if 'clp' is using an rpc_client that is integrity protected
 * or 'false' otherwise.
 */
static bool _nfs4_is_integrity_protected(struct nfs_client *clp)
{
	rpc_authflavor_t flavor = clp->cl_rpcclient->cl_auth->au_flavor;
	return (flavor == RPC_AUTH_GSS_KRB5I) || (flavor == RPC_AUTH_GSS_KRB5P);
}

static void do_renew_lease(struct nfs_client *clp, unsigned long timestamp)
{
	spin_lock(&clp->cl_lock);
	if (time_before(clp->cl_last_renewal,timestamp))
		clp->cl_last_renewal = timestamp;
	spin_unlock(&clp->cl_lock);
}

static void renew_lease(const struct nfs_server *server, unsigned long timestamp)
{
	struct nfs_client *clp = server->nfs_client;

	if (!nfs4_has_session(clp))
		do_renew_lease(clp, timestamp);
}

struct nfs4_call_sync_data {
	const struct nfs_server *seq_server;
	struct nfs4_sequence_args *seq_args;
	struct nfs4_sequence_res *seq_res;
};

void nfs4_init_sequence(struct nfs4_sequence_args *args,
			struct nfs4_sequence_res *res, int cache_reply,
			int privileged)
{
	args->sa_slot = NULL;
	args->sa_cache_this = cache_reply;
	args->sa_privileged = privileged;

	res->sr_slot = NULL;
}

static void nfs40_sequence_free_slot(struct nfs4_sequence_res *res)
{
	struct nfs4_slot *slot = res->sr_slot;
	struct nfs4_slot_table *tbl;

	tbl = slot->table;
	spin_lock(&tbl->slot_tbl_lock);
	if (!nfs41_wake_and_assign_slot(tbl, slot))
		nfs4_free_slot(tbl, slot);
	spin_unlock(&tbl->slot_tbl_lock);

	res->sr_slot = NULL;
}

static int nfs40_sequence_done(struct rpc_task *task,
			       struct nfs4_sequence_res *res)
{
	if (res->sr_slot != NULL)
		nfs40_sequence_free_slot(res);
	return 1;
}

#if defined(CONFIG_NFS_V4_1)

static void nfs41_release_slot(struct nfs4_slot *slot)
{
	struct nfs4_session *session;
	struct nfs4_slot_table *tbl;
	bool send_new_highest_used_slotid = false;

	if (!slot)
		return;
	tbl = slot->table;
	session = tbl->session;

	/* Bump the slot sequence number */
	if (slot->seq_done)
		slot->seq_nr++;
	slot->seq_done = 0;

	spin_lock(&tbl->slot_tbl_lock);
	/* Be nice to the server: try to ensure that the last transmitted
	 * value for highest_user_slotid <= target_highest_slotid
	 */
	if (tbl->highest_used_slotid > tbl->target_highest_slotid)
		send_new_highest_used_slotid = true;

	if (nfs41_wake_and_assign_slot(tbl, slot)) {
		send_new_highest_used_slotid = false;
		goto out_unlock;
	}
	nfs4_free_slot(tbl, slot);

	if (tbl->highest_used_slotid != NFS4_NO_SLOT)
		send_new_highest_used_slotid = false;
out_unlock:
	spin_unlock(&tbl->slot_tbl_lock);
	if (send_new_highest_used_slotid)
		nfs41_notify_server(session->clp);
	if (waitqueue_active(&tbl->slot_waitq))
		wake_up_all(&tbl->slot_waitq);
}

static void nfs41_sequence_free_slot(struct nfs4_sequence_res *res)
{
	nfs41_release_slot(res->sr_slot);
	res->sr_slot = NULL;
}

static void nfs4_slot_sequence_record_sent(struct nfs4_slot *slot,
		u32 seqnr)
{
	if ((s32)(seqnr - slot->seq_nr_highest_sent) > 0)
		slot->seq_nr_highest_sent = seqnr;
}
static void nfs4_slot_sequence_acked(struct nfs4_slot *slot,
		u32 seqnr)
{
	slot->seq_nr_highest_sent = seqnr;
	slot->seq_nr_last_acked = seqnr;
}

static void nfs4_probe_sequence(struct nfs_client *client, const struct cred *cred,
				struct nfs4_slot *slot)
{
	struct rpc_task *task = _nfs41_proc_sequence(client, cred, slot, true);
	if (!IS_ERR(task))
		rpc_put_task_async(task);
}

static int nfs41_sequence_process(struct rpc_task *task,
		struct nfs4_sequence_res *res)
{
	struct nfs4_session *session;
	struct nfs4_slot *slot = res->sr_slot;
	struct nfs_client *clp;
	int status;
	int ret = 1;

	if (slot == NULL)
		goto out_noaction;
	/* don't increment the sequence number if the task wasn't sent */
	if (!RPC_WAS_SENT(task) || slot->seq_done)
		goto out;

	session = slot->table->session;
	clp = session->clp;

	trace_nfs4_sequence_done(session, res);

	status = res->sr_status;
	if (task->tk_status == -NFS4ERR_DEADSESSION)
		status = -NFS4ERR_DEADSESSION;

	/* Check the SEQUENCE operation status */
	switch (status) {
	case 0:
		/* Mark this sequence number as having been acked */
		nfs4_slot_sequence_acked(slot, slot->seq_nr);
		/* Update the slot's sequence and clientid lease timer */
		slot->seq_done = 1;
		do_renew_lease(clp, res->sr_timestamp);
		/* Check sequence flags */
		nfs41_handle_sequence_flag_errors(clp, res->sr_status_flags,
				!!slot->privileged);
		nfs41_update_target_slotid(slot->table, slot, res);
		break;
	case 1:
		/*
		 * sr_status remains 1 if an RPC level error occurred.
		 * The server may or may not have processed the sequence
		 * operation..
		 */
		nfs4_slot_sequence_record_sent(slot, slot->seq_nr);
		slot->seq_done = 1;
		goto out;
	case -NFS4ERR_DELAY:
		/* The server detected a resend of the RPC call and
		 * returned NFS4ERR_DELAY as per Section 2.10.6.2
		 * of RFC5661.
		 */
		dprintk("%s: slot=%u seq=%u: Operation in progress\n",
			__func__,
			slot->slot_nr,
			slot->seq_nr);
		nfs4_slot_sequence_acked(slot, slot->seq_nr);
		goto out_retry;
	case -NFS4ERR_RETRY_UNCACHED_REP:
	case -NFS4ERR_SEQ_FALSE_RETRY:
		/*
		 * The server thinks we tried to replay a request.
		 * Retry the call after bumping the sequence ID.
		 */
		nfs4_slot_sequence_acked(slot, slot->seq_nr);
		goto retry_new_seq;
	case -NFS4ERR_BADSLOT:
		/*
		 * The slot id we used was probably retired. Try again
		 * using a different slot id.
		 */
		if (slot->slot_nr < slot->table->target_highest_slotid)
			goto session_recover;
		goto retry_nowait;
	case -NFS4ERR_SEQ_MISORDERED:
		nfs4_slot_sequence_record_sent(slot, slot->seq_nr);
		/*
		 * Were one or more calls using this slot interrupted?
		 * If the server never received the request, then our
		 * transmitted slot sequence number may be too high. However,
		 * if the server did receive the request then it might
		 * accidentally give us a reply with a mismatched operation.
		 * We can sort this out by sending a lone sequence operation
		 * to the server on the same slot.
		 */
		if ((s32)(slot->seq_nr - slot->seq_nr_last_acked) > 1) {
			slot->seq_nr--;
			if (task->tk_msg.rpc_proc != &nfs4_procedures[NFSPROC4_CLNT_SEQUENCE]) {
				nfs4_probe_sequence(clp, task->tk_msg.rpc_cred, slot);
				res->sr_slot = NULL;
			}
			goto retry_nowait;
		}
		/*
		 * RFC5661:
		 * A retry might be sent while the original request is
		 * still in progress on the replier. The replier SHOULD
		 * deal with the issue by returning NFS4ERR_DELAY as the
		 * reply to SEQUENCE or CB_SEQUENCE operation, but
		 * implementations MAY return NFS4ERR_SEQ_MISORDERED.
		 *
		 * Restart the search after a delay.
		 */
		slot->seq_nr = slot->seq_nr_highest_sent;
		goto out_retry;
	case -NFS4ERR_BADSESSION:
	case -NFS4ERR_DEADSESSION:
	case -NFS4ERR_CONN_NOT_BOUND_TO_SESSION:
		goto session_recover;
	default:
		/* Just update the slot sequence no. */
		slot->seq_done = 1;
	}
out:
	/* The session may be reset by one of the error handlers. */
	dprintk("%s: Error %d free the slot \n", __func__, res->sr_status);
out_noaction:
	return ret;
session_recover:
	nfs4_schedule_session_recovery(session, status);
	dprintk("%s ERROR: %d Reset session\n", __func__, status);
	nfs41_sequence_free_slot(res);
	goto out;
retry_new_seq:
	++slot->seq_nr;
retry_nowait:
	if (rpc_restart_call_prepare(task)) {
		nfs41_sequence_free_slot(res);
		task->tk_status = 0;
		ret = 0;
	}
	goto out;
out_retry:
	if (!rpc_restart_call(task))
		goto out;
	rpc_delay(task, NFS4_POLL_RETRY_MAX);
	return 0;
}

int nfs41_sequence_done(struct rpc_task *task, struct nfs4_sequence_res *res)
{
	if (!nfs41_sequence_process(task, res))
		return 0;
	if (res->sr_slot != NULL)
		nfs41_sequence_free_slot(res);
	return 1;

}
EXPORT_SYMBOL_GPL(nfs41_sequence_done);

static int nfs4_sequence_process(struct rpc_task *task, struct nfs4_sequence_res *res)
{
	if (res->sr_slot == NULL)
		return 1;
	if (res->sr_slot->table->session != NULL)
		return nfs41_sequence_process(task, res);
	return nfs40_sequence_done(task, res);
}

static void nfs4_sequence_free_slot(struct nfs4_sequence_res *res)
{
	if (res->sr_slot != NULL) {
		if (res->sr_slot->table->session != NULL)
			nfs41_sequence_free_slot(res);
		else
			nfs40_sequence_free_slot(res);
	}
}

int nfs4_sequence_done(struct rpc_task *task, struct nfs4_sequence_res *res)
{
	if (res->sr_slot == NULL)
		return 1;
	if (!res->sr_slot->table->session)
		return nfs40_sequence_done(task, res);
	return nfs41_sequence_done(task, res);
}
EXPORT_SYMBOL_GPL(nfs4_sequence_done);

static void nfs41_call_sync_prepare(struct rpc_task *task, void *calldata)
{
	struct nfs4_call_sync_data *data = calldata;

	dprintk("--> %s data->seq_server %p\n", __func__, data->seq_server);

	nfs4_setup_sequence(data->seq_server->nfs_client,
			    data->seq_args, data->seq_res, task);
}

static void nfs41_call_sync_done(struct rpc_task *task, void *calldata)
{
	struct nfs4_call_sync_data *data = calldata;

	nfs41_sequence_done(task, data->seq_res);
}

static const struct rpc_call_ops nfs41_call_sync_ops = {
	.rpc_call_prepare = nfs41_call_sync_prepare,
	.rpc_call_done = nfs41_call_sync_done,
};

#else	/* !CONFIG_NFS_V4_1 */

static int nfs4_sequence_process(struct rpc_task *task, struct nfs4_sequence_res *res)
{
	return nfs40_sequence_done(task, res);
}

static void nfs4_sequence_free_slot(struct nfs4_sequence_res *res)
{
	if (res->sr_slot != NULL)
		nfs40_sequence_free_slot(res);
}

int nfs4_sequence_done(struct rpc_task *task,
		       struct nfs4_sequence_res *res)
{
	return nfs40_sequence_done(task, res);
}
EXPORT_SYMBOL_GPL(nfs4_sequence_done);

#endif	/* !CONFIG_NFS_V4_1 */

static void nfs41_sequence_res_init(struct nfs4_sequence_res *res)
{
	res->sr_timestamp = jiffies;
	res->sr_status_flags = 0;
	res->sr_status = 1;
}

static
void nfs4_sequence_attach_slot(struct nfs4_sequence_args *args,
		struct nfs4_sequence_res *res,
		struct nfs4_slot *slot)
{
	if (!slot)
		return;
	slot->privileged = args->sa_privileged ? 1 : 0;
	args->sa_slot = slot;

	res->sr_slot = slot;
}

int nfs4_setup_sequence(struct nfs_client *client,
			struct nfs4_sequence_args *args,
			struct nfs4_sequence_res *res,
			struct rpc_task *task)
{
	struct nfs4_session *session = nfs4_get_session(client);
	struct nfs4_slot_table *tbl  = client->cl_slot_tbl;
	struct nfs4_slot *slot;

	/* slot already allocated? */
	if (res->sr_slot != NULL)
		goto out_start;

	if (session)
		tbl = &session->fc_slot_table;

	spin_lock(&tbl->slot_tbl_lock);
	/* The state manager will wait until the slot table is empty */
	if (nfs4_slot_tbl_draining(tbl) && !args->sa_privileged)
		goto out_sleep;

	slot = nfs4_alloc_slot(tbl);
	if (IS_ERR(slot)) {
		if (slot == ERR_PTR(-ENOMEM))
			goto out_sleep_timeout;
		goto out_sleep;
	}
	spin_unlock(&tbl->slot_tbl_lock);

	nfs4_sequence_attach_slot(args, res, slot);

	trace_nfs4_setup_sequence(session, args);
out_start:
	nfs41_sequence_res_init(res);
	rpc_call_start(task);
	return 0;
out_sleep_timeout:
	/* Try again in 1/4 second */
	if (args->sa_privileged)
		rpc_sleep_on_priority_timeout(&tbl->slot_tbl_waitq, task,
				jiffies + (HZ >> 2), RPC_PRIORITY_PRIVILEGED);
	else
		rpc_sleep_on_timeout(&tbl->slot_tbl_waitq, task,
				NULL, jiffies + (HZ >> 2));
	spin_unlock(&tbl->slot_tbl_lock);
	return -EAGAIN;
out_sleep:
	if (args->sa_privileged)
		rpc_sleep_on_priority(&tbl->slot_tbl_waitq, task,
				RPC_PRIORITY_PRIVILEGED);
	else
		rpc_sleep_on(&tbl->slot_tbl_waitq, task, NULL);
	spin_unlock(&tbl->slot_tbl_lock);
	return -EAGAIN;
}
EXPORT_SYMBOL_GPL(nfs4_setup_sequence);

static void nfs40_call_sync_prepare(struct rpc_task *task, void *calldata)
{
	struct nfs4_call_sync_data *data = calldata;
	nfs4_setup_sequence(data->seq_server->nfs_client,
				data->seq_args, data->seq_res, task);
}

static void nfs40_call_sync_done(struct rpc_task *task, void *calldata)
{
	struct nfs4_call_sync_data *data = calldata;
	nfs4_sequence_done(task, data->seq_res);
}

static const struct rpc_call_ops nfs40_call_sync_ops = {
	.rpc_call_prepare = nfs40_call_sync_prepare,
	.rpc_call_done = nfs40_call_sync_done,
};

static int nfs4_call_sync_custom(struct rpc_task_setup *task_setup)
{
	int ret;
	struct rpc_task *task;

	task = rpc_run_task(task_setup);
	if (IS_ERR(task))
		return PTR_ERR(task);

	ret = task->tk_status;
	rpc_put_task(task);
	return ret;
}

static int nfs4_do_call_sync(struct rpc_clnt *clnt,
			     struct nfs_server *server,
			     struct rpc_message *msg,
			     struct nfs4_sequence_args *args,
			     struct nfs4_sequence_res *res,
			     unsigned short task_flags)
{
	struct nfs_client *clp = server->nfs_client;
	struct nfs4_call_sync_data data = {
		.seq_server = server,
		.seq_args = args,
		.seq_res = res,
	};
	struct rpc_task_setup task_setup = {
		.rpc_client = clnt,
		.rpc_message = msg,
		.callback_ops = clp->cl_mvops->call_sync_ops,
		.callback_data = &data,
		.flags = task_flags,
	};

	return nfs4_call_sync_custom(&task_setup);
}

static int nfs4_call_sync_sequence(struct rpc_clnt *clnt,
				   struct nfs_server *server,
				   struct rpc_message *msg,
				   struct nfs4_sequence_args *args,
				   struct nfs4_sequence_res *res)
{
	return nfs4_do_call_sync(clnt, server, msg, args, res, 0);
}


int nfs4_call_sync(struct rpc_clnt *clnt,
		   struct nfs_server *server,
		   struct rpc_message *msg,
		   struct nfs4_sequence_args *args,
		   struct nfs4_sequence_res *res,
		   int cache_reply)
{
	nfs4_init_sequence(args, res, cache_reply, 0);
	return nfs4_call_sync_sequence(clnt, server, msg, args, res);
}

static void
nfs4_inc_nlink_locked(struct inode *inode)
{
<<<<<<< HEAD
	nfs_set_cache_invalid(inode, NFS_INO_INVALID_OTHER);
=======
	nfs_set_cache_invalid(inode, NFS_INO_INVALID_CHANGE |
					     NFS_INO_INVALID_CTIME |
					     NFS_INO_INVALID_NLINK);
>>>>>>> 11e4b63a
	inc_nlink(inode);
}

static void
nfs4_inc_nlink(struct inode *inode)
{
	spin_lock(&inode->i_lock);
	nfs4_inc_nlink_locked(inode);
	spin_unlock(&inode->i_lock);
}

static void
nfs4_dec_nlink_locked(struct inode *inode)
{
<<<<<<< HEAD
	nfs_set_cache_invalid(inode, NFS_INO_INVALID_OTHER);
=======
	nfs_set_cache_invalid(inode, NFS_INO_INVALID_CHANGE |
					     NFS_INO_INVALID_CTIME |
					     NFS_INO_INVALID_NLINK);
>>>>>>> 11e4b63a
	drop_nlink(inode);
}

static void
nfs4_update_changeattr_locked(struct inode *inode,
		struct nfs4_change_info *cinfo,
		unsigned long timestamp, unsigned long cache_validity)
{
	struct nfs_inode *nfsi = NFS_I(inode);
	u64 change_attr = inode_peek_iversion_raw(inode);

	cache_validity |= NFS_INO_INVALID_CTIME | NFS_INO_INVALID_MTIME;

	switch (NFS_SERVER(inode)->change_attr_type) {
	case NFS4_CHANGE_TYPE_IS_UNDEFINED:
		break;
	case NFS4_CHANGE_TYPE_IS_TIME_METADATA:
		if ((s64)(change_attr - cinfo->after) > 0)
			goto out;
		break;
	default:
		if ((s64)(change_attr - cinfo->after) >= 0)
			goto out;
	}

	if (cinfo->atomic && cinfo->before == change_attr) {
		nfsi->attrtimeo_timestamp = jiffies;
	} else {
		if (S_ISDIR(inode->i_mode)) {
			cache_validity |= NFS_INO_INVALID_DATA;
			nfs_force_lookup_revalidate(inode);
		} else {
			if (!NFS_PROTO(inode)->have_delegation(inode,
							       FMODE_READ))
				cache_validity |= NFS_INO_REVAL_PAGECACHE;
		}

<<<<<<< HEAD
		if (cinfo->before != inode_peek_iversion_raw(inode))
=======
		if (cinfo->before != change_attr)
>>>>>>> 11e4b63a
			cache_validity |= NFS_INO_INVALID_ACCESS |
					  NFS_INO_INVALID_ACL |
					  NFS_INO_INVALID_XATTR;
	}
	inode_set_iversion_raw(inode, cinfo->after);
	nfsi->read_cache_jiffies = timestamp;
	nfsi->attr_gencount = nfs_inc_attr_generation_counter();
	nfs_set_cache_invalid(inode, cache_validity);
	nfsi->cache_validity &= ~NFS_INO_INVALID_CHANGE;
<<<<<<< HEAD
=======
out:
	nfs_set_cache_invalid(inode, cache_validity);
>>>>>>> 11e4b63a
}

void
nfs4_update_changeattr(struct inode *dir, struct nfs4_change_info *cinfo,
		unsigned long timestamp, unsigned long cache_validity)
{
	spin_lock(&dir->i_lock);
	nfs4_update_changeattr_locked(dir, cinfo, timestamp, cache_validity);
	spin_unlock(&dir->i_lock);
}

struct nfs4_open_createattrs {
	struct nfs4_label *label;
	struct iattr *sattr;
	const __u32 verf[2];
};

static bool nfs4_clear_cap_atomic_open_v1(struct nfs_server *server,
		int err, struct nfs4_exception *exception)
{
	if (err != -EINVAL)
		return false;
	if (!(server->caps & NFS_CAP_ATOMIC_OPEN_V1))
		return false;
	server->caps &= ~NFS_CAP_ATOMIC_OPEN_V1;
	exception->retry = 1;
	return true;
}

static fmode_t _nfs4_ctx_to_accessmode(const struct nfs_open_context *ctx)
{
	 return ctx->mode & (FMODE_READ|FMODE_WRITE|FMODE_EXEC);
}

static fmode_t _nfs4_ctx_to_openmode(const struct nfs_open_context *ctx)
{
	fmode_t ret = ctx->mode & (FMODE_READ|FMODE_WRITE);

	return (ctx->mode & FMODE_EXEC) ? FMODE_READ | ret : ret;
}

static u32
nfs4_map_atomic_open_share(struct nfs_server *server,
		fmode_t fmode, int openflags)
{
	u32 res = 0;

	switch (fmode & (FMODE_READ | FMODE_WRITE)) {
	case FMODE_READ:
		res = NFS4_SHARE_ACCESS_READ;
		break;
	case FMODE_WRITE:
		res = NFS4_SHARE_ACCESS_WRITE;
		break;
	case FMODE_READ|FMODE_WRITE:
		res = NFS4_SHARE_ACCESS_BOTH;
	}
	if (!(server->caps & NFS_CAP_ATOMIC_OPEN_V1))
		goto out;
	/* Want no delegation if we're using O_DIRECT */
	if (openflags & O_DIRECT)
		res |= NFS4_SHARE_WANT_NO_DELEG;
out:
	return res;
}

static enum open_claim_type4
nfs4_map_atomic_open_claim(struct nfs_server *server,
		enum open_claim_type4 claim)
{
	if (server->caps & NFS_CAP_ATOMIC_OPEN_V1)
		return claim;
	switch (claim) {
	default:
		return claim;
	case NFS4_OPEN_CLAIM_FH:
		return NFS4_OPEN_CLAIM_NULL;
	case NFS4_OPEN_CLAIM_DELEG_CUR_FH:
		return NFS4_OPEN_CLAIM_DELEGATE_CUR;
	case NFS4_OPEN_CLAIM_DELEG_PREV_FH:
		return NFS4_OPEN_CLAIM_DELEGATE_PREV;
	}
}

static void nfs4_init_opendata_res(struct nfs4_opendata *p)
{
	p->o_res.f_attr = &p->f_attr;
	p->o_res.f_label = p->f_label;
	p->o_res.seqid = p->o_arg.seqid;
	p->c_res.seqid = p->c_arg.seqid;
	p->o_res.server = p->o_arg.server;
	p->o_res.access_request = p->o_arg.access;
	nfs_fattr_init(&p->f_attr);
	nfs_fattr_init_names(&p->f_attr, &p->owner_name, &p->group_name);
}

static struct nfs4_opendata *nfs4_opendata_alloc(struct dentry *dentry,
		struct nfs4_state_owner *sp, fmode_t fmode, int flags,
		const struct nfs4_open_createattrs *c,
		enum open_claim_type4 claim,
		gfp_t gfp_mask)
{
	struct dentry *parent = dget_parent(dentry);
	struct inode *dir = d_inode(parent);
	struct nfs_server *server = NFS_SERVER(dir);
	struct nfs_seqid *(*alloc_seqid)(struct nfs_seqid_counter *, gfp_t);
	struct nfs4_label *label = (c != NULL) ? c->label : NULL;
	struct nfs4_opendata *p;

	p = kzalloc(sizeof(*p), gfp_mask);
	if (p == NULL)
		goto err;

	p->f_label = nfs4_label_alloc(server, gfp_mask);
	if (IS_ERR(p->f_label))
		goto err_free_p;

	p->a_label = nfs4_label_alloc(server, gfp_mask);
	if (IS_ERR(p->a_label))
		goto err_free_f;

	alloc_seqid = server->nfs_client->cl_mvops->alloc_seqid;
	p->o_arg.seqid = alloc_seqid(&sp->so_seqid, gfp_mask);
	if (IS_ERR(p->o_arg.seqid))
		goto err_free_label;
	nfs_sb_active(dentry->d_sb);
	p->dentry = dget(dentry);
	p->dir = parent;
	p->owner = sp;
	atomic_inc(&sp->so_count);
	p->o_arg.open_flags = flags;
	p->o_arg.fmode = fmode & (FMODE_READ|FMODE_WRITE);
	p->o_arg.claim = nfs4_map_atomic_open_claim(server, claim);
	p->o_arg.share_access = nfs4_map_atomic_open_share(server,
			fmode, flags);
	if (flags & O_CREAT) {
		p->o_arg.umask = current_umask();
		p->o_arg.label = nfs4_label_copy(p->a_label, label);
		if (c->sattr != NULL && c->sattr->ia_valid != 0) {
			p->o_arg.u.attrs = &p->attrs;
			memcpy(&p->attrs, c->sattr, sizeof(p->attrs));

			memcpy(p->o_arg.u.verifier.data, c->verf,
					sizeof(p->o_arg.u.verifier.data));
		}
	}
	/* don't put an ACCESS op in OPEN compound if O_EXCL, because ACCESS
	 * will return permission denied for all bits until close */
	if (!(flags & O_EXCL)) {
		/* ask server to check for all possible rights as results
		 * are cached */
		switch (p->o_arg.claim) {
		default:
			break;
		case NFS4_OPEN_CLAIM_NULL:
		case NFS4_OPEN_CLAIM_FH:
			p->o_arg.access = NFS4_ACCESS_READ |
				NFS4_ACCESS_MODIFY |
				NFS4_ACCESS_EXTEND |
				NFS4_ACCESS_EXECUTE;
#ifdef CONFIG_NFS_V4_2
			if (server->caps & NFS_CAP_XATTR)
				p->o_arg.access |= NFS4_ACCESS_XAREAD |
				    NFS4_ACCESS_XAWRITE |
				    NFS4_ACCESS_XALIST;
#endif
		}
	}
	p->o_arg.clientid = server->nfs_client->cl_clientid;
	p->o_arg.id.create_time = ktime_to_ns(sp->so_seqid.create_time);
	p->o_arg.id.uniquifier = sp->so_seqid.owner_id;
	p->o_arg.name = &dentry->d_name;
	p->o_arg.server = server;
	p->o_arg.bitmask = nfs4_bitmask(server, label);
	p->o_arg.open_bitmap = &nfs4_fattr_bitmap[0];
	switch (p->o_arg.claim) {
	case NFS4_OPEN_CLAIM_NULL:
	case NFS4_OPEN_CLAIM_DELEGATE_CUR:
	case NFS4_OPEN_CLAIM_DELEGATE_PREV:
		p->o_arg.fh = NFS_FH(dir);
		break;
	case NFS4_OPEN_CLAIM_PREVIOUS:
	case NFS4_OPEN_CLAIM_FH:
	case NFS4_OPEN_CLAIM_DELEG_CUR_FH:
	case NFS4_OPEN_CLAIM_DELEG_PREV_FH:
		p->o_arg.fh = NFS_FH(d_inode(dentry));
	}
	p->c_arg.fh = &p->o_res.fh;
	p->c_arg.stateid = &p->o_res.stateid;
	p->c_arg.seqid = p->o_arg.seqid;
	nfs4_init_opendata_res(p);
	kref_init(&p->kref);
	return p;

err_free_label:
	nfs4_label_free(p->a_label);
err_free_f:
	nfs4_label_free(p->f_label);
err_free_p:
	kfree(p);
err:
	dput(parent);
	return NULL;
}

static void nfs4_opendata_free(struct kref *kref)
{
	struct nfs4_opendata *p = container_of(kref,
			struct nfs4_opendata, kref);
	struct super_block *sb = p->dentry->d_sb;

	nfs4_lgopen_release(p->lgp);
	nfs_free_seqid(p->o_arg.seqid);
	nfs4_sequence_free_slot(&p->o_res.seq_res);
	if (p->state != NULL)
		nfs4_put_open_state(p->state);
	nfs4_put_state_owner(p->owner);

	nfs4_label_free(p->a_label);
	nfs4_label_free(p->f_label);

	dput(p->dir);
	dput(p->dentry);
	nfs_sb_deactive(sb);
	nfs_fattr_free_names(&p->f_attr);
	kfree(p->f_attr.mdsthreshold);
	kfree(p);
}

static void nfs4_opendata_put(struct nfs4_opendata *p)
{
	if (p != NULL)
		kref_put(&p->kref, nfs4_opendata_free);
}

static bool nfs4_mode_match_open_stateid(struct nfs4_state *state,
		fmode_t fmode)
{
	switch(fmode & (FMODE_READ|FMODE_WRITE)) {
	case FMODE_READ|FMODE_WRITE:
		return state->n_rdwr != 0;
	case FMODE_WRITE:
		return state->n_wronly != 0;
	case FMODE_READ:
		return state->n_rdonly != 0;
	}
	WARN_ON_ONCE(1);
	return false;
}

static int can_open_cached(struct nfs4_state *state, fmode_t mode,
		int open_mode, enum open_claim_type4 claim)
{
	int ret = 0;

	if (open_mode & (O_EXCL|O_TRUNC))
		goto out;
	switch (claim) {
	case NFS4_OPEN_CLAIM_NULL:
	case NFS4_OPEN_CLAIM_FH:
		goto out;
	default:
		break;
	}
	switch (mode & (FMODE_READ|FMODE_WRITE)) {
		case FMODE_READ:
			ret |= test_bit(NFS_O_RDONLY_STATE, &state->flags) != 0
				&& state->n_rdonly != 0;
			break;
		case FMODE_WRITE:
			ret |= test_bit(NFS_O_WRONLY_STATE, &state->flags) != 0
				&& state->n_wronly != 0;
			break;
		case FMODE_READ|FMODE_WRITE:
			ret |= test_bit(NFS_O_RDWR_STATE, &state->flags) != 0
				&& state->n_rdwr != 0;
	}
out:
	return ret;
}

static int can_open_delegated(struct nfs_delegation *delegation, fmode_t fmode,
		enum open_claim_type4 claim)
{
	if (delegation == NULL)
		return 0;
	if ((delegation->type & fmode) != fmode)
		return 0;
	switch (claim) {
	case NFS4_OPEN_CLAIM_NULL:
	case NFS4_OPEN_CLAIM_FH:
		break;
	case NFS4_OPEN_CLAIM_PREVIOUS:
		if (!test_bit(NFS_DELEGATION_NEED_RECLAIM, &delegation->flags))
			break;
		fallthrough;
	default:
		return 0;
	}
	nfs_mark_delegation_referenced(delegation);
	return 1;
}

static void update_open_stateflags(struct nfs4_state *state, fmode_t fmode)
{
	switch (fmode) {
		case FMODE_WRITE:
			state->n_wronly++;
			break;
		case FMODE_READ:
			state->n_rdonly++;
			break;
		case FMODE_READ|FMODE_WRITE:
			state->n_rdwr++;
	}
	nfs4_state_set_mode_locked(state, state->state | fmode);
}

#ifdef CONFIG_NFS_V4_1
static bool nfs_open_stateid_recover_openmode(struct nfs4_state *state)
{
	if (state->n_rdonly && !test_bit(NFS_O_RDONLY_STATE, &state->flags))
		return true;
	if (state->n_wronly && !test_bit(NFS_O_WRONLY_STATE, &state->flags))
		return true;
	if (state->n_rdwr && !test_bit(NFS_O_RDWR_STATE, &state->flags))
		return true;
	return false;
}
#endif /* CONFIG_NFS_V4_1 */

static void nfs_state_log_update_open_stateid(struct nfs4_state *state)
{
	if (test_and_clear_bit(NFS_STATE_CHANGE_WAIT, &state->flags))
		wake_up_all(&state->waitq);
}

static void nfs_test_and_clear_all_open_stateid(struct nfs4_state *state)
{
	struct nfs_client *clp = state->owner->so_server->nfs_client;
	bool need_recover = false;

	if (test_and_clear_bit(NFS_O_RDONLY_STATE, &state->flags) && state->n_rdonly)
		need_recover = true;
	if (test_and_clear_bit(NFS_O_WRONLY_STATE, &state->flags) && state->n_wronly)
		need_recover = true;
	if (test_and_clear_bit(NFS_O_RDWR_STATE, &state->flags) && state->n_rdwr)
		need_recover = true;
	if (need_recover)
		nfs4_state_mark_reclaim_nograce(clp, state);
}

/*
 * Check for whether or not the caller may update the open stateid
 * to the value passed in by stateid.
 *
 * Note: This function relies heavily on the server implementing
 * RFC7530 Section 9.1.4.2, and RFC5661 Section 8.2.2
 * correctly.
 * i.e. The stateid seqids have to be initialised to 1, and
 * are then incremented on every state transition.
 */
static bool nfs_stateid_is_sequential(struct nfs4_state *state,
		const nfs4_stateid *stateid)
{
	if (test_bit(NFS_OPEN_STATE, &state->flags)) {
		/* The common case - we're updating to a new sequence number */
		if (nfs4_stateid_match_other(stateid, &state->open_stateid) &&
			nfs4_stateid_is_next(&state->open_stateid, stateid)) {
			return true;
		}
	} else {
		/* This is the first OPEN in this generation */
		if (stateid->seqid == cpu_to_be32(1))
			return true;
	}
	return false;
}

static void nfs_resync_open_stateid_locked(struct nfs4_state *state)
{
	if (!(state->n_wronly || state->n_rdonly || state->n_rdwr))
		return;
	if (state->n_wronly)
		set_bit(NFS_O_WRONLY_STATE, &state->flags);
	if (state->n_rdonly)
		set_bit(NFS_O_RDONLY_STATE, &state->flags);
	if (state->n_rdwr)
		set_bit(NFS_O_RDWR_STATE, &state->flags);
	set_bit(NFS_OPEN_STATE, &state->flags);
}

static void nfs_clear_open_stateid_locked(struct nfs4_state *state,
		nfs4_stateid *stateid, fmode_t fmode)
{
	clear_bit(NFS_O_RDWR_STATE, &state->flags);
	switch (fmode & (FMODE_READ|FMODE_WRITE)) {
	case FMODE_WRITE:
		clear_bit(NFS_O_RDONLY_STATE, &state->flags);
		break;
	case FMODE_READ:
		clear_bit(NFS_O_WRONLY_STATE, &state->flags);
		break;
	case 0:
		clear_bit(NFS_O_RDONLY_STATE, &state->flags);
		clear_bit(NFS_O_WRONLY_STATE, &state->flags);
		clear_bit(NFS_OPEN_STATE, &state->flags);
	}
	if (stateid == NULL)
		return;
	/* Handle OPEN+OPEN_DOWNGRADE races */
	if (nfs4_stateid_match_other(stateid, &state->open_stateid) &&
	    !nfs4_stateid_is_newer(stateid, &state->open_stateid)) {
		nfs_resync_open_stateid_locked(state);
		goto out;
	}
	if (test_bit(NFS_DELEGATED_STATE, &state->flags) == 0)
		nfs4_stateid_copy(&state->stateid, stateid);
	nfs4_stateid_copy(&state->open_stateid, stateid);
	trace_nfs4_open_stateid_update(state->inode, stateid, 0);
out:
	nfs_state_log_update_open_stateid(state);
}

static void nfs_clear_open_stateid(struct nfs4_state *state,
	nfs4_stateid *arg_stateid,
	nfs4_stateid *stateid, fmode_t fmode)
{
	write_seqlock(&state->seqlock);
	/* Ignore, if the CLOSE argment doesn't match the current stateid */
	if (nfs4_state_match_open_stateid_other(state, arg_stateid))
		nfs_clear_open_stateid_locked(state, stateid, fmode);
	write_sequnlock(&state->seqlock);
	if (test_bit(NFS_STATE_RECLAIM_NOGRACE, &state->flags))
		nfs4_schedule_state_manager(state->owner->so_server->nfs_client);
}

static void nfs_set_open_stateid_locked(struct nfs4_state *state,
		const nfs4_stateid *stateid, nfs4_stateid *freeme)
	__must_hold(&state->owner->so_lock)
	__must_hold(&state->seqlock)
	__must_hold(RCU)

{
	DEFINE_WAIT(wait);
	int status = 0;
	for (;;) {

		if (nfs_stateid_is_sequential(state, stateid))
			break;

		if (status)
			break;
		/* Rely on seqids for serialisation with NFSv4.0 */
		if (!nfs4_has_session(NFS_SERVER(state->inode)->nfs_client))
			break;

		set_bit(NFS_STATE_CHANGE_WAIT, &state->flags);
		prepare_to_wait(&state->waitq, &wait, TASK_KILLABLE);
		/*
		 * Ensure we process the state changes in the same order
		 * in which the server processed them by delaying the
		 * update of the stateid until we are in sequence.
		 */
		write_sequnlock(&state->seqlock);
		spin_unlock(&state->owner->so_lock);
		rcu_read_unlock();
		trace_nfs4_open_stateid_update_wait(state->inode, stateid, 0);

		if (!fatal_signal_pending(current)) {
			if (schedule_timeout(5*HZ) == 0)
				status = -EAGAIN;
			else
				status = 0;
		} else
			status = -EINTR;
		finish_wait(&state->waitq, &wait);
		rcu_read_lock();
		spin_lock(&state->owner->so_lock);
		write_seqlock(&state->seqlock);
	}

	if (test_bit(NFS_OPEN_STATE, &state->flags) &&
	    !nfs4_stateid_match_other(stateid, &state->open_stateid)) {
		nfs4_stateid_copy(freeme, &state->open_stateid);
		nfs_test_and_clear_all_open_stateid(state);
	}

	if (test_bit(NFS_DELEGATED_STATE, &state->flags) == 0)
		nfs4_stateid_copy(&state->stateid, stateid);
	nfs4_stateid_copy(&state->open_stateid, stateid);
	trace_nfs4_open_stateid_update(state->inode, stateid, status);
	nfs_state_log_update_open_stateid(state);
}

static void nfs_state_set_open_stateid(struct nfs4_state *state,
		const nfs4_stateid *open_stateid,
		fmode_t fmode,
		nfs4_stateid *freeme)
{
	/*
	 * Protect the call to nfs4_state_set_mode_locked and
	 * serialise the stateid update
	 */
	write_seqlock(&state->seqlock);
	nfs_set_open_stateid_locked(state, open_stateid, freeme);
	switch (fmode) {
	case FMODE_READ:
		set_bit(NFS_O_RDONLY_STATE, &state->flags);
		break;
	case FMODE_WRITE:
		set_bit(NFS_O_WRONLY_STATE, &state->flags);
		break;
	case FMODE_READ|FMODE_WRITE:
		set_bit(NFS_O_RDWR_STATE, &state->flags);
	}
	set_bit(NFS_OPEN_STATE, &state->flags);
	write_sequnlock(&state->seqlock);
}

static void nfs_state_clear_open_state_flags(struct nfs4_state *state)
{
	clear_bit(NFS_O_RDWR_STATE, &state->flags);
	clear_bit(NFS_O_WRONLY_STATE, &state->flags);
	clear_bit(NFS_O_RDONLY_STATE, &state->flags);
	clear_bit(NFS_OPEN_STATE, &state->flags);
}

static void nfs_state_set_delegation(struct nfs4_state *state,
		const nfs4_stateid *deleg_stateid,
		fmode_t fmode)
{
	/*
	 * Protect the call to nfs4_state_set_mode_locked and
	 * serialise the stateid update
	 */
	write_seqlock(&state->seqlock);
	nfs4_stateid_copy(&state->stateid, deleg_stateid);
	set_bit(NFS_DELEGATED_STATE, &state->flags);
	write_sequnlock(&state->seqlock);
}

static void nfs_state_clear_delegation(struct nfs4_state *state)
{
	write_seqlock(&state->seqlock);
	nfs4_stateid_copy(&state->stateid, &state->open_stateid);
	clear_bit(NFS_DELEGATED_STATE, &state->flags);
	write_sequnlock(&state->seqlock);
}

int update_open_stateid(struct nfs4_state *state,
		const nfs4_stateid *open_stateid,
		const nfs4_stateid *delegation,
		fmode_t fmode)
{
	struct nfs_server *server = NFS_SERVER(state->inode);
	struct nfs_client *clp = server->nfs_client;
	struct nfs_inode *nfsi = NFS_I(state->inode);
	struct nfs_delegation *deleg_cur;
	nfs4_stateid freeme = { };
	int ret = 0;

	fmode &= (FMODE_READ|FMODE_WRITE);

	rcu_read_lock();
	spin_lock(&state->owner->so_lock);
	if (open_stateid != NULL) {
		nfs_state_set_open_stateid(state, open_stateid, fmode, &freeme);
		ret = 1;
	}

	deleg_cur = nfs4_get_valid_delegation(state->inode);
	if (deleg_cur == NULL)
		goto no_delegation;

	spin_lock(&deleg_cur->lock);
	if (rcu_dereference(nfsi->delegation) != deleg_cur ||
	   test_bit(NFS_DELEGATION_RETURNING, &deleg_cur->flags) ||
	    (deleg_cur->type & fmode) != fmode)
		goto no_delegation_unlock;

	if (delegation == NULL)
		delegation = &deleg_cur->stateid;
	else if (!nfs4_stateid_match_other(&deleg_cur->stateid, delegation))
		goto no_delegation_unlock;

	nfs_mark_delegation_referenced(deleg_cur);
	nfs_state_set_delegation(state, &deleg_cur->stateid, fmode);
	ret = 1;
no_delegation_unlock:
	spin_unlock(&deleg_cur->lock);
no_delegation:
	if (ret)
		update_open_stateflags(state, fmode);
	spin_unlock(&state->owner->so_lock);
	rcu_read_unlock();

	if (test_bit(NFS_STATE_RECLAIM_NOGRACE, &state->flags))
		nfs4_schedule_state_manager(clp);
	if (freeme.type != 0)
		nfs4_test_and_free_stateid(server, &freeme,
				state->owner->so_cred);

	return ret;
}

static bool nfs4_update_lock_stateid(struct nfs4_lock_state *lsp,
		const nfs4_stateid *stateid)
{
	struct nfs4_state *state = lsp->ls_state;
	bool ret = false;

	spin_lock(&state->state_lock);
	if (!nfs4_stateid_match_other(stateid, &lsp->ls_stateid))
		goto out_noupdate;
	if (!nfs4_stateid_is_newer(stateid, &lsp->ls_stateid))
		goto out_noupdate;
	nfs4_stateid_copy(&lsp->ls_stateid, stateid);
	ret = true;
out_noupdate:
	spin_unlock(&state->state_lock);
	return ret;
}

static void nfs4_return_incompatible_delegation(struct inode *inode, fmode_t fmode)
{
	struct nfs_delegation *delegation;

	fmode &= FMODE_READ|FMODE_WRITE;
	rcu_read_lock();
	delegation = nfs4_get_valid_delegation(inode);
	if (delegation == NULL || (delegation->type & fmode) == fmode) {
		rcu_read_unlock();
		return;
	}
	rcu_read_unlock();
	nfs4_inode_return_delegation(inode);
}

static struct nfs4_state *nfs4_try_open_cached(struct nfs4_opendata *opendata)
{
	struct nfs4_state *state = opendata->state;
	struct nfs_delegation *delegation;
	int open_mode = opendata->o_arg.open_flags;
	fmode_t fmode = opendata->o_arg.fmode;
	enum open_claim_type4 claim = opendata->o_arg.claim;
	nfs4_stateid stateid;
	int ret = -EAGAIN;

	for (;;) {
		spin_lock(&state->owner->so_lock);
		if (can_open_cached(state, fmode, open_mode, claim)) {
			update_open_stateflags(state, fmode);
			spin_unlock(&state->owner->so_lock);
			goto out_return_state;
		}
		spin_unlock(&state->owner->so_lock);
		rcu_read_lock();
		delegation = nfs4_get_valid_delegation(state->inode);
		if (!can_open_delegated(delegation, fmode, claim)) {
			rcu_read_unlock();
			break;
		}
		/* Save the delegation */
		nfs4_stateid_copy(&stateid, &delegation->stateid);
		rcu_read_unlock();
		nfs_release_seqid(opendata->o_arg.seqid);
		if (!opendata->is_recover) {
			ret = nfs_may_open(state->inode, state->owner->so_cred, open_mode);
			if (ret != 0)
				goto out;
		}
		ret = -EAGAIN;

		/* Try to update the stateid using the delegation */
		if (update_open_stateid(state, NULL, &stateid, fmode))
			goto out_return_state;
	}
out:
	return ERR_PTR(ret);
out_return_state:
	refcount_inc(&state->count);
	return state;
}

static void
nfs4_opendata_check_deleg(struct nfs4_opendata *data, struct nfs4_state *state)
{
	struct nfs_client *clp = NFS_SERVER(state->inode)->nfs_client;
	struct nfs_delegation *delegation;
	int delegation_flags = 0;

	rcu_read_lock();
	delegation = rcu_dereference(NFS_I(state->inode)->delegation);
	if (delegation)
		delegation_flags = delegation->flags;
	rcu_read_unlock();
	switch (data->o_arg.claim) {
	default:
		break;
	case NFS4_OPEN_CLAIM_DELEGATE_CUR:
	case NFS4_OPEN_CLAIM_DELEG_CUR_FH:
		pr_err_ratelimited("NFS: Broken NFSv4 server %s is "
				   "returning a delegation for "
				   "OPEN(CLAIM_DELEGATE_CUR)\n",
				   clp->cl_hostname);
		return;
	}
	if ((delegation_flags & 1UL<<NFS_DELEGATION_NEED_RECLAIM) == 0)
		nfs_inode_set_delegation(state->inode,
				data->owner->so_cred,
				data->o_res.delegation_type,
				&data->o_res.delegation,
				data->o_res.pagemod_limit);
	else
		nfs_inode_reclaim_delegation(state->inode,
				data->owner->so_cred,
				data->o_res.delegation_type,
				&data->o_res.delegation,
				data->o_res.pagemod_limit);

	if (data->o_res.do_recall)
		nfs_async_inode_return_delegation(state->inode,
						  &data->o_res.delegation);
}

/*
 * Check the inode attributes against the CLAIM_PREVIOUS returned attributes
 * and update the nfs4_state.
 */
static struct nfs4_state *
_nfs4_opendata_reclaim_to_nfs4_state(struct nfs4_opendata *data)
{
	struct inode *inode = data->state->inode;
	struct nfs4_state *state = data->state;
	int ret;

	if (!data->rpc_done) {
		if (data->rpc_status)
			return ERR_PTR(data->rpc_status);
		/* cached opens have already been processed */
		goto update;
	}

	ret = nfs_refresh_inode(inode, &data->f_attr);
	if (ret)
		return ERR_PTR(ret);

	if (data->o_res.delegation_type != 0)
		nfs4_opendata_check_deleg(data, state);
update:
	if (!update_open_stateid(state, &data->o_res.stateid,
				NULL, data->o_arg.fmode))
		return ERR_PTR(-EAGAIN);
	refcount_inc(&state->count);

	return state;
}

static struct inode *
nfs4_opendata_get_inode(struct nfs4_opendata *data)
{
	struct inode *inode;

	switch (data->o_arg.claim) {
	case NFS4_OPEN_CLAIM_NULL:
	case NFS4_OPEN_CLAIM_DELEGATE_CUR:
	case NFS4_OPEN_CLAIM_DELEGATE_PREV:
		if (!(data->f_attr.valid & NFS_ATTR_FATTR))
			return ERR_PTR(-EAGAIN);
		inode = nfs_fhget(data->dir->d_sb, &data->o_res.fh,
				&data->f_attr, data->f_label);
		break;
	default:
		inode = d_inode(data->dentry);
		ihold(inode);
		nfs_refresh_inode(inode, &data->f_attr);
	}
	return inode;
}

static struct nfs4_state *
nfs4_opendata_find_nfs4_state(struct nfs4_opendata *data)
{
	struct nfs4_state *state;
	struct inode *inode;

	inode = nfs4_opendata_get_inode(data);
	if (IS_ERR(inode))
		return ERR_CAST(inode);
	if (data->state != NULL && data->state->inode == inode) {
		state = data->state;
		refcount_inc(&state->count);
	} else
		state = nfs4_get_open_state(inode, data->owner);
	iput(inode);
	if (state == NULL)
		state = ERR_PTR(-ENOMEM);
	return state;
}

static struct nfs4_state *
_nfs4_opendata_to_nfs4_state(struct nfs4_opendata *data)
{
	struct nfs4_state *state;

	if (!data->rpc_done) {
		state = nfs4_try_open_cached(data);
		trace_nfs4_cached_open(data->state);
		goto out;
	}

	state = nfs4_opendata_find_nfs4_state(data);
	if (IS_ERR(state))
		goto out;

	if (data->o_res.delegation_type != 0)
		nfs4_opendata_check_deleg(data, state);
	if (!update_open_stateid(state, &data->o_res.stateid,
				NULL, data->o_arg.fmode)) {
		nfs4_put_open_state(state);
		state = ERR_PTR(-EAGAIN);
	}
out:
	nfs_release_seqid(data->o_arg.seqid);
	return state;
}

static struct nfs4_state *
nfs4_opendata_to_nfs4_state(struct nfs4_opendata *data)
{
	struct nfs4_state *ret;

	if (data->o_arg.claim == NFS4_OPEN_CLAIM_PREVIOUS)
		ret =_nfs4_opendata_reclaim_to_nfs4_state(data);
	else
		ret = _nfs4_opendata_to_nfs4_state(data);
	nfs4_sequence_free_slot(&data->o_res.seq_res);
	return ret;
}

static struct nfs_open_context *
nfs4_state_find_open_context_mode(struct nfs4_state *state, fmode_t mode)
{
	struct nfs_inode *nfsi = NFS_I(state->inode);
	struct nfs_open_context *ctx;

	rcu_read_lock();
	list_for_each_entry_rcu(ctx, &nfsi->open_files, list) {
		if (ctx->state != state)
			continue;
		if ((ctx->mode & mode) != mode)
			continue;
		if (!get_nfs_open_context(ctx))
			continue;
		rcu_read_unlock();
		return ctx;
	}
	rcu_read_unlock();
	return ERR_PTR(-ENOENT);
}

static struct nfs_open_context *
nfs4_state_find_open_context(struct nfs4_state *state)
{
	struct nfs_open_context *ctx;

	ctx = nfs4_state_find_open_context_mode(state, FMODE_READ|FMODE_WRITE);
	if (!IS_ERR(ctx))
		return ctx;
	ctx = nfs4_state_find_open_context_mode(state, FMODE_WRITE);
	if (!IS_ERR(ctx))
		return ctx;
	return nfs4_state_find_open_context_mode(state, FMODE_READ);
}

static struct nfs4_opendata *nfs4_open_recoverdata_alloc(struct nfs_open_context *ctx,
		struct nfs4_state *state, enum open_claim_type4 claim)
{
	struct nfs4_opendata *opendata;

	opendata = nfs4_opendata_alloc(ctx->dentry, state->owner, 0, 0,
			NULL, claim, GFP_NOFS);
	if (opendata == NULL)
		return ERR_PTR(-ENOMEM);
	opendata->state = state;
	refcount_inc(&state->count);
	return opendata;
}

static int nfs4_open_recover_helper(struct nfs4_opendata *opendata,
		fmode_t fmode)
{
	struct nfs4_state *newstate;
	int ret;

	if (!nfs4_mode_match_open_stateid(opendata->state, fmode))
		return 0;
	opendata->o_arg.open_flags = 0;
	opendata->o_arg.fmode = fmode;
	opendata->o_arg.share_access = nfs4_map_atomic_open_share(
			NFS_SB(opendata->dentry->d_sb),
			fmode, 0);
	memset(&opendata->o_res, 0, sizeof(opendata->o_res));
	memset(&opendata->c_res, 0, sizeof(opendata->c_res));
	nfs4_init_opendata_res(opendata);
	ret = _nfs4_recover_proc_open(opendata);
	if (ret != 0)
		return ret; 
	newstate = nfs4_opendata_to_nfs4_state(opendata);
	if (IS_ERR(newstate))
		return PTR_ERR(newstate);
	if (newstate != opendata->state)
		ret = -ESTALE;
	nfs4_close_state(newstate, fmode);
	return ret;
}

static int nfs4_open_recover(struct nfs4_opendata *opendata, struct nfs4_state *state)
{
	int ret;

	/* memory barrier prior to reading state->n_* */
	smp_rmb();
	ret = nfs4_open_recover_helper(opendata, FMODE_READ|FMODE_WRITE);
	if (ret != 0)
		return ret;
	ret = nfs4_open_recover_helper(opendata, FMODE_WRITE);
	if (ret != 0)
		return ret;
	ret = nfs4_open_recover_helper(opendata, FMODE_READ);
	if (ret != 0)
		return ret;
	/*
	 * We may have performed cached opens for all three recoveries.
	 * Check if we need to update the current stateid.
	 */
	if (test_bit(NFS_DELEGATED_STATE, &state->flags) == 0 &&
	    !nfs4_stateid_match(&state->stateid, &state->open_stateid)) {
		write_seqlock(&state->seqlock);
		if (test_bit(NFS_DELEGATED_STATE, &state->flags) == 0)
			nfs4_stateid_copy(&state->stateid, &state->open_stateid);
		write_sequnlock(&state->seqlock);
	}
	return 0;
}

/*
 * OPEN_RECLAIM:
 * 	reclaim state on the server after a reboot.
 */
static int _nfs4_do_open_reclaim(struct nfs_open_context *ctx, struct nfs4_state *state)
{
	struct nfs_delegation *delegation;
	struct nfs4_opendata *opendata;
	fmode_t delegation_type = 0;
	int status;

	opendata = nfs4_open_recoverdata_alloc(ctx, state,
			NFS4_OPEN_CLAIM_PREVIOUS);
	if (IS_ERR(opendata))
		return PTR_ERR(opendata);
	rcu_read_lock();
	delegation = rcu_dereference(NFS_I(state->inode)->delegation);
	if (delegation != NULL && test_bit(NFS_DELEGATION_NEED_RECLAIM, &delegation->flags) != 0)
		delegation_type = delegation->type;
	rcu_read_unlock();
	opendata->o_arg.u.delegation_type = delegation_type;
	status = nfs4_open_recover(opendata, state);
	nfs4_opendata_put(opendata);
	return status;
}

static int nfs4_do_open_reclaim(struct nfs_open_context *ctx, struct nfs4_state *state)
{
	struct nfs_server *server = NFS_SERVER(state->inode);
	struct nfs4_exception exception = { };
	int err;
	do {
		err = _nfs4_do_open_reclaim(ctx, state);
		trace_nfs4_open_reclaim(ctx, 0, err);
		if (nfs4_clear_cap_atomic_open_v1(server, err, &exception))
			continue;
		if (err != -NFS4ERR_DELAY)
			break;
		nfs4_handle_exception(server, err, &exception);
	} while (exception.retry);
	return err;
}

static int nfs4_open_reclaim(struct nfs4_state_owner *sp, struct nfs4_state *state)
{
	struct nfs_open_context *ctx;
	int ret;

	ctx = nfs4_state_find_open_context(state);
	if (IS_ERR(ctx))
		return -EAGAIN;
	clear_bit(NFS_DELEGATED_STATE, &state->flags);
	nfs_state_clear_open_state_flags(state);
	ret = nfs4_do_open_reclaim(ctx, state);
	put_nfs_open_context(ctx);
	return ret;
}

static int nfs4_handle_delegation_recall_error(struct nfs_server *server, struct nfs4_state *state, const nfs4_stateid *stateid, struct file_lock *fl, int err)
{
	switch (err) {
		default:
			printk(KERN_ERR "NFS: %s: unhandled error "
					"%d.\n", __func__, err);
			fallthrough;
		case 0:
		case -ENOENT:
		case -EAGAIN:
		case -ESTALE:
		case -ETIMEDOUT:
			break;
		case -NFS4ERR_BADSESSION:
		case -NFS4ERR_BADSLOT:
		case -NFS4ERR_BAD_HIGH_SLOT:
		case -NFS4ERR_CONN_NOT_BOUND_TO_SESSION:
		case -NFS4ERR_DEADSESSION:
			return -EAGAIN;
		case -NFS4ERR_STALE_CLIENTID:
		case -NFS4ERR_STALE_STATEID:
			/* Don't recall a delegation if it was lost */
			nfs4_schedule_lease_recovery(server->nfs_client);
			return -EAGAIN;
		case -NFS4ERR_MOVED:
			nfs4_schedule_migration_recovery(server);
			return -EAGAIN;
		case -NFS4ERR_LEASE_MOVED:
			nfs4_schedule_lease_moved_recovery(server->nfs_client);
			return -EAGAIN;
		case -NFS4ERR_DELEG_REVOKED:
		case -NFS4ERR_ADMIN_REVOKED:
		case -NFS4ERR_EXPIRED:
		case -NFS4ERR_BAD_STATEID:
		case -NFS4ERR_OPENMODE:
			nfs_inode_find_state_and_recover(state->inode,
					stateid);
			nfs4_schedule_stateid_recovery(server, state);
			return -EAGAIN;
		case -NFS4ERR_DELAY:
		case -NFS4ERR_GRACE:
			ssleep(1);
			return -EAGAIN;
		case -ENOMEM:
		case -NFS4ERR_DENIED:
			if (fl) {
				struct nfs4_lock_state *lsp = fl->fl_u.nfs4_fl.owner;
				if (lsp)
					set_bit(NFS_LOCK_LOST, &lsp->ls_flags);
			}
			return 0;
	}
	return err;
}

int nfs4_open_delegation_recall(struct nfs_open_context *ctx,
		struct nfs4_state *state, const nfs4_stateid *stateid)
{
	struct nfs_server *server = NFS_SERVER(state->inode);
	struct nfs4_opendata *opendata;
	int err = 0;

	opendata = nfs4_open_recoverdata_alloc(ctx, state,
			NFS4_OPEN_CLAIM_DELEG_CUR_FH);
	if (IS_ERR(opendata))
		return PTR_ERR(opendata);
	nfs4_stateid_copy(&opendata->o_arg.u.delegation, stateid);
	if (!test_bit(NFS_O_RDWR_STATE, &state->flags)) {
		err = nfs4_open_recover_helper(opendata, FMODE_READ|FMODE_WRITE);
		if (err)
			goto out;
	}
	if (!test_bit(NFS_O_WRONLY_STATE, &state->flags)) {
		err = nfs4_open_recover_helper(opendata, FMODE_WRITE);
		if (err)
			goto out;
	}
	if (!test_bit(NFS_O_RDONLY_STATE, &state->flags)) {
		err = nfs4_open_recover_helper(opendata, FMODE_READ);
		if (err)
			goto out;
	}
	nfs_state_clear_delegation(state);
out:
	nfs4_opendata_put(opendata);
	return nfs4_handle_delegation_recall_error(server, state, stateid, NULL, err);
}

static void nfs4_open_confirm_prepare(struct rpc_task *task, void *calldata)
{
	struct nfs4_opendata *data = calldata;

	nfs4_setup_sequence(data->o_arg.server->nfs_client,
			   &data->c_arg.seq_args, &data->c_res.seq_res, task);
}

static void nfs4_open_confirm_done(struct rpc_task *task, void *calldata)
{
	struct nfs4_opendata *data = calldata;

	nfs40_sequence_done(task, &data->c_res.seq_res);

	data->rpc_status = task->tk_status;
	if (data->rpc_status == 0) {
		nfs4_stateid_copy(&data->o_res.stateid, &data->c_res.stateid);
		nfs_confirm_seqid(&data->owner->so_seqid, 0);
		renew_lease(data->o_res.server, data->timestamp);
		data->rpc_done = true;
	}
}

static void nfs4_open_confirm_release(void *calldata)
{
	struct nfs4_opendata *data = calldata;
	struct nfs4_state *state = NULL;

	/* If this request hasn't been cancelled, do nothing */
	if (!data->cancelled)
		goto out_free;
	/* In case of error, no cleanup! */
	if (!data->rpc_done)
		goto out_free;
	state = nfs4_opendata_to_nfs4_state(data);
	if (!IS_ERR(state))
		nfs4_close_state(state, data->o_arg.fmode);
out_free:
	nfs4_opendata_put(data);
}

static const struct rpc_call_ops nfs4_open_confirm_ops = {
	.rpc_call_prepare = nfs4_open_confirm_prepare,
	.rpc_call_done = nfs4_open_confirm_done,
	.rpc_release = nfs4_open_confirm_release,
};

/*
 * Note: On error, nfs4_proc_open_confirm will free the struct nfs4_opendata
 */
static int _nfs4_proc_open_confirm(struct nfs4_opendata *data)
{
	struct nfs_server *server = NFS_SERVER(d_inode(data->dir));
	struct rpc_task *task;
	struct  rpc_message msg = {
		.rpc_proc = &nfs4_procedures[NFSPROC4_CLNT_OPEN_CONFIRM],
		.rpc_argp = &data->c_arg,
		.rpc_resp = &data->c_res,
		.rpc_cred = data->owner->so_cred,
	};
	struct rpc_task_setup task_setup_data = {
		.rpc_client = server->client,
		.rpc_message = &msg,
		.callback_ops = &nfs4_open_confirm_ops,
		.callback_data = data,
		.workqueue = nfsiod_workqueue,
		.flags = RPC_TASK_ASYNC | RPC_TASK_CRED_NOREF,
	};
	int status;

	nfs4_init_sequence(&data->c_arg.seq_args, &data->c_res.seq_res, 1,
				data->is_recover);
	kref_get(&data->kref);
	data->rpc_done = false;
	data->rpc_status = 0;
	data->timestamp = jiffies;
	task = rpc_run_task(&task_setup_data);
	if (IS_ERR(task))
		return PTR_ERR(task);
	status = rpc_wait_for_completion_task(task);
	if (status != 0) {
		data->cancelled = true;
		smp_wmb();
	} else
		status = data->rpc_status;
	rpc_put_task(task);
	return status;
}

static void nfs4_open_prepare(struct rpc_task *task, void *calldata)
{
	struct nfs4_opendata *data = calldata;
	struct nfs4_state_owner *sp = data->owner;
	struct nfs_client *clp = sp->so_server->nfs_client;
	enum open_claim_type4 claim = data->o_arg.claim;

	if (nfs_wait_on_sequence(data->o_arg.seqid, task) != 0)
		goto out_wait;
	/*
	 * Check if we still need to send an OPEN call, or if we can use
	 * a delegation instead.
	 */
	if (data->state != NULL) {
		struct nfs_delegation *delegation;

		if (can_open_cached(data->state, data->o_arg.fmode,
					data->o_arg.open_flags, claim))
			goto out_no_action;
		rcu_read_lock();
		delegation = nfs4_get_valid_delegation(data->state->inode);
		if (can_open_delegated(delegation, data->o_arg.fmode, claim))
			goto unlock_no_action;
		rcu_read_unlock();
	}
	/* Update client id. */
	data->o_arg.clientid = clp->cl_clientid;
	switch (claim) {
	default:
		break;
	case NFS4_OPEN_CLAIM_PREVIOUS:
	case NFS4_OPEN_CLAIM_DELEG_CUR_FH:
	case NFS4_OPEN_CLAIM_DELEG_PREV_FH:
		data->o_arg.open_bitmap = &nfs4_open_noattr_bitmap[0];
		fallthrough;
	case NFS4_OPEN_CLAIM_FH:
		task->tk_msg.rpc_proc = &nfs4_procedures[NFSPROC4_CLNT_OPEN_NOATTR];
	}
	data->timestamp = jiffies;
	if (nfs4_setup_sequence(data->o_arg.server->nfs_client,
				&data->o_arg.seq_args,
				&data->o_res.seq_res,
				task) != 0)
		nfs_release_seqid(data->o_arg.seqid);

	/* Set the create mode (note dependency on the session type) */
	data->o_arg.createmode = NFS4_CREATE_UNCHECKED;
	if (data->o_arg.open_flags & O_EXCL) {
		data->o_arg.createmode = NFS4_CREATE_EXCLUSIVE;
		if (nfs4_has_persistent_session(clp))
			data->o_arg.createmode = NFS4_CREATE_GUARDED;
		else if (clp->cl_mvops->minor_version > 0)
			data->o_arg.createmode = NFS4_CREATE_EXCLUSIVE4_1;
	}
	return;
unlock_no_action:
	trace_nfs4_cached_open(data->state);
	rcu_read_unlock();
out_no_action:
	task->tk_action = NULL;
out_wait:
	nfs4_sequence_done(task, &data->o_res.seq_res);
}

static void nfs4_open_done(struct rpc_task *task, void *calldata)
{
	struct nfs4_opendata *data = calldata;

	data->rpc_status = task->tk_status;

	if (!nfs4_sequence_process(task, &data->o_res.seq_res))
		return;

	if (task->tk_status == 0) {
		if (data->o_res.f_attr->valid & NFS_ATTR_FATTR_TYPE) {
			switch (data->o_res.f_attr->mode & S_IFMT) {
			case S_IFREG:
				break;
			case S_IFLNK:
				data->rpc_status = -ELOOP;
				break;
			case S_IFDIR:
				data->rpc_status = -EISDIR;
				break;
			default:
				data->rpc_status = -ENOTDIR;
			}
		}
		renew_lease(data->o_res.server, data->timestamp);
		if (!(data->o_res.rflags & NFS4_OPEN_RESULT_CONFIRM))
			nfs_confirm_seqid(&data->owner->so_seqid, 0);
	}
	data->rpc_done = true;
}

static void nfs4_open_release(void *calldata)
{
	struct nfs4_opendata *data = calldata;
	struct nfs4_state *state = NULL;

	/* If this request hasn't been cancelled, do nothing */
	if (!data->cancelled)
		goto out_free;
	/* In case of error, no cleanup! */
	if (data->rpc_status != 0 || !data->rpc_done)
		goto out_free;
	/* In case we need an open_confirm, no cleanup! */
	if (data->o_res.rflags & NFS4_OPEN_RESULT_CONFIRM)
		goto out_free;
	state = nfs4_opendata_to_nfs4_state(data);
	if (!IS_ERR(state))
		nfs4_close_state(state, data->o_arg.fmode);
out_free:
	nfs4_opendata_put(data);
}

static const struct rpc_call_ops nfs4_open_ops = {
	.rpc_call_prepare = nfs4_open_prepare,
	.rpc_call_done = nfs4_open_done,
	.rpc_release = nfs4_open_release,
};

static int nfs4_run_open_task(struct nfs4_opendata *data,
			      struct nfs_open_context *ctx)
{
	struct inode *dir = d_inode(data->dir);
	struct nfs_server *server = NFS_SERVER(dir);
	struct nfs_openargs *o_arg = &data->o_arg;
	struct nfs_openres *o_res = &data->o_res;
	struct rpc_task *task;
	struct rpc_message msg = {
		.rpc_proc = &nfs4_procedures[NFSPROC4_CLNT_OPEN],
		.rpc_argp = o_arg,
		.rpc_resp = o_res,
		.rpc_cred = data->owner->so_cred,
	};
	struct rpc_task_setup task_setup_data = {
		.rpc_client = server->client,
		.rpc_message = &msg,
		.callback_ops = &nfs4_open_ops,
		.callback_data = data,
		.workqueue = nfsiod_workqueue,
		.flags = RPC_TASK_ASYNC | RPC_TASK_CRED_NOREF,
	};
	int status;

	kref_get(&data->kref);
	data->rpc_done = false;
	data->rpc_status = 0;
	data->cancelled = false;
	data->is_recover = false;
	if (!ctx) {
		nfs4_init_sequence(&o_arg->seq_args, &o_res->seq_res, 1, 1);
		data->is_recover = true;
		task_setup_data.flags |= RPC_TASK_TIMEOUT;
	} else {
		nfs4_init_sequence(&o_arg->seq_args, &o_res->seq_res, 1, 0);
		pnfs_lgopen_prepare(data, ctx);
	}
	task = rpc_run_task(&task_setup_data);
	if (IS_ERR(task))
		return PTR_ERR(task);
	status = rpc_wait_for_completion_task(task);
	if (status != 0) {
		data->cancelled = true;
		smp_wmb();
	} else
		status = data->rpc_status;
	rpc_put_task(task);

	return status;
}

static int _nfs4_recover_proc_open(struct nfs4_opendata *data)
{
	struct inode *dir = d_inode(data->dir);
	struct nfs_openres *o_res = &data->o_res;
	int status;

	status = nfs4_run_open_task(data, NULL);
	if (status != 0 || !data->rpc_done)
		return status;

	nfs_fattr_map_and_free_names(NFS_SERVER(dir), &data->f_attr);

	if (o_res->rflags & NFS4_OPEN_RESULT_CONFIRM)
		status = _nfs4_proc_open_confirm(data);

	return status;
}

/*
 * Additional permission checks in order to distinguish between an
 * open for read, and an open for execute. This works around the
 * fact that NFSv4 OPEN treats read and execute permissions as being
 * the same.
 * Note that in the non-execute case, we want to turn off permission
 * checking if we just created a new file (POSIX open() semantics).
 */
static int nfs4_opendata_access(const struct cred *cred,
				struct nfs4_opendata *opendata,
				struct nfs4_state *state, fmode_t fmode,
				int openflags)
{
	struct nfs_access_entry cache;
	u32 mask, flags;

	/* access call failed or for some reason the server doesn't
	 * support any access modes -- defer access call until later */
	if (opendata->o_res.access_supported == 0)
		return 0;

	mask = 0;
	/*
	 * Use openflags to check for exec, because fmode won't
	 * always have FMODE_EXEC set when file open for exec.
	 */
	if (openflags & __FMODE_EXEC) {
		/* ONLY check for exec rights */
		if (S_ISDIR(state->inode->i_mode))
			mask = NFS4_ACCESS_LOOKUP;
		else
			mask = NFS4_ACCESS_EXECUTE;
	} else if ((fmode & FMODE_READ) && !opendata->file_created)
		mask = NFS4_ACCESS_READ;

	cache.cred = cred;
	nfs_access_set_mask(&cache, opendata->o_res.access_result);
	nfs_access_add_cache(state->inode, &cache);

	flags = NFS4_ACCESS_READ | NFS4_ACCESS_EXECUTE | NFS4_ACCESS_LOOKUP;
	if ((mask & ~cache.mask & flags) == 0)
		return 0;

	return -EACCES;
}

/*
 * Note: On error, nfs4_proc_open will free the struct nfs4_opendata
 */
static int _nfs4_proc_open(struct nfs4_opendata *data,
			   struct nfs_open_context *ctx)
{
	struct inode *dir = d_inode(data->dir);
	struct nfs_server *server = NFS_SERVER(dir);
	struct nfs_openargs *o_arg = &data->o_arg;
	struct nfs_openres *o_res = &data->o_res;
	int status;

	status = nfs4_run_open_task(data, ctx);
	if (!data->rpc_done)
		return status;
	if (status != 0) {
		if (status == -NFS4ERR_BADNAME &&
				!(o_arg->open_flags & O_CREAT))
			return -ENOENT;
		return status;
	}

	nfs_fattr_map_and_free_names(server, &data->f_attr);

	if (o_arg->open_flags & O_CREAT) {
		if (o_arg->open_flags & O_EXCL)
			data->file_created = true;
		else if (o_res->cinfo.before != o_res->cinfo.after)
			data->file_created = true;
		if (data->file_created ||
		    inode_peek_iversion_raw(dir) != o_res->cinfo.after)
			nfs4_update_changeattr(dir, &o_res->cinfo,
					o_res->f_attr->time_start,
					NFS_INO_INVALID_DATA);
	}
	if ((o_res->rflags & NFS4_OPEN_RESULT_LOCKTYPE_POSIX) == 0)
		server->caps &= ~NFS_CAP_POSIX_LOCK;
	if(o_res->rflags & NFS4_OPEN_RESULT_CONFIRM) {
		status = _nfs4_proc_open_confirm(data);
		if (status != 0)
			return status;
	}
	if (!(o_res->f_attr->valid & NFS_ATTR_FATTR)) {
		nfs4_sequence_free_slot(&o_res->seq_res);
		nfs4_proc_getattr(server, &o_res->fh, o_res->f_attr,
				o_res->f_label, NULL);
	}
	return 0;
}

/*
 * OPEN_EXPIRED:
 * 	reclaim state on the server after a network partition.
 * 	Assumes caller holds the appropriate lock
 */
static int _nfs4_open_expired(struct nfs_open_context *ctx, struct nfs4_state *state)
{
	struct nfs4_opendata *opendata;
	int ret;

	opendata = nfs4_open_recoverdata_alloc(ctx, state,
			NFS4_OPEN_CLAIM_FH);
	if (IS_ERR(opendata))
		return PTR_ERR(opendata);
	ret = nfs4_open_recover(opendata, state);
	if (ret == -ESTALE)
		d_drop(ctx->dentry);
	nfs4_opendata_put(opendata);
	return ret;
}

static int nfs4_do_open_expired(struct nfs_open_context *ctx, struct nfs4_state *state)
{
	struct nfs_server *server = NFS_SERVER(state->inode);
	struct nfs4_exception exception = { };
	int err;

	do {
		err = _nfs4_open_expired(ctx, state);
		trace_nfs4_open_expired(ctx, 0, err);
		if (nfs4_clear_cap_atomic_open_v1(server, err, &exception))
			continue;
		switch (err) {
		default:
			goto out;
		case -NFS4ERR_GRACE:
		case -NFS4ERR_DELAY:
			nfs4_handle_exception(server, err, &exception);
			err = 0;
		}
	} while (exception.retry);
out:
	return err;
}

static int nfs4_open_expired(struct nfs4_state_owner *sp, struct nfs4_state *state)
{
	struct nfs_open_context *ctx;
	int ret;

	ctx = nfs4_state_find_open_context(state);
	if (IS_ERR(ctx))
		return -EAGAIN;
	ret = nfs4_do_open_expired(ctx, state);
	put_nfs_open_context(ctx);
	return ret;
}

static void nfs_finish_clear_delegation_stateid(struct nfs4_state *state,
		const nfs4_stateid *stateid)
{
	nfs_remove_bad_delegation(state->inode, stateid);
	nfs_state_clear_delegation(state);
}

static void nfs40_clear_delegation_stateid(struct nfs4_state *state)
{
	if (rcu_access_pointer(NFS_I(state->inode)->delegation) != NULL)
		nfs_finish_clear_delegation_stateid(state, NULL);
}

static int nfs40_open_expired(struct nfs4_state_owner *sp, struct nfs4_state *state)
{
	/* NFSv4.0 doesn't allow for delegation recovery on open expire */
	nfs40_clear_delegation_stateid(state);
	nfs_state_clear_open_state_flags(state);
	return nfs4_open_expired(sp, state);
}

static int nfs40_test_and_free_expired_stateid(struct nfs_server *server,
		nfs4_stateid *stateid,
		const struct cred *cred)
{
	return -NFS4ERR_BAD_STATEID;
}

#if defined(CONFIG_NFS_V4_1)
static int nfs41_test_and_free_expired_stateid(struct nfs_server *server,
		nfs4_stateid *stateid,
		const struct cred *cred)
{
	int status;

	switch (stateid->type) {
	default:
		break;
	case NFS4_INVALID_STATEID_TYPE:
	case NFS4_SPECIAL_STATEID_TYPE:
		return -NFS4ERR_BAD_STATEID;
	case NFS4_REVOKED_STATEID_TYPE:
		goto out_free;
	}

	status = nfs41_test_stateid(server, stateid, cred);
	switch (status) {
	case -NFS4ERR_EXPIRED:
	case -NFS4ERR_ADMIN_REVOKED:
	case -NFS4ERR_DELEG_REVOKED:
		break;
	default:
		return status;
	}
out_free:
	/* Ack the revoked state to the server */
	nfs41_free_stateid(server, stateid, cred, true);
	return -NFS4ERR_EXPIRED;
}

static int nfs41_check_delegation_stateid(struct nfs4_state *state)
{
	struct nfs_server *server = NFS_SERVER(state->inode);
	nfs4_stateid stateid;
	struct nfs_delegation *delegation;
	const struct cred *cred = NULL;
	int status, ret = NFS_OK;

	/* Get the delegation credential for use by test/free_stateid */
	rcu_read_lock();
	delegation = rcu_dereference(NFS_I(state->inode)->delegation);
	if (delegation == NULL) {
		rcu_read_unlock();
		nfs_state_clear_delegation(state);
		return NFS_OK;
	}

	spin_lock(&delegation->lock);
	nfs4_stateid_copy(&stateid, &delegation->stateid);

	if (!test_and_clear_bit(NFS_DELEGATION_TEST_EXPIRED,
				&delegation->flags)) {
		spin_unlock(&delegation->lock);
		rcu_read_unlock();
		return NFS_OK;
	}

	if (delegation->cred)
		cred = get_cred(delegation->cred);
	spin_unlock(&delegation->lock);
	rcu_read_unlock();
	status = nfs41_test_and_free_expired_stateid(server, &stateid, cred);
	trace_nfs4_test_delegation_stateid(state, NULL, status);
	if (status == -NFS4ERR_EXPIRED || status == -NFS4ERR_BAD_STATEID)
		nfs_finish_clear_delegation_stateid(state, &stateid);
	else
		ret = status;

	put_cred(cred);
	return ret;
}

static void nfs41_delegation_recover_stateid(struct nfs4_state *state)
{
	nfs4_stateid tmp;

	if (test_bit(NFS_DELEGATED_STATE, &state->flags) &&
	    nfs4_copy_delegation_stateid(state->inode, state->state,
				&tmp, NULL) &&
	    nfs4_stateid_match_other(&state->stateid, &tmp))
		nfs_state_set_delegation(state, &tmp, state->state);
	else
		nfs_state_clear_delegation(state);
}

/**
 * nfs41_check_expired_locks - possibly free a lock stateid
 *
 * @state: NFSv4 state for an inode
 *
 * Returns NFS_OK if recovery for this stateid is now finished.
 * Otherwise a negative NFS4ERR value is returned.
 */
static int nfs41_check_expired_locks(struct nfs4_state *state)
{
	int status, ret = NFS_OK;
	struct nfs4_lock_state *lsp, *prev = NULL;
	struct nfs_server *server = NFS_SERVER(state->inode);

	if (!test_bit(LK_STATE_IN_USE, &state->flags))
		goto out;

	spin_lock(&state->state_lock);
	list_for_each_entry(lsp, &state->lock_states, ls_locks) {
		if (test_bit(NFS_LOCK_INITIALIZED, &lsp->ls_flags)) {
			const struct cred *cred = lsp->ls_state->owner->so_cred;

			refcount_inc(&lsp->ls_count);
			spin_unlock(&state->state_lock);

			nfs4_put_lock_state(prev);
			prev = lsp;

			status = nfs41_test_and_free_expired_stateid(server,
					&lsp->ls_stateid,
					cred);
			trace_nfs4_test_lock_stateid(state, lsp, status);
			if (status == -NFS4ERR_EXPIRED ||
			    status == -NFS4ERR_BAD_STATEID) {
				clear_bit(NFS_LOCK_INITIALIZED, &lsp->ls_flags);
				lsp->ls_stateid.type = NFS4_INVALID_STATEID_TYPE;
				if (!recover_lost_locks)
					set_bit(NFS_LOCK_LOST, &lsp->ls_flags);
			} else if (status != NFS_OK) {
				ret = status;
				nfs4_put_lock_state(prev);
				goto out;
			}
			spin_lock(&state->state_lock);
		}
	}
	spin_unlock(&state->state_lock);
	nfs4_put_lock_state(prev);
out:
	return ret;
}

/**
 * nfs41_check_open_stateid - possibly free an open stateid
 *
 * @state: NFSv4 state for an inode
 *
 * Returns NFS_OK if recovery for this stateid is now finished.
 * Otherwise a negative NFS4ERR value is returned.
 */
static int nfs41_check_open_stateid(struct nfs4_state *state)
{
	struct nfs_server *server = NFS_SERVER(state->inode);
	nfs4_stateid *stateid = &state->open_stateid;
	const struct cred *cred = state->owner->so_cred;
	int status;

	if (test_bit(NFS_OPEN_STATE, &state->flags) == 0)
		return -NFS4ERR_BAD_STATEID;
	status = nfs41_test_and_free_expired_stateid(server, stateid, cred);
	trace_nfs4_test_open_stateid(state, NULL, status);
	if (status == -NFS4ERR_EXPIRED || status == -NFS4ERR_BAD_STATEID) {
		nfs_state_clear_open_state_flags(state);
		stateid->type = NFS4_INVALID_STATEID_TYPE;
		return status;
	}
	if (nfs_open_stateid_recover_openmode(state))
		return -NFS4ERR_OPENMODE;
	return NFS_OK;
}

static int nfs41_open_expired(struct nfs4_state_owner *sp, struct nfs4_state *state)
{
	int status;

	status = nfs41_check_delegation_stateid(state);
	if (status != NFS_OK)
		return status;
	nfs41_delegation_recover_stateid(state);

	status = nfs41_check_expired_locks(state);
	if (status != NFS_OK)
		return status;
	status = nfs41_check_open_stateid(state);
	if (status != NFS_OK)
		status = nfs4_open_expired(sp, state);
	return status;
}
#endif

/*
 * on an EXCLUSIVE create, the server should send back a bitmask with FATTR4-*
 * fields corresponding to attributes that were used to store the verifier.
 * Make sure we clobber those fields in the later setattr call
 */
static unsigned nfs4_exclusive_attrset(struct nfs4_opendata *opendata,
				struct iattr *sattr, struct nfs4_label **label)
{
	const __u32 *bitmask = opendata->o_arg.server->exclcreat_bitmask;
	__u32 attrset[3];
	unsigned ret;
	unsigned i;

	for (i = 0; i < ARRAY_SIZE(attrset); i++) {
		attrset[i] = opendata->o_res.attrset[i];
		if (opendata->o_arg.createmode == NFS4_CREATE_EXCLUSIVE4_1)
			attrset[i] &= ~bitmask[i];
	}

	ret = (opendata->o_arg.createmode == NFS4_CREATE_EXCLUSIVE) ?
		sattr->ia_valid : 0;

	if ((attrset[1] & (FATTR4_WORD1_TIME_ACCESS|FATTR4_WORD1_TIME_ACCESS_SET))) {
		if (sattr->ia_valid & ATTR_ATIME_SET)
			ret |= ATTR_ATIME_SET;
		else
			ret |= ATTR_ATIME;
	}

	if ((attrset[1] & (FATTR4_WORD1_TIME_MODIFY|FATTR4_WORD1_TIME_MODIFY_SET))) {
		if (sattr->ia_valid & ATTR_MTIME_SET)
			ret |= ATTR_MTIME_SET;
		else
			ret |= ATTR_MTIME;
	}

	if (!(attrset[2] & FATTR4_WORD2_SECURITY_LABEL))
		*label = NULL;
	return ret;
}

static int _nfs4_open_and_get_state(struct nfs4_opendata *opendata,
		int flags, struct nfs_open_context *ctx)
{
	struct nfs4_state_owner *sp = opendata->owner;
	struct nfs_server *server = sp->so_server;
	struct dentry *dentry;
	struct nfs4_state *state;
	fmode_t acc_mode = _nfs4_ctx_to_accessmode(ctx);
	struct inode *dir = d_inode(opendata->dir);
	unsigned long dir_verifier;
	unsigned int seq;
	int ret;

	seq = raw_seqcount_begin(&sp->so_reclaim_seqcount);
	dir_verifier = nfs_save_change_attribute(dir);

	ret = _nfs4_proc_open(opendata, ctx);
	if (ret != 0)
		goto out;

	state = _nfs4_opendata_to_nfs4_state(opendata);
	ret = PTR_ERR(state);
	if (IS_ERR(state))
		goto out;
	ctx->state = state;
	if (server->caps & NFS_CAP_POSIX_LOCK)
		set_bit(NFS_STATE_POSIX_LOCKS, &state->flags);
	if (opendata->o_res.rflags & NFS4_OPEN_RESULT_MAY_NOTIFY_LOCK)
		set_bit(NFS_STATE_MAY_NOTIFY_LOCK, &state->flags);

	dentry = opendata->dentry;
	if (d_really_is_negative(dentry)) {
		struct dentry *alias;
		d_drop(dentry);
		alias = d_exact_alias(dentry, state->inode);
		if (!alias)
			alias = d_splice_alias(igrab(state->inode), dentry);
		/* d_splice_alias() can't fail here - it's a non-directory */
		if (alias) {
			dput(ctx->dentry);
			ctx->dentry = dentry = alias;
		}
	}

	switch(opendata->o_arg.claim) {
	default:
		break;
	case NFS4_OPEN_CLAIM_NULL:
	case NFS4_OPEN_CLAIM_DELEGATE_CUR:
	case NFS4_OPEN_CLAIM_DELEGATE_PREV:
		if (!opendata->rpc_done)
			break;
		if (opendata->o_res.delegation_type != 0)
			dir_verifier = nfs_save_change_attribute(dir);
		nfs_set_verifier(dentry, dir_verifier);
	}

	/* Parse layoutget results before we check for access */
	pnfs_parse_lgopen(state->inode, opendata->lgp, ctx);

	ret = nfs4_opendata_access(sp->so_cred, opendata, state,
			acc_mode, flags);
	if (ret != 0)
		goto out;

	if (d_inode(dentry) == state->inode) {
		nfs_inode_attach_open_context(ctx);
		if (read_seqcount_retry(&sp->so_reclaim_seqcount, seq))
			nfs4_schedule_stateid_recovery(server, state);
	}

out:
	if (!opendata->cancelled)
		nfs4_sequence_free_slot(&opendata->o_res.seq_res);
	return ret;
}

/*
 * Returns a referenced nfs4_state
 */
static int _nfs4_do_open(struct inode *dir,
			struct nfs_open_context *ctx,
			int flags,
			const struct nfs4_open_createattrs *c,
			int *opened)
{
	struct nfs4_state_owner  *sp;
	struct nfs4_state     *state = NULL;
	struct nfs_server       *server = NFS_SERVER(dir);
	struct nfs4_opendata *opendata;
	struct dentry *dentry = ctx->dentry;
	const struct cred *cred = ctx->cred;
	struct nfs4_threshold **ctx_th = &ctx->mdsthreshold;
	fmode_t fmode = _nfs4_ctx_to_openmode(ctx);
	enum open_claim_type4 claim = NFS4_OPEN_CLAIM_NULL;
	struct iattr *sattr = c->sattr;
	struct nfs4_label *label = c->label;
	struct nfs4_label *olabel = NULL;
	int status;

	/* Protect against reboot recovery conflicts */
	status = -ENOMEM;
	sp = nfs4_get_state_owner(server, cred, GFP_KERNEL);
	if (sp == NULL) {
		dprintk("nfs4_do_open: nfs4_get_state_owner failed!\n");
		goto out_err;
	}
	status = nfs4_client_recover_expired_lease(server->nfs_client);
	if (status != 0)
		goto err_put_state_owner;
	if (d_really_is_positive(dentry))
		nfs4_return_incompatible_delegation(d_inode(dentry), fmode);
	status = -ENOMEM;
	if (d_really_is_positive(dentry))
		claim = NFS4_OPEN_CLAIM_FH;
	opendata = nfs4_opendata_alloc(dentry, sp, fmode, flags,
			c, claim, GFP_KERNEL);
	if (opendata == NULL)
		goto err_put_state_owner;

	if (label) {
		olabel = nfs4_label_alloc(server, GFP_KERNEL);
		if (IS_ERR(olabel)) {
			status = PTR_ERR(olabel);
			goto err_opendata_put;
		}
	}

	if (server->attr_bitmask[2] & FATTR4_WORD2_MDSTHRESHOLD) {
		if (!opendata->f_attr.mdsthreshold) {
			opendata->f_attr.mdsthreshold = pnfs_mdsthreshold_alloc();
			if (!opendata->f_attr.mdsthreshold)
				goto err_free_label;
		}
		opendata->o_arg.open_bitmap = &nfs4_pnfs_open_bitmap[0];
	}
	if (d_really_is_positive(dentry))
		opendata->state = nfs4_get_open_state(d_inode(dentry), sp);

	status = _nfs4_open_and_get_state(opendata, flags, ctx);
	if (status != 0)
		goto err_free_label;
	state = ctx->state;

	if ((opendata->o_arg.open_flags & (O_CREAT|O_EXCL)) == (O_CREAT|O_EXCL) &&
	    (opendata->o_arg.createmode != NFS4_CREATE_GUARDED)) {
		unsigned attrs = nfs4_exclusive_attrset(opendata, sattr, &label);
		/*
		 * send create attributes which was not set by open
		 * with an extra setattr.
		 */
		if (attrs || label) {
			unsigned ia_old = sattr->ia_valid;

			sattr->ia_valid = attrs;
			nfs_fattr_init(opendata->o_res.f_attr);
			status = nfs4_do_setattr(state->inode, cred,
					opendata->o_res.f_attr, sattr,
					ctx, label, olabel);
			if (status == 0) {
				nfs_setattr_update_inode(state->inode, sattr,
						opendata->o_res.f_attr);
				nfs_setsecurity(state->inode, opendata->o_res.f_attr, olabel);
			}
			sattr->ia_valid = ia_old;
		}
	}
	if (opened && opendata->file_created)
		*opened = 1;

	if (pnfs_use_threshold(ctx_th, opendata->f_attr.mdsthreshold, server)) {
		*ctx_th = opendata->f_attr.mdsthreshold;
		opendata->f_attr.mdsthreshold = NULL;
	}

	nfs4_label_free(olabel);

	nfs4_opendata_put(opendata);
	nfs4_put_state_owner(sp);
	return 0;
err_free_label:
	nfs4_label_free(olabel);
err_opendata_put:
	nfs4_opendata_put(opendata);
err_put_state_owner:
	nfs4_put_state_owner(sp);
out_err:
	return status;
}


static struct nfs4_state *nfs4_do_open(struct inode *dir,
					struct nfs_open_context *ctx,
					int flags,
					struct iattr *sattr,
					struct nfs4_label *label,
					int *opened)
{
	struct nfs_server *server = NFS_SERVER(dir);
	struct nfs4_exception exception = {
		.interruptible = true,
	};
	struct nfs4_state *res;
	struct nfs4_open_createattrs c = {
		.label = label,
		.sattr = sattr,
		.verf = {
			[0] = (__u32)jiffies,
			[1] = (__u32)current->pid,
		},
	};
	int status;

	do {
		status = _nfs4_do_open(dir, ctx, flags, &c, opened);
		res = ctx->state;
		trace_nfs4_open_file(ctx, flags, status);
		if (status == 0)
			break;
		/* NOTE: BAD_SEQID means the server and client disagree about the
		 * book-keeping w.r.t. state-changing operations
		 * (OPEN/CLOSE/LOCK/LOCKU...)
		 * It is actually a sign of a bug on the client or on the server.
		 *
		 * If we receive a BAD_SEQID error in the particular case of
		 * doing an OPEN, we assume that nfs_increment_open_seqid() will
		 * have unhashed the old state_owner for us, and that we can
		 * therefore safely retry using a new one. We should still warn
		 * the user though...
		 */
		if (status == -NFS4ERR_BAD_SEQID) {
			pr_warn_ratelimited("NFS: v4 server %s "
					" returned a bad sequence-id error!\n",
					NFS_SERVER(dir)->nfs_client->cl_hostname);
			exception.retry = 1;
			continue;
		}
		/*
		 * BAD_STATEID on OPEN means that the server cancelled our
		 * state before it received the OPEN_CONFIRM.
		 * Recover by retrying the request as per the discussion
		 * on Page 181 of RFC3530.
		 */
		if (status == -NFS4ERR_BAD_STATEID) {
			exception.retry = 1;
			continue;
		}
		if (status == -NFS4ERR_EXPIRED) {
			nfs4_schedule_lease_recovery(server->nfs_client);
			exception.retry = 1;
			continue;
		}
		if (status == -EAGAIN) {
			/* We must have found a delegation */
			exception.retry = 1;
			continue;
		}
		if (nfs4_clear_cap_atomic_open_v1(server, status, &exception))
			continue;
		res = ERR_PTR(nfs4_handle_exception(server,
					status, &exception));
	} while (exception.retry);
	return res;
}

static int _nfs4_do_setattr(struct inode *inode,
			    struct nfs_setattrargs *arg,
			    struct nfs_setattrres *res,
			    const struct cred *cred,
			    struct nfs_open_context *ctx)
{
	struct nfs_server *server = NFS_SERVER(inode);
	struct rpc_message msg = {
		.rpc_proc	= &nfs4_procedures[NFSPROC4_CLNT_SETATTR],
		.rpc_argp	= arg,
		.rpc_resp	= res,
		.rpc_cred	= cred,
	};
	const struct cred *delegation_cred = NULL;
	unsigned long timestamp = jiffies;
	bool truncate;
	int status;

	nfs_fattr_init(res->fattr);

	/* Servers should only apply open mode checks for file size changes */
	truncate = (arg->iap->ia_valid & ATTR_SIZE) ? true : false;
	if (!truncate) {
		nfs4_inode_make_writeable(inode);
		goto zero_stateid;
	}

	if (nfs4_copy_delegation_stateid(inode, FMODE_WRITE, &arg->stateid, &delegation_cred)) {
		/* Use that stateid */
	} else if (ctx != NULL && ctx->state) {
		struct nfs_lock_context *l_ctx;
		if (!nfs4_valid_open_stateid(ctx->state))
			return -EBADF;
		l_ctx = nfs_get_lock_context(ctx);
		if (IS_ERR(l_ctx))
			return PTR_ERR(l_ctx);
		status = nfs4_select_rw_stateid(ctx->state, FMODE_WRITE, l_ctx,
						&arg->stateid, &delegation_cred);
		nfs_put_lock_context(l_ctx);
		if (status == -EIO)
			return -EBADF;
		else if (status == -EAGAIN)
			goto zero_stateid;
	} else {
zero_stateid:
		nfs4_stateid_copy(&arg->stateid, &zero_stateid);
	}
	if (delegation_cred)
		msg.rpc_cred = delegation_cred;

	status = nfs4_call_sync(server->client, server, &msg, &arg->seq_args, &res->seq_res, 1);

	put_cred(delegation_cred);
	if (status == 0 && ctx != NULL)
		renew_lease(server, timestamp);
	trace_nfs4_setattr(inode, &arg->stateid, status);
	return status;
}

static int nfs4_do_setattr(struct inode *inode, const struct cred *cred,
			   struct nfs_fattr *fattr, struct iattr *sattr,
			   struct nfs_open_context *ctx, struct nfs4_label *ilabel,
			   struct nfs4_label *olabel)
{
	struct nfs_server *server = NFS_SERVER(inode);
	__u32 bitmask[NFS4_BITMASK_SZ];
	struct nfs4_state *state = ctx ? ctx->state : NULL;
	struct nfs_setattrargs	arg = {
		.fh		= NFS_FH(inode),
		.iap		= sattr,
		.server		= server,
		.bitmask = bitmask,
		.label		= ilabel,
	};
	struct nfs_setattrres  res = {
		.fattr		= fattr,
		.label		= olabel,
		.server		= server,
	};
	struct nfs4_exception exception = {
		.state = state,
		.inode = inode,
		.stateid = &arg.stateid,
	};
	unsigned long adjust_flags = NFS_INO_INVALID_CHANGE;
	int err;

	if (sattr->ia_valid & (ATTR_MODE | ATTR_KILL_SUID | ATTR_KILL_SGID))
		adjust_flags |= NFS_INO_INVALID_MODE;
	if (sattr->ia_valid & (ATTR_UID | ATTR_GID))
		adjust_flags |= NFS_INO_INVALID_OTHER;

	do {
		nfs4_bitmap_copy_adjust(bitmask, nfs4_bitmask(server, olabel),
					inode, adjust_flags);

		err = _nfs4_do_setattr(inode, &arg, &res, cred, ctx);
		switch (err) {
		case -NFS4ERR_OPENMODE:
			if (!(sattr->ia_valid & ATTR_SIZE)) {
				pr_warn_once("NFSv4: server %s is incorrectly "
						"applying open mode checks to "
						"a SETATTR that is not "
						"changing file size.\n",
						server->nfs_client->cl_hostname);
			}
			if (state && !(state->state & FMODE_WRITE)) {
				err = -EBADF;
				if (sattr->ia_valid & ATTR_OPEN)
					err = -EACCES;
				goto out;
			}
		}
		err = nfs4_handle_exception(server, err, &exception);
	} while (exception.retry);
out:
	return err;
}

static bool
nfs4_wait_on_layoutreturn(struct inode *inode, struct rpc_task *task)
{
	if (inode == NULL || !nfs_have_layout(inode))
		return false;

	return pnfs_wait_on_layoutreturn(inode, task);
}

/*
 * Update the seqid of an open stateid
 */
static void nfs4_sync_open_stateid(nfs4_stateid *dst,
		struct nfs4_state *state)
{
	__be32 seqid_open;
	u32 dst_seqid;
	int seq;

	for (;;) {
		if (!nfs4_valid_open_stateid(state))
			break;
		seq = read_seqbegin(&state->seqlock);
		if (!nfs4_state_match_open_stateid_other(state, dst)) {
			nfs4_stateid_copy(dst, &state->open_stateid);
			if (read_seqretry(&state->seqlock, seq))
				continue;
			break;
		}
		seqid_open = state->open_stateid.seqid;
		if (read_seqretry(&state->seqlock, seq))
			continue;

		dst_seqid = be32_to_cpu(dst->seqid);
		if ((s32)(dst_seqid - be32_to_cpu(seqid_open)) < 0)
			dst->seqid = seqid_open;
		break;
	}
}

/*
 * Update the seqid of an open stateid after receiving
 * NFS4ERR_OLD_STATEID
 */
static bool nfs4_refresh_open_old_stateid(nfs4_stateid *dst,
		struct nfs4_state *state)
{
	__be32 seqid_open;
	u32 dst_seqid;
	bool ret;
	int seq, status = -EAGAIN;
	DEFINE_WAIT(wait);

	for (;;) {
		ret = false;
		if (!nfs4_valid_open_stateid(state))
			break;
		seq = read_seqbegin(&state->seqlock);
		if (!nfs4_state_match_open_stateid_other(state, dst)) {
			if (read_seqretry(&state->seqlock, seq))
				continue;
			break;
		}

		write_seqlock(&state->seqlock);
		seqid_open = state->open_stateid.seqid;

		dst_seqid = be32_to_cpu(dst->seqid);

		/* Did another OPEN bump the state's seqid?  try again: */
		if ((s32)(be32_to_cpu(seqid_open) - dst_seqid) > 0) {
			dst->seqid = seqid_open;
			write_sequnlock(&state->seqlock);
			ret = true;
			break;
		}

		/* server says we're behind but we haven't seen the update yet */
		set_bit(NFS_STATE_CHANGE_WAIT, &state->flags);
		prepare_to_wait(&state->waitq, &wait, TASK_KILLABLE);
		write_sequnlock(&state->seqlock);
		trace_nfs4_close_stateid_update_wait(state->inode, dst, 0);

		if (fatal_signal_pending(current))
			status = -EINTR;
		else
			if (schedule_timeout(5*HZ) != 0)
				status = 0;

		finish_wait(&state->waitq, &wait);

		if (!status)
			continue;
		if (status == -EINTR)
			break;

		/* we slept the whole 5 seconds, we must have lost a seqid */
		dst->seqid = cpu_to_be32(dst_seqid + 1);
		ret = true;
		break;
	}

	return ret;
}

struct nfs4_closedata {
	struct inode *inode;
	struct nfs4_state *state;
	struct nfs_closeargs arg;
	struct nfs_closeres res;
	struct {
		struct nfs4_layoutreturn_args arg;
		struct nfs4_layoutreturn_res res;
		struct nfs4_xdr_opaque_data ld_private;
		u32 roc_barrier;
		bool roc;
	} lr;
	struct nfs_fattr fattr;
	unsigned long timestamp;
};

static void nfs4_free_closedata(void *data)
{
	struct nfs4_closedata *calldata = data;
	struct nfs4_state_owner *sp = calldata->state->owner;
	struct super_block *sb = calldata->state->inode->i_sb;

	if (calldata->lr.roc)
		pnfs_roc_release(&calldata->lr.arg, &calldata->lr.res,
				calldata->res.lr_ret);
	nfs4_put_open_state(calldata->state);
	nfs_free_seqid(calldata->arg.seqid);
	nfs4_put_state_owner(sp);
	nfs_sb_deactive(sb);
	kfree(calldata);
}

static void nfs4_close_done(struct rpc_task *task, void *data)
{
	struct nfs4_closedata *calldata = data;
	struct nfs4_state *state = calldata->state;
	struct nfs_server *server = NFS_SERVER(calldata->inode);
	nfs4_stateid *res_stateid = NULL;
	struct nfs4_exception exception = {
		.state = state,
		.inode = calldata->inode,
		.stateid = &calldata->arg.stateid,
	};

	dprintk("%s: begin!\n", __func__);
	if (!nfs4_sequence_done(task, &calldata->res.seq_res))
		return;
	trace_nfs4_close(state, &calldata->arg, &calldata->res, task->tk_status);

	/* Handle Layoutreturn errors */
	if (pnfs_roc_done(task, &calldata->arg.lr_args, &calldata->res.lr_res,
			  &calldata->res.lr_ret) == -EAGAIN)
		goto out_restart;

	/* hmm. we are done with the inode, and in the process of freeing
	 * the state_owner. we keep this around to process errors
	 */
	switch (task->tk_status) {
		case 0:
			res_stateid = &calldata->res.stateid;
			renew_lease(server, calldata->timestamp);
			break;
		case -NFS4ERR_ACCESS:
			if (calldata->arg.bitmask != NULL) {
				calldata->arg.bitmask = NULL;
				calldata->res.fattr = NULL;
				goto out_restart;

			}
			break;
		case -NFS4ERR_OLD_STATEID:
			/* Did we race with OPEN? */
			if (nfs4_refresh_open_old_stateid(&calldata->arg.stateid,
						state))
				goto out_restart;
			goto out_release;
		case -NFS4ERR_ADMIN_REVOKED:
		case -NFS4ERR_STALE_STATEID:
		case -NFS4ERR_EXPIRED:
			nfs4_free_revoked_stateid(server,
					&calldata->arg.stateid,
					task->tk_msg.rpc_cred);
			fallthrough;
		case -NFS4ERR_BAD_STATEID:
			if (calldata->arg.fmode == 0)
				break;
			fallthrough;
		default:
			task->tk_status = nfs4_async_handle_exception(task,
					server, task->tk_status, &exception);
			if (exception.retry)
				goto out_restart;
	}
	nfs_clear_open_stateid(state, &calldata->arg.stateid,
			res_stateid, calldata->arg.fmode);
out_release:
	task->tk_status = 0;
	nfs_release_seqid(calldata->arg.seqid);
	nfs_refresh_inode(calldata->inode, &calldata->fattr);
	dprintk("%s: done, ret = %d!\n", __func__, task->tk_status);
	return;
out_restart:
	task->tk_status = 0;
	rpc_restart_call_prepare(task);
	goto out_release;
}

static void nfs4_close_prepare(struct rpc_task *task, void *data)
{
	struct nfs4_closedata *calldata = data;
	struct nfs4_state *state = calldata->state;
	struct inode *inode = calldata->inode;
	struct nfs_server *server = NFS_SERVER(inode);
	struct pnfs_layout_hdr *lo;
	bool is_rdonly, is_wronly, is_rdwr;
	int call_close = 0;

	dprintk("%s: begin!\n", __func__);
	if (nfs_wait_on_sequence(calldata->arg.seqid, task) != 0)
		goto out_wait;

	task->tk_msg.rpc_proc = &nfs4_procedures[NFSPROC4_CLNT_OPEN_DOWNGRADE];
	spin_lock(&state->owner->so_lock);
	is_rdwr = test_bit(NFS_O_RDWR_STATE, &state->flags);
	is_rdonly = test_bit(NFS_O_RDONLY_STATE, &state->flags);
	is_wronly = test_bit(NFS_O_WRONLY_STATE, &state->flags);
	/* Calculate the change in open mode */
	calldata->arg.fmode = 0;
	if (state->n_rdwr == 0) {
		if (state->n_rdonly == 0)
			call_close |= is_rdonly;
		else if (is_rdonly)
			calldata->arg.fmode |= FMODE_READ;
		if (state->n_wronly == 0)
			call_close |= is_wronly;
		else if (is_wronly)
			calldata->arg.fmode |= FMODE_WRITE;
		if (calldata->arg.fmode != (FMODE_READ|FMODE_WRITE))
			call_close |= is_rdwr;
	} else if (is_rdwr)
		calldata->arg.fmode |= FMODE_READ|FMODE_WRITE;

	nfs4_sync_open_stateid(&calldata->arg.stateid, state);
	if (!nfs4_valid_open_stateid(state))
		call_close = 0;
	spin_unlock(&state->owner->so_lock);

	if (!call_close) {
		/* Note: exit _without_ calling nfs4_close_done */
		goto out_no_action;
	}

	if (!calldata->lr.roc && nfs4_wait_on_layoutreturn(inode, task)) {
		nfs_release_seqid(calldata->arg.seqid);
		goto out_wait;
	}

	lo = calldata->arg.lr_args ? calldata->arg.lr_args->layout : NULL;
	if (lo && !pnfs_layout_is_valid(lo)) {
		calldata->arg.lr_args = NULL;
		calldata->res.lr_res = NULL;
	}

	if (calldata->arg.fmode == 0)
		task->tk_msg.rpc_proc = &nfs4_procedures[NFSPROC4_CLNT_CLOSE];

	if (calldata->arg.fmode == 0 || calldata->arg.fmode == FMODE_READ) {
		/* Close-to-open cache consistency revalidation */
		if (!nfs4_have_delegation(inode, FMODE_READ)) {
			nfs4_bitmask_set(calldata->arg.bitmask_store,
					 server->cache_consistency_bitmask,
					 inode, server, NULL);
			calldata->arg.bitmask = calldata->arg.bitmask_store;
		} else
			calldata->arg.bitmask = NULL;
	}

	calldata->arg.share_access =
		nfs4_map_atomic_open_share(NFS_SERVER(inode),
				calldata->arg.fmode, 0);

	if (calldata->res.fattr == NULL)
		calldata->arg.bitmask = NULL;
	else if (calldata->arg.bitmask == NULL)
		calldata->res.fattr = NULL;
	calldata->timestamp = jiffies;
	if (nfs4_setup_sequence(NFS_SERVER(inode)->nfs_client,
				&calldata->arg.seq_args,
				&calldata->res.seq_res,
				task) != 0)
		nfs_release_seqid(calldata->arg.seqid);
	dprintk("%s: done!\n", __func__);
	return;
out_no_action:
	task->tk_action = NULL;
out_wait:
	nfs4_sequence_done(task, &calldata->res.seq_res);
}

static const struct rpc_call_ops nfs4_close_ops = {
	.rpc_call_prepare = nfs4_close_prepare,
	.rpc_call_done = nfs4_close_done,
	.rpc_release = nfs4_free_closedata,
};

/* 
 * It is possible for data to be read/written from a mem-mapped file 
 * after the sys_close call (which hits the vfs layer as a flush).
 * This means that we can't safely call nfsv4 close on a file until 
 * the inode is cleared. This in turn means that we are not good
 * NFSv4 citizens - we do not indicate to the server to update the file's 
 * share state even when we are done with one of the three share 
 * stateid's in the inode.
 *
 * NOTE: Caller must be holding the sp->so_owner semaphore!
 */
int nfs4_do_close(struct nfs4_state *state, gfp_t gfp_mask, int wait)
{
	struct nfs_server *server = NFS_SERVER(state->inode);
	struct nfs_seqid *(*alloc_seqid)(struct nfs_seqid_counter *, gfp_t);
	struct nfs4_closedata *calldata;
	struct nfs4_state_owner *sp = state->owner;
	struct rpc_task *task;
	struct rpc_message msg = {
		.rpc_proc = &nfs4_procedures[NFSPROC4_CLNT_CLOSE],
		.rpc_cred = state->owner->so_cred,
	};
	struct rpc_task_setup task_setup_data = {
		.rpc_client = server->client,
		.rpc_message = &msg,
		.callback_ops = &nfs4_close_ops,
		.workqueue = nfsiod_workqueue,
		.flags = RPC_TASK_ASYNC | RPC_TASK_CRED_NOREF,
	};
	int status = -ENOMEM;

	nfs4_state_protect(server->nfs_client, NFS_SP4_MACH_CRED_CLEANUP,
		&task_setup_data.rpc_client, &msg);

	calldata = kzalloc(sizeof(*calldata), gfp_mask);
	if (calldata == NULL)
		goto out;
	nfs4_init_sequence(&calldata->arg.seq_args, &calldata->res.seq_res, 1, 0);
	calldata->inode = state->inode;
	calldata->state = state;
	calldata->arg.fh = NFS_FH(state->inode);
	if (!nfs4_copy_open_stateid(&calldata->arg.stateid, state))
		goto out_free_calldata;
	/* Serialization for the sequence id */
	alloc_seqid = server->nfs_client->cl_mvops->alloc_seqid;
	calldata->arg.seqid = alloc_seqid(&state->owner->so_seqid, gfp_mask);
	if (IS_ERR(calldata->arg.seqid))
		goto out_free_calldata;
	nfs_fattr_init(&calldata->fattr);
	calldata->arg.fmode = 0;
	calldata->lr.arg.ld_private = &calldata->lr.ld_private;
	calldata->res.fattr = &calldata->fattr;
	calldata->res.seqid = calldata->arg.seqid;
	calldata->res.server = server;
	calldata->res.lr_ret = -NFS4ERR_NOMATCHING_LAYOUT;
	calldata->lr.roc = pnfs_roc(state->inode,
			&calldata->lr.arg, &calldata->lr.res, msg.rpc_cred);
	if (calldata->lr.roc) {
		calldata->arg.lr_args = &calldata->lr.arg;
		calldata->res.lr_res = &calldata->lr.res;
	}
	nfs_sb_active(calldata->inode->i_sb);

	msg.rpc_argp = &calldata->arg;
	msg.rpc_resp = &calldata->res;
	task_setup_data.callback_data = calldata;
	task = rpc_run_task(&task_setup_data);
	if (IS_ERR(task))
		return PTR_ERR(task);
	status = 0;
	if (wait)
		status = rpc_wait_for_completion_task(task);
	rpc_put_task(task);
	return status;
out_free_calldata:
	kfree(calldata);
out:
	nfs4_put_open_state(state);
	nfs4_put_state_owner(sp);
	return status;
}

static struct inode *
nfs4_atomic_open(struct inode *dir, struct nfs_open_context *ctx,
		int open_flags, struct iattr *attr, int *opened)
{
	struct nfs4_state *state;
	struct nfs4_label l = {0, 0, 0, NULL}, *label = NULL;

	label = nfs4_label_init_security(dir, ctx->dentry, attr, &l);

	/* Protect against concurrent sillydeletes */
	state = nfs4_do_open(dir, ctx, open_flags, attr, label, opened);

	nfs4_label_release_security(label);

	if (IS_ERR(state))
		return ERR_CAST(state);
	return state->inode;
}

static void nfs4_close_context(struct nfs_open_context *ctx, int is_sync)
{
	if (ctx->state == NULL)
		return;
	if (is_sync)
		nfs4_close_sync(ctx->state, _nfs4_ctx_to_openmode(ctx));
	else
		nfs4_close_state(ctx->state, _nfs4_ctx_to_openmode(ctx));
}

#define FATTR4_WORD1_NFS40_MASK (2*FATTR4_WORD1_MOUNTED_ON_FILEID - 1UL)
#define FATTR4_WORD2_NFS41_MASK (2*FATTR4_WORD2_SUPPATTR_EXCLCREAT - 1UL)
#define FATTR4_WORD2_NFS42_MASK (2*FATTR4_WORD2_XATTR_SUPPORT - 1UL)

static int _nfs4_server_capabilities(struct nfs_server *server, struct nfs_fh *fhandle)
{
	u32 bitmask[3] = {}, minorversion = server->nfs_client->cl_minorversion;
	struct nfs4_server_caps_arg args = {
		.fhandle = fhandle,
		.bitmask = bitmask,
	};
	struct nfs4_server_caps_res res = {};
	struct rpc_message msg = {
		.rpc_proc = &nfs4_procedures[NFSPROC4_CLNT_SERVER_CAPS],
		.rpc_argp = &args,
		.rpc_resp = &res,
	};
	int status;
	int i;

	bitmask[0] = FATTR4_WORD0_SUPPORTED_ATTRS |
		     FATTR4_WORD0_FH_EXPIRE_TYPE |
		     FATTR4_WORD0_LINK_SUPPORT |
		     FATTR4_WORD0_SYMLINK_SUPPORT |
		     FATTR4_WORD0_ACLSUPPORT;
	if (minorversion)
		bitmask[2] = FATTR4_WORD2_SUPPATTR_EXCLCREAT;

	status = nfs4_call_sync(server->client, server, &msg, &args.seq_args, &res.seq_res, 0);
	if (status == 0) {
		/* Sanity check the server answers */
		switch (minorversion) {
		case 0:
			res.attr_bitmask[1] &= FATTR4_WORD1_NFS40_MASK;
			res.attr_bitmask[2] = 0;
			break;
		case 1:
			res.attr_bitmask[2] &= FATTR4_WORD2_NFS41_MASK;
			break;
		case 2:
			res.attr_bitmask[2] &= FATTR4_WORD2_NFS42_MASK;
		}
		memcpy(server->attr_bitmask, res.attr_bitmask, sizeof(server->attr_bitmask));
		server->caps &= ~(NFS_CAP_ACLS | NFS_CAP_HARDLINKS |
				  NFS_CAP_SYMLINKS| NFS_CAP_SECURITY_LABEL);
		server->fattr_valid = NFS_ATTR_FATTR_V4;
		if (res.attr_bitmask[0] & FATTR4_WORD0_ACL &&
				res.acl_bitmask & ACL4_SUPPORT_ALLOW_ACL)
			server->caps |= NFS_CAP_ACLS;
		if (res.has_links != 0)
			server->caps |= NFS_CAP_HARDLINKS;
		if (res.has_symlinks != 0)
			server->caps |= NFS_CAP_SYMLINKS;
#ifdef CONFIG_NFS_V4_SECURITY_LABEL
		if (res.attr_bitmask[2] & FATTR4_WORD2_SECURITY_LABEL)
			server->caps |= NFS_CAP_SECURITY_LABEL;
#endif
		if (!(res.attr_bitmask[0] & FATTR4_WORD0_FILEID))
			server->fattr_valid &= ~NFS_ATTR_FATTR_FILEID;
		if (!(res.attr_bitmask[1] & FATTR4_WORD1_MODE))
			server->fattr_valid &= ~NFS_ATTR_FATTR_MODE;
		if (!(res.attr_bitmask[1] & FATTR4_WORD1_NUMLINKS))
			server->fattr_valid &= ~NFS_ATTR_FATTR_NLINK;
		if (!(res.attr_bitmask[1] & FATTR4_WORD1_OWNER))
			server->fattr_valid &= ~(NFS_ATTR_FATTR_OWNER |
				NFS_ATTR_FATTR_OWNER_NAME);
		if (!(res.attr_bitmask[1] & FATTR4_WORD1_OWNER_GROUP))
			server->fattr_valid &= ~(NFS_ATTR_FATTR_GROUP |
				NFS_ATTR_FATTR_GROUP_NAME);
		if (!(res.attr_bitmask[1] & FATTR4_WORD1_SPACE_USED))
			server->fattr_valid &= ~NFS_ATTR_FATTR_SPACE_USED;
		if (!(res.attr_bitmask[1] & FATTR4_WORD1_TIME_ACCESS))
			server->fattr_valid &= ~NFS_ATTR_FATTR_ATIME;
		if (!(res.attr_bitmask[1] & FATTR4_WORD1_TIME_METADATA))
			server->fattr_valid &= ~NFS_ATTR_FATTR_CTIME;
		if (!(res.attr_bitmask[1] & FATTR4_WORD1_TIME_MODIFY))
			server->fattr_valid &= ~NFS_ATTR_FATTR_MTIME;
		memcpy(server->attr_bitmask_nl, res.attr_bitmask,
				sizeof(server->attr_bitmask));
		server->attr_bitmask_nl[2] &= ~FATTR4_WORD2_SECURITY_LABEL;

		memcpy(server->cache_consistency_bitmask, res.attr_bitmask, sizeof(server->cache_consistency_bitmask));
		server->cache_consistency_bitmask[0] &= FATTR4_WORD0_CHANGE|FATTR4_WORD0_SIZE;
		server->cache_consistency_bitmask[1] &= FATTR4_WORD1_TIME_METADATA|FATTR4_WORD1_TIME_MODIFY;
		server->cache_consistency_bitmask[2] = 0;

		/* Avoid a regression due to buggy server */
		for (i = 0; i < ARRAY_SIZE(res.exclcreat_bitmask); i++)
			res.exclcreat_bitmask[i] &= res.attr_bitmask[i];
		memcpy(server->exclcreat_bitmask, res.exclcreat_bitmask,
			sizeof(server->exclcreat_bitmask));

		server->acl_bitmask = res.acl_bitmask;
		server->fh_expire_type = res.fh_expire_type;
	}

	return status;
}

int nfs4_server_capabilities(struct nfs_server *server, struct nfs_fh *fhandle)
{
	struct nfs4_exception exception = {
		.interruptible = true,
	};
	int err;
	do {
		err = nfs4_handle_exception(server,
				_nfs4_server_capabilities(server, fhandle),
				&exception);
	} while (exception.retry);
	return err;
}

static int _nfs4_lookup_root(struct nfs_server *server, struct nfs_fh *fhandle,
		struct nfs_fsinfo *info)
{
	u32 bitmask[3];
	struct nfs4_lookup_root_arg args = {
		.bitmask = bitmask,
	};
	struct nfs4_lookup_res res = {
		.server = server,
		.fattr = info->fattr,
		.fh = fhandle,
	};
	struct rpc_message msg = {
		.rpc_proc = &nfs4_procedures[NFSPROC4_CLNT_LOOKUP_ROOT],
		.rpc_argp = &args,
		.rpc_resp = &res,
	};

	bitmask[0] = nfs4_fattr_bitmap[0];
	bitmask[1] = nfs4_fattr_bitmap[1];
	/*
	 * Process the label in the upcoming getfattr
	 */
	bitmask[2] = nfs4_fattr_bitmap[2] & ~FATTR4_WORD2_SECURITY_LABEL;

	nfs_fattr_init(info->fattr);
	return nfs4_call_sync(server->client, server, &msg, &args.seq_args, &res.seq_res, 0);
}

static int nfs4_lookup_root(struct nfs_server *server, struct nfs_fh *fhandle,
		struct nfs_fsinfo *info)
{
	struct nfs4_exception exception = {
		.interruptible = true,
	};
	int err;
	do {
		err = _nfs4_lookup_root(server, fhandle, info);
		trace_nfs4_lookup_root(server, fhandle, info->fattr, err);
		switch (err) {
		case 0:
		case -NFS4ERR_WRONGSEC:
			goto out;
		default:
			err = nfs4_handle_exception(server, err, &exception);
		}
	} while (exception.retry);
out:
	return err;
}

static int nfs4_lookup_root_sec(struct nfs_server *server, struct nfs_fh *fhandle,
				struct nfs_fsinfo *info, rpc_authflavor_t flavor)
{
	struct rpc_auth_create_args auth_args = {
		.pseudoflavor = flavor,
	};
	struct rpc_auth *auth;

	auth = rpcauth_create(&auth_args, server->client);
	if (IS_ERR(auth))
		return -EACCES;
	return nfs4_lookup_root(server, fhandle, info);
}

/*
 * Retry pseudoroot lookup with various security flavors.  We do this when:
 *
 *   NFSv4.0: the PUTROOTFH operation returns NFS4ERR_WRONGSEC
 *   NFSv4.1: the server does not support the SECINFO_NO_NAME operation
 *
 * Returns zero on success, or a negative NFS4ERR value, or a
 * negative errno value.
 */
static int nfs4_find_root_sec(struct nfs_server *server, struct nfs_fh *fhandle,
			      struct nfs_fsinfo *info)
{
	/* Per 3530bis 15.33.5 */
	static const rpc_authflavor_t flav_array[] = {
		RPC_AUTH_GSS_KRB5P,
		RPC_AUTH_GSS_KRB5I,
		RPC_AUTH_GSS_KRB5,
		RPC_AUTH_UNIX,			/* courtesy */
		RPC_AUTH_NULL,
	};
	int status = -EPERM;
	size_t i;

	if (server->auth_info.flavor_len > 0) {
		/* try each flavor specified by user */
		for (i = 0; i < server->auth_info.flavor_len; i++) {
			status = nfs4_lookup_root_sec(server, fhandle, info,
						server->auth_info.flavors[i]);
			if (status == -NFS4ERR_WRONGSEC || status == -EACCES)
				continue;
			break;
		}
	} else {
		/* no flavors specified by user, try default list */
		for (i = 0; i < ARRAY_SIZE(flav_array); i++) {
			status = nfs4_lookup_root_sec(server, fhandle, info,
						      flav_array[i]);
			if (status == -NFS4ERR_WRONGSEC || status == -EACCES)
				continue;
			break;
		}
	}

	/*
	 * -EACCES could mean that the user doesn't have correct permissions
	 * to access the mount.  It could also mean that we tried to mount
	 * with a gss auth flavor, but rpc.gssd isn't running.  Either way,
	 * existing mount programs don't handle -EACCES very well so it should
	 * be mapped to -EPERM instead.
	 */
	if (status == -EACCES)
		status = -EPERM;
	return status;
}

/**
 * nfs4_proc_get_rootfh - get file handle for server's pseudoroot
 * @server: initialized nfs_server handle
 * @fhandle: we fill in the pseudo-fs root file handle
 * @info: we fill in an FSINFO struct
 * @auth_probe: probe the auth flavours
 *
 * Returns zero on success, or a negative errno.
 */
int nfs4_proc_get_rootfh(struct nfs_server *server, struct nfs_fh *fhandle,
			 struct nfs_fsinfo *info,
			 bool auth_probe)
{
	int status = 0;

	if (!auth_probe)
		status = nfs4_lookup_root(server, fhandle, info);

	if (auth_probe || status == NFS4ERR_WRONGSEC)
		status = server->nfs_client->cl_mvops->find_root_sec(server,
				fhandle, info);

	if (status == 0)
		status = nfs4_server_capabilities(server, fhandle);
	if (status == 0)
		status = nfs4_do_fsinfo(server, fhandle, info);

	return nfs4_map_errors(status);
}

static int nfs4_proc_get_root(struct nfs_server *server, struct nfs_fh *mntfh,
			      struct nfs_fsinfo *info)
{
	int error;
	struct nfs_fattr *fattr = info->fattr;
	struct nfs4_label *label = fattr->label;

	error = nfs4_server_capabilities(server, mntfh);
	if (error < 0) {
		dprintk("nfs4_get_root: getcaps error = %d\n", -error);
		return error;
	}

	error = nfs4_proc_getattr(server, mntfh, fattr, label, NULL);
	if (error < 0) {
		dprintk("nfs4_get_root: getattr error = %d\n", -error);
		goto out;
	}

	if (fattr->valid & NFS_ATTR_FATTR_FSID &&
	    !nfs_fsid_equal(&server->fsid, &fattr->fsid))
		memcpy(&server->fsid, &fattr->fsid, sizeof(server->fsid));

out:
	return error;
}

/*
 * Get locations and (maybe) other attributes of a referral.
 * Note that we'll actually follow the referral later when
 * we detect fsid mismatch in inode revalidation
 */
static int nfs4_get_referral(struct rpc_clnt *client, struct inode *dir,
			     const struct qstr *name, struct nfs_fattr *fattr,
			     struct nfs_fh *fhandle)
{
	int status = -ENOMEM;
	struct page *page = NULL;
	struct nfs4_fs_locations *locations = NULL;

	page = alloc_page(GFP_KERNEL);
	if (page == NULL)
		goto out;
	locations = kmalloc(sizeof(struct nfs4_fs_locations), GFP_KERNEL);
	if (locations == NULL)
		goto out;

	status = nfs4_proc_fs_locations(client, dir, name, locations, page);
	if (status != 0)
		goto out;

	/*
	 * If the fsid didn't change, this is a migration event, not a
	 * referral.  Cause us to drop into the exception handler, which
	 * will kick off migration recovery.
	 */
	if (nfs_fsid_equal(&NFS_SERVER(dir)->fsid, &locations->fattr.fsid)) {
		dprintk("%s: server did not return a different fsid for"
			" a referral at %s\n", __func__, name->name);
		status = -NFS4ERR_MOVED;
		goto out;
	}
	/* Fixup attributes for the nfs_lookup() call to nfs_fhget() */
	nfs_fixup_referral_attributes(&locations->fattr);

	/* replace the lookup nfs_fattr with the locations nfs_fattr */
	memcpy(fattr, &locations->fattr, sizeof(struct nfs_fattr));
	memset(fhandle, 0, sizeof(struct nfs_fh));
out:
	if (page)
		__free_page(page);
	kfree(locations);
	return status;
}

static int _nfs4_proc_getattr(struct nfs_server *server, struct nfs_fh *fhandle,
				struct nfs_fattr *fattr, struct nfs4_label *label,
				struct inode *inode)
{
	__u32 bitmask[NFS4_BITMASK_SZ];
	struct nfs4_getattr_arg args = {
		.fh = fhandle,
		.bitmask = bitmask,
	};
	struct nfs4_getattr_res res = {
		.fattr = fattr,
		.label = label,
		.server = server,
	};
	struct rpc_message msg = {
		.rpc_proc = &nfs4_procedures[NFSPROC4_CLNT_GETATTR],
		.rpc_argp = &args,
		.rpc_resp = &res,
	};
	unsigned short task_flags = 0;

	/* Is this is an attribute revalidation, subject to softreval? */
	if (inode && (server->flags & NFS_MOUNT_SOFTREVAL))
		task_flags |= RPC_TASK_TIMEOUT;

	nfs4_bitmap_copy_adjust(bitmask, nfs4_bitmask(server, label), inode, 0);
	nfs_fattr_init(fattr);
	nfs4_init_sequence(&args.seq_args, &res.seq_res, 0, 0);
	return nfs4_do_call_sync(server->client, server, &msg,
			&args.seq_args, &res.seq_res, task_flags);
}

int nfs4_proc_getattr(struct nfs_server *server, struct nfs_fh *fhandle,
				struct nfs_fattr *fattr, struct nfs4_label *label,
				struct inode *inode)
{
	struct nfs4_exception exception = {
		.interruptible = true,
	};
	int err;
	do {
		err = _nfs4_proc_getattr(server, fhandle, fattr, label, inode);
		trace_nfs4_getattr(server, fhandle, fattr, err);
		err = nfs4_handle_exception(server, err,
				&exception);
	} while (exception.retry);
	return err;
}

/* 
 * The file is not closed if it is opened due to the a request to change
 * the size of the file. The open call will not be needed once the
 * VFS layer lookup-intents are implemented.
 *
 * Close is called when the inode is destroyed.
 * If we haven't opened the file for O_WRONLY, we
 * need to in the size_change case to obtain a stateid.
 *
 * Got race?
 * Because OPEN is always done by name in nfsv4, it is
 * possible that we opened a different file by the same
 * name.  We can recognize this race condition, but we
 * can't do anything about it besides returning an error.
 *
 * This will be fixed with VFS changes (lookup-intent).
 */
static int
nfs4_proc_setattr(struct dentry *dentry, struct nfs_fattr *fattr,
		  struct iattr *sattr)
{
	struct inode *inode = d_inode(dentry);
	const struct cred *cred = NULL;
	struct nfs_open_context *ctx = NULL;
	struct nfs4_label *label = NULL;
	int status;

	if (pnfs_ld_layoutret_on_setattr(inode) &&
	    sattr->ia_valid & ATTR_SIZE &&
	    sattr->ia_size < i_size_read(inode))
		pnfs_commit_and_return_layout(inode);

	nfs_fattr_init(fattr);
	
	/* Deal with open(O_TRUNC) */
	if (sattr->ia_valid & ATTR_OPEN)
		sattr->ia_valid &= ~(ATTR_MTIME|ATTR_CTIME);

	/* Optimization: if the end result is no change, don't RPC */
	if ((sattr->ia_valid & ~(ATTR_FILE|ATTR_OPEN)) == 0)
		return 0;

	/* Search for an existing open(O_WRITE) file */
	if (sattr->ia_valid & ATTR_FILE) {

		ctx = nfs_file_open_context(sattr->ia_file);
		if (ctx)
			cred = ctx->cred;
	}

	label = nfs4_label_alloc(NFS_SERVER(inode), GFP_KERNEL);
	if (IS_ERR(label))
		return PTR_ERR(label);

	/* Return any delegations if we're going to change ACLs */
	if ((sattr->ia_valid & (ATTR_MODE|ATTR_UID|ATTR_GID)) != 0)
		nfs4_inode_make_writeable(inode);

	status = nfs4_do_setattr(inode, cred, fattr, sattr, ctx, NULL, label);
	if (status == 0) {
		nfs_setattr_update_inode(inode, sattr, fattr);
		nfs_setsecurity(inode, fattr, label);
	}
	nfs4_label_free(label);
	return status;
}

static int _nfs4_proc_lookup(struct rpc_clnt *clnt, struct inode *dir,
		struct dentry *dentry, struct nfs_fh *fhandle,
		struct nfs_fattr *fattr, struct nfs4_label *label)
{
	struct nfs_server *server = NFS_SERVER(dir);
	int		       status;
	struct nfs4_lookup_arg args = {
		.bitmask = server->attr_bitmask,
		.dir_fh = NFS_FH(dir),
		.name = &dentry->d_name,
	};
	struct nfs4_lookup_res res = {
		.server = server,
		.fattr = fattr,
		.label = label,
		.fh = fhandle,
	};
	struct rpc_message msg = {
		.rpc_proc = &nfs4_procedures[NFSPROC4_CLNT_LOOKUP],
		.rpc_argp = &args,
		.rpc_resp = &res,
	};
	unsigned short task_flags = 0;

	/* Is this is an attribute revalidation, subject to softreval? */
	if (nfs_lookup_is_soft_revalidate(dentry))
		task_flags |= RPC_TASK_TIMEOUT;

	args.bitmask = nfs4_bitmask(server, label);

	nfs_fattr_init(fattr);

	dprintk("NFS call  lookup %pd2\n", dentry);
	nfs4_init_sequence(&args.seq_args, &res.seq_res, 0, 0);
	status = nfs4_do_call_sync(clnt, server, &msg,
			&args.seq_args, &res.seq_res, task_flags);
	dprintk("NFS reply lookup: %d\n", status);
	return status;
}

static void nfs_fixup_secinfo_attributes(struct nfs_fattr *fattr)
{
	fattr->valid |= NFS_ATTR_FATTR_TYPE | NFS_ATTR_FATTR_MODE |
		NFS_ATTR_FATTR_NLINK | NFS_ATTR_FATTR_MOUNTPOINT;
	fattr->mode = S_IFDIR | S_IRUGO | S_IXUGO;
	fattr->nlink = 2;
}

static int nfs4_proc_lookup_common(struct rpc_clnt **clnt, struct inode *dir,
				   struct dentry *dentry, struct nfs_fh *fhandle,
				   struct nfs_fattr *fattr, struct nfs4_label *label)
{
	struct nfs4_exception exception = {
		.interruptible = true,
	};
	struct rpc_clnt *client = *clnt;
	const struct qstr *name = &dentry->d_name;
	int err;
	do {
		err = _nfs4_proc_lookup(client, dir, dentry, fhandle, fattr, label);
		trace_nfs4_lookup(dir, name, err);
		switch (err) {
		case -NFS4ERR_BADNAME:
			err = -ENOENT;
			goto out;
		case -NFS4ERR_MOVED:
			err = nfs4_get_referral(client, dir, name, fattr, fhandle);
			if (err == -NFS4ERR_MOVED)
				err = nfs4_handle_exception(NFS_SERVER(dir), err, &exception);
			goto out;
		case -NFS4ERR_WRONGSEC:
			err = -EPERM;
			if (client != *clnt)
				goto out;
			client = nfs4_negotiate_security(client, dir, name);
			if (IS_ERR(client))
				return PTR_ERR(client);

			exception.retry = 1;
			break;
		default:
			err = nfs4_handle_exception(NFS_SERVER(dir), err, &exception);
		}
	} while (exception.retry);

out:
	if (err == 0)
		*clnt = client;
	else if (client != *clnt)
		rpc_shutdown_client(client);

	return err;
}

static int nfs4_proc_lookup(struct inode *dir, struct dentry *dentry,
			    struct nfs_fh *fhandle, struct nfs_fattr *fattr,
			    struct nfs4_label *label)
{
	int status;
	struct rpc_clnt *client = NFS_CLIENT(dir);

	status = nfs4_proc_lookup_common(&client, dir, dentry, fhandle, fattr, label);
	if (client != NFS_CLIENT(dir)) {
		rpc_shutdown_client(client);
		nfs_fixup_secinfo_attributes(fattr);
	}
	return status;
}

struct rpc_clnt *
nfs4_proc_lookup_mountpoint(struct inode *dir, struct dentry *dentry,
			    struct nfs_fh *fhandle, struct nfs_fattr *fattr)
{
	struct rpc_clnt *client = NFS_CLIENT(dir);
	int status;

	status = nfs4_proc_lookup_common(&client, dir, dentry, fhandle, fattr, NULL);
	if (status < 0)
		return ERR_PTR(status);
	return (client == NFS_CLIENT(dir)) ? rpc_clone_client(client) : client;
}

static int _nfs4_proc_lookupp(struct inode *inode,
		struct nfs_fh *fhandle, struct nfs_fattr *fattr,
		struct nfs4_label *label)
{
	struct rpc_clnt *clnt = NFS_CLIENT(inode);
	struct nfs_server *server = NFS_SERVER(inode);
	int		       status;
	struct nfs4_lookupp_arg args = {
		.bitmask = server->attr_bitmask,
		.fh = NFS_FH(inode),
	};
	struct nfs4_lookupp_res res = {
		.server = server,
		.fattr = fattr,
		.label = label,
		.fh = fhandle,
	};
	struct rpc_message msg = {
		.rpc_proc = &nfs4_procedures[NFSPROC4_CLNT_LOOKUPP],
		.rpc_argp = &args,
		.rpc_resp = &res,
	};
	unsigned short task_flags = 0;

	if (NFS_SERVER(inode)->flags & NFS_MOUNT_SOFTREVAL)
		task_flags |= RPC_TASK_TIMEOUT;

	args.bitmask = nfs4_bitmask(server, label);

	nfs_fattr_init(fattr);

	dprintk("NFS call  lookupp ino=0x%lx\n", inode->i_ino);
	status = nfs4_call_sync(clnt, server, &msg, &args.seq_args,
				&res.seq_res, task_flags);
	dprintk("NFS reply lookupp: %d\n", status);
	return status;
}

static int nfs4_proc_lookupp(struct inode *inode, struct nfs_fh *fhandle,
			     struct nfs_fattr *fattr, struct nfs4_label *label)
{
	struct nfs4_exception exception = {
		.interruptible = true,
	};
	int err;
	do {
		err = _nfs4_proc_lookupp(inode, fhandle, fattr, label);
		trace_nfs4_lookupp(inode, err);
		err = nfs4_handle_exception(NFS_SERVER(inode), err,
				&exception);
	} while (exception.retry);
	return err;
}

static int _nfs4_proc_access(struct inode *inode, struct nfs_access_entry *entry)
{
	struct nfs_server *server = NFS_SERVER(inode);
	struct nfs4_accessargs args = {
		.fh = NFS_FH(inode),
		.access = entry->mask,
	};
	struct nfs4_accessres res = {
		.server = server,
	};
	struct rpc_message msg = {
		.rpc_proc = &nfs4_procedures[NFSPROC4_CLNT_ACCESS],
		.rpc_argp = &args,
		.rpc_resp = &res,
		.rpc_cred = entry->cred,
	};
	int status = 0;

	if (!nfs4_have_delegation(inode, FMODE_READ)) {
		res.fattr = nfs_alloc_fattr();
		if (res.fattr == NULL)
			return -ENOMEM;
		args.bitmask = server->cache_consistency_bitmask;
	}
	status = nfs4_call_sync(server->client, server, &msg, &args.seq_args, &res.seq_res, 0);
	if (!status) {
		nfs_access_set_mask(entry, res.access);
		if (res.fattr)
			nfs_refresh_inode(inode, res.fattr);
	}
	nfs_free_fattr(res.fattr);
	return status;
}

static int nfs4_proc_access(struct inode *inode, struct nfs_access_entry *entry)
{
	struct nfs4_exception exception = {
		.interruptible = true,
	};
	int err;
	do {
		err = _nfs4_proc_access(inode, entry);
		trace_nfs4_access(inode, err);
		err = nfs4_handle_exception(NFS_SERVER(inode), err,
				&exception);
	} while (exception.retry);
	return err;
}

/*
 * TODO: For the time being, we don't try to get any attributes
 * along with any of the zero-copy operations READ, READDIR,
 * READLINK, WRITE.
 *
 * In the case of the first three, we want to put the GETATTR
 * after the read-type operation -- this is because it is hard
 * to predict the length of a GETATTR response in v4, and thus
 * align the READ data correctly.  This means that the GETATTR
 * may end up partially falling into the page cache, and we should
 * shift it into the 'tail' of the xdr_buf before processing.
 * To do this efficiently, we need to know the total length
 * of data received, which doesn't seem to be available outside
 * of the RPC layer.
 *
 * In the case of WRITE, we also want to put the GETATTR after
 * the operation -- in this case because we want to make sure
 * we get the post-operation mtime and size.
 *
 * Both of these changes to the XDR layer would in fact be quite
 * minor, but I decided to leave them for a subsequent patch.
 */
static int _nfs4_proc_readlink(struct inode *inode, struct page *page,
		unsigned int pgbase, unsigned int pglen)
{
	struct nfs4_readlink args = {
		.fh       = NFS_FH(inode),
		.pgbase	  = pgbase,
		.pglen    = pglen,
		.pages    = &page,
	};
	struct nfs4_readlink_res res;
	struct rpc_message msg = {
		.rpc_proc = &nfs4_procedures[NFSPROC4_CLNT_READLINK],
		.rpc_argp = &args,
		.rpc_resp = &res,
	};

	return nfs4_call_sync(NFS_SERVER(inode)->client, NFS_SERVER(inode), &msg, &args.seq_args, &res.seq_res, 0);
}

static int nfs4_proc_readlink(struct inode *inode, struct page *page,
		unsigned int pgbase, unsigned int pglen)
{
	struct nfs4_exception exception = {
		.interruptible = true,
	};
	int err;
	do {
		err = _nfs4_proc_readlink(inode, page, pgbase, pglen);
		trace_nfs4_readlink(inode, err);
		err = nfs4_handle_exception(NFS_SERVER(inode), err,
				&exception);
	} while (exception.retry);
	return err;
}

/*
 * This is just for mknod.  open(O_CREAT) will always do ->open_context().
 */
static int
nfs4_proc_create(struct inode *dir, struct dentry *dentry, struct iattr *sattr,
		 int flags)
{
	struct nfs_server *server = NFS_SERVER(dir);
	struct nfs4_label l, *ilabel = NULL;
	struct nfs_open_context *ctx;
	struct nfs4_state *state;
	int status = 0;

	ctx = alloc_nfs_open_context(dentry, FMODE_READ, NULL);
	if (IS_ERR(ctx))
		return PTR_ERR(ctx);

	ilabel = nfs4_label_init_security(dir, dentry, sattr, &l);

	if (!(server->attr_bitmask[2] & FATTR4_WORD2_MODE_UMASK))
		sattr->ia_mode &= ~current_umask();
	state = nfs4_do_open(dir, ctx, flags, sattr, ilabel, NULL);
	if (IS_ERR(state)) {
		status = PTR_ERR(state);
		goto out;
	}
out:
	nfs4_label_release_security(ilabel);
	put_nfs_open_context(ctx);
	return status;
}

static int
_nfs4_proc_remove(struct inode *dir, const struct qstr *name, u32 ftype)
{
	struct nfs_server *server = NFS_SERVER(dir);
	struct nfs_removeargs args = {
		.fh = NFS_FH(dir),
		.name = *name,
	};
	struct nfs_removeres res = {
		.server = server,
	};
	struct rpc_message msg = {
		.rpc_proc = &nfs4_procedures[NFSPROC4_CLNT_REMOVE],
		.rpc_argp = &args,
		.rpc_resp = &res,
	};
	unsigned long timestamp = jiffies;
	int status;

	status = nfs4_call_sync(server->client, server, &msg, &args.seq_args, &res.seq_res, 1);
	if (status == 0) {
		spin_lock(&dir->i_lock);
		/* Removing a directory decrements nlink in the parent */
		if (ftype == NF4DIR && dir->i_nlink > 2)
			nfs4_dec_nlink_locked(dir);
		nfs4_update_changeattr_locked(dir, &res.cinfo, timestamp,
					      NFS_INO_INVALID_DATA);
		spin_unlock(&dir->i_lock);
	}
	return status;
}

static int nfs4_proc_remove(struct inode *dir, struct dentry *dentry)
{
	struct nfs4_exception exception = {
		.interruptible = true,
	};
	struct inode *inode = d_inode(dentry);
	int err;

	if (inode) {
		if (inode->i_nlink == 1)
			nfs4_inode_return_delegation(inode);
		else
			nfs4_inode_make_writeable(inode);
	}
	do {
		err = _nfs4_proc_remove(dir, &dentry->d_name, NF4REG);
		trace_nfs4_remove(dir, &dentry->d_name, err);
		err = nfs4_handle_exception(NFS_SERVER(dir), err,
				&exception);
	} while (exception.retry);
	return err;
}

static int nfs4_proc_rmdir(struct inode *dir, const struct qstr *name)
{
	struct nfs4_exception exception = {
		.interruptible = true,
	};
	int err;

	do {
		err = _nfs4_proc_remove(dir, name, NF4DIR);
		trace_nfs4_remove(dir, name, err);
		err = nfs4_handle_exception(NFS_SERVER(dir), err,
				&exception);
	} while (exception.retry);
	return err;
}

static void nfs4_proc_unlink_setup(struct rpc_message *msg,
		struct dentry *dentry,
		struct inode *inode)
{
	struct nfs_removeargs *args = msg->rpc_argp;
	struct nfs_removeres *res = msg->rpc_resp;

	res->server = NFS_SB(dentry->d_sb);
	msg->rpc_proc = &nfs4_procedures[NFSPROC4_CLNT_REMOVE];
	nfs4_init_sequence(&args->seq_args, &res->seq_res, 1, 0);

	nfs_fattr_init(res->dir_attr);

	if (inode)
		nfs4_inode_return_delegation(inode);
}

static void nfs4_proc_unlink_rpc_prepare(struct rpc_task *task, struct nfs_unlinkdata *data)
{
	nfs4_setup_sequence(NFS_SB(data->dentry->d_sb)->nfs_client,
			&data->args.seq_args,
			&data->res.seq_res,
			task);
}

static int nfs4_proc_unlink_done(struct rpc_task *task, struct inode *dir)
{
	struct nfs_unlinkdata *data = task->tk_calldata;
	struct nfs_removeres *res = &data->res;

	if (!nfs4_sequence_done(task, &res->seq_res))
		return 0;
	if (nfs4_async_handle_error(task, res->server, NULL,
				    &data->timeout) == -EAGAIN)
		return 0;
	if (task->tk_status == 0)
		nfs4_update_changeattr(dir, &res->cinfo,
				res->dir_attr->time_start,
				NFS_INO_INVALID_DATA);
	return 1;
}

static void nfs4_proc_rename_setup(struct rpc_message *msg,
		struct dentry *old_dentry,
		struct dentry *new_dentry)
{
	struct nfs_renameargs *arg = msg->rpc_argp;
	struct nfs_renameres *res = msg->rpc_resp;
	struct inode *old_inode = d_inode(old_dentry);
	struct inode *new_inode = d_inode(new_dentry);

	if (old_inode)
		nfs4_inode_make_writeable(old_inode);
	if (new_inode)
		nfs4_inode_return_delegation(new_inode);
	msg->rpc_proc = &nfs4_procedures[NFSPROC4_CLNT_RENAME];
	res->server = NFS_SB(old_dentry->d_sb);
	nfs4_init_sequence(&arg->seq_args, &res->seq_res, 1, 0);
}

static void nfs4_proc_rename_rpc_prepare(struct rpc_task *task, struct nfs_renamedata *data)
{
	nfs4_setup_sequence(NFS_SERVER(data->old_dir)->nfs_client,
			&data->args.seq_args,
			&data->res.seq_res,
			task);
}

static int nfs4_proc_rename_done(struct rpc_task *task, struct inode *old_dir,
				 struct inode *new_dir)
{
	struct nfs_renamedata *data = task->tk_calldata;
	struct nfs_renameres *res = &data->res;

	if (!nfs4_sequence_done(task, &res->seq_res))
		return 0;
	if (nfs4_async_handle_error(task, res->server, NULL, &data->timeout) == -EAGAIN)
		return 0;

	if (task->tk_status == 0) {
		if (new_dir != old_dir) {
			/* Note: If we moved a directory, nlink will change */
			nfs4_update_changeattr(old_dir, &res->old_cinfo,
					res->old_fattr->time_start,
					NFS_INO_INVALID_NLINK |
					    NFS_INO_INVALID_DATA);
			nfs4_update_changeattr(new_dir, &res->new_cinfo,
					res->new_fattr->time_start,
					NFS_INO_INVALID_NLINK |
					    NFS_INO_INVALID_DATA);
		} else
			nfs4_update_changeattr(old_dir, &res->old_cinfo,
					res->old_fattr->time_start,
					NFS_INO_INVALID_DATA);
	}
	return 1;
}

static int _nfs4_proc_link(struct inode *inode, struct inode *dir, const struct qstr *name)
{
	struct nfs_server *server = NFS_SERVER(inode);
	__u32 bitmask[NFS4_BITMASK_SZ];
	struct nfs4_link_arg arg = {
		.fh     = NFS_FH(inode),
		.dir_fh = NFS_FH(dir),
		.name   = name,
		.bitmask = bitmask,
	};
	struct nfs4_link_res res = {
		.server = server,
		.label = NULL,
	};
	struct rpc_message msg = {
		.rpc_proc = &nfs4_procedures[NFSPROC4_CLNT_LINK],
		.rpc_argp = &arg,
		.rpc_resp = &res,
	};
	int status = -ENOMEM;

	res.fattr = nfs_alloc_fattr();
	if (res.fattr == NULL)
		goto out;

	res.label = nfs4_label_alloc(server, GFP_KERNEL);
	if (IS_ERR(res.label)) {
		status = PTR_ERR(res.label);
		goto out;
	}

	nfs4_inode_make_writeable(inode);
	nfs4_bitmap_copy_adjust(bitmask, nfs4_bitmask(server, res.label), inode,
				NFS_INO_INVALID_CHANGE);
	status = nfs4_call_sync(server->client, server, &msg, &arg.seq_args, &res.seq_res, 1);
	if (!status) {
		nfs4_update_changeattr(dir, &res.cinfo, res.fattr->time_start,
				       NFS_INO_INVALID_DATA);
		nfs4_inc_nlink(inode);
		status = nfs_post_op_update_inode(inode, res.fattr);
		if (!status)
			nfs_setsecurity(inode, res.fattr, res.label);
	}


	nfs4_label_free(res.label);

out:
	nfs_free_fattr(res.fattr);
	return status;
}

static int nfs4_proc_link(struct inode *inode, struct inode *dir, const struct qstr *name)
{
	struct nfs4_exception exception = {
		.interruptible = true,
	};
	int err;
	do {
		err = nfs4_handle_exception(NFS_SERVER(inode),
				_nfs4_proc_link(inode, dir, name),
				&exception);
	} while (exception.retry);
	return err;
}

struct nfs4_createdata {
	struct rpc_message msg;
	struct nfs4_create_arg arg;
	struct nfs4_create_res res;
	struct nfs_fh fh;
	struct nfs_fattr fattr;
	struct nfs4_label *label;
};

static struct nfs4_createdata *nfs4_alloc_createdata(struct inode *dir,
		const struct qstr *name, struct iattr *sattr, u32 ftype)
{
	struct nfs4_createdata *data;

	data = kzalloc(sizeof(*data), GFP_KERNEL);
	if (data != NULL) {
		struct nfs_server *server = NFS_SERVER(dir);

		data->label = nfs4_label_alloc(server, GFP_KERNEL);
		if (IS_ERR(data->label))
			goto out_free;

		data->msg.rpc_proc = &nfs4_procedures[NFSPROC4_CLNT_CREATE];
		data->msg.rpc_argp = &data->arg;
		data->msg.rpc_resp = &data->res;
		data->arg.dir_fh = NFS_FH(dir);
		data->arg.server = server;
		data->arg.name = name;
		data->arg.attrs = sattr;
		data->arg.ftype = ftype;
		data->arg.bitmask = nfs4_bitmask(server, data->label);
		data->arg.umask = current_umask();
		data->res.server = server;
		data->res.fh = &data->fh;
		data->res.fattr = &data->fattr;
		data->res.label = data->label;
		nfs_fattr_init(data->res.fattr);
	}
	return data;
out_free:
	kfree(data);
	return NULL;
}

static int nfs4_do_create(struct inode *dir, struct dentry *dentry, struct nfs4_createdata *data)
{
	int status = nfs4_call_sync(NFS_SERVER(dir)->client, NFS_SERVER(dir), &data->msg,
				    &data->arg.seq_args, &data->res.seq_res, 1);
	if (status == 0) {
		spin_lock(&dir->i_lock);
		/* Creating a directory bumps nlink in the parent */
		if (data->arg.ftype == NF4DIR)
			nfs4_inc_nlink_locked(dir);
		nfs4_update_changeattr_locked(dir, &data->res.dir_cinfo,
					      data->res.fattr->time_start,
					      NFS_INO_INVALID_DATA);
		spin_unlock(&dir->i_lock);
		status = nfs_instantiate(dentry, data->res.fh, data->res.fattr, data->res.label);
	}
	return status;
}

static void nfs4_free_createdata(struct nfs4_createdata *data)
{
	nfs4_label_free(data->label);
	kfree(data);
}

static int _nfs4_proc_symlink(struct inode *dir, struct dentry *dentry,
		struct page *page, unsigned int len, struct iattr *sattr,
		struct nfs4_label *label)
{
	struct nfs4_createdata *data;
	int status = -ENAMETOOLONG;

	if (len > NFS4_MAXPATHLEN)
		goto out;

	status = -ENOMEM;
	data = nfs4_alloc_createdata(dir, &dentry->d_name, sattr, NF4LNK);
	if (data == NULL)
		goto out;

	data->msg.rpc_proc = &nfs4_procedures[NFSPROC4_CLNT_SYMLINK];
	data->arg.u.symlink.pages = &page;
	data->arg.u.symlink.len = len;
	data->arg.label = label;
	
	status = nfs4_do_create(dir, dentry, data);

	nfs4_free_createdata(data);
out:
	return status;
}

static int nfs4_proc_symlink(struct inode *dir, struct dentry *dentry,
		struct page *page, unsigned int len, struct iattr *sattr)
{
	struct nfs4_exception exception = {
		.interruptible = true,
	};
	struct nfs4_label l, *label = NULL;
	int err;

	label = nfs4_label_init_security(dir, dentry, sattr, &l);

	do {
		err = _nfs4_proc_symlink(dir, dentry, page, len, sattr, label);
		trace_nfs4_symlink(dir, &dentry->d_name, err);
		err = nfs4_handle_exception(NFS_SERVER(dir), err,
				&exception);
	} while (exception.retry);

	nfs4_label_release_security(label);
	return err;
}

static int _nfs4_proc_mkdir(struct inode *dir, struct dentry *dentry,
		struct iattr *sattr, struct nfs4_label *label)
{
	struct nfs4_createdata *data;
	int status = -ENOMEM;

	data = nfs4_alloc_createdata(dir, &dentry->d_name, sattr, NF4DIR);
	if (data == NULL)
		goto out;

	data->arg.label = label;
	status = nfs4_do_create(dir, dentry, data);

	nfs4_free_createdata(data);
out:
	return status;
}

static int nfs4_proc_mkdir(struct inode *dir, struct dentry *dentry,
		struct iattr *sattr)
{
	struct nfs_server *server = NFS_SERVER(dir);
	struct nfs4_exception exception = {
		.interruptible = true,
	};
	struct nfs4_label l, *label = NULL;
	int err;

	label = nfs4_label_init_security(dir, dentry, sattr, &l);

	if (!(server->attr_bitmask[2] & FATTR4_WORD2_MODE_UMASK))
		sattr->ia_mode &= ~current_umask();
	do {
		err = _nfs4_proc_mkdir(dir, dentry, sattr, label);
		trace_nfs4_mkdir(dir, &dentry->d_name, err);
		err = nfs4_handle_exception(NFS_SERVER(dir), err,
				&exception);
	} while (exception.retry);
	nfs4_label_release_security(label);

	return err;
}

static int _nfs4_proc_readdir(struct nfs_readdir_arg *nr_arg,
			      struct nfs_readdir_res *nr_res)
{
	struct inode		*dir = d_inode(nr_arg->dentry);
	struct nfs_server	*server = NFS_SERVER(dir);
	struct nfs4_readdir_arg args = {
		.fh = NFS_FH(dir),
		.pages = nr_arg->pages,
		.pgbase = 0,
		.count = nr_arg->page_len,
		.plus = nr_arg->plus,
	};
	struct nfs4_readdir_res res;
	struct rpc_message msg = {
		.rpc_proc = &nfs4_procedures[NFSPROC4_CLNT_READDIR],
		.rpc_argp = &args,
		.rpc_resp = &res,
		.rpc_cred = nr_arg->cred,
	};
	int			status;

	dprintk("%s: dentry = %pd2, cookie = %llu\n", __func__,
		nr_arg->dentry, (unsigned long long)nr_arg->cookie);
	if (!(server->caps & NFS_CAP_SECURITY_LABEL))
		args.bitmask = server->attr_bitmask_nl;
	else
		args.bitmask = server->attr_bitmask;

	nfs4_setup_readdir(nr_arg->cookie, nr_arg->verf, nr_arg->dentry, &args);
	res.pgbase = args.pgbase;
	status = nfs4_call_sync(server->client, server, &msg, &args.seq_args,
			&res.seq_res, 0);
	if (status >= 0) {
		memcpy(nr_res->verf, res.verifier.data, NFS4_VERIFIER_SIZE);
		status += args.pgbase;
	}

	nfs_invalidate_atime(dir);

	dprintk("%s: returns %d\n", __func__, status);
	return status;
}

static int nfs4_proc_readdir(struct nfs_readdir_arg *arg,
			     struct nfs_readdir_res *res)
{
	struct nfs4_exception exception = {
		.interruptible = true,
	};
	int err;
	do {
		err = _nfs4_proc_readdir(arg, res);
		trace_nfs4_readdir(d_inode(arg->dentry), err);
		err = nfs4_handle_exception(NFS_SERVER(d_inode(arg->dentry)),
					    err, &exception);
	} while (exception.retry);
	return err;
}

static int _nfs4_proc_mknod(struct inode *dir, struct dentry *dentry,
		struct iattr *sattr, struct nfs4_label *label, dev_t rdev)
{
	struct nfs4_createdata *data;
	int mode = sattr->ia_mode;
	int status = -ENOMEM;

	data = nfs4_alloc_createdata(dir, &dentry->d_name, sattr, NF4SOCK);
	if (data == NULL)
		goto out;

	if (S_ISFIFO(mode))
		data->arg.ftype = NF4FIFO;
	else if (S_ISBLK(mode)) {
		data->arg.ftype = NF4BLK;
		data->arg.u.device.specdata1 = MAJOR(rdev);
		data->arg.u.device.specdata2 = MINOR(rdev);
	}
	else if (S_ISCHR(mode)) {
		data->arg.ftype = NF4CHR;
		data->arg.u.device.specdata1 = MAJOR(rdev);
		data->arg.u.device.specdata2 = MINOR(rdev);
	} else if (!S_ISSOCK(mode)) {
		status = -EINVAL;
		goto out_free;
	}

	data->arg.label = label;
	status = nfs4_do_create(dir, dentry, data);
out_free:
	nfs4_free_createdata(data);
out:
	return status;
}

static int nfs4_proc_mknod(struct inode *dir, struct dentry *dentry,
		struct iattr *sattr, dev_t rdev)
{
	struct nfs_server *server = NFS_SERVER(dir);
	struct nfs4_exception exception = {
		.interruptible = true,
	};
	struct nfs4_label l, *label = NULL;
	int err;

	label = nfs4_label_init_security(dir, dentry, sattr, &l);

	if (!(server->attr_bitmask[2] & FATTR4_WORD2_MODE_UMASK))
		sattr->ia_mode &= ~current_umask();
	do {
		err = _nfs4_proc_mknod(dir, dentry, sattr, label, rdev);
		trace_nfs4_mknod(dir, &dentry->d_name, err);
		err = nfs4_handle_exception(NFS_SERVER(dir), err,
				&exception);
	} while (exception.retry);

	nfs4_label_release_security(label);

	return err;
}

static int _nfs4_proc_statfs(struct nfs_server *server, struct nfs_fh *fhandle,
		 struct nfs_fsstat *fsstat)
{
	struct nfs4_statfs_arg args = {
		.fh = fhandle,
		.bitmask = server->attr_bitmask,
	};
	struct nfs4_statfs_res res = {
		.fsstat = fsstat,
	};
	struct rpc_message msg = {
		.rpc_proc = &nfs4_procedures[NFSPROC4_CLNT_STATFS],
		.rpc_argp = &args,
		.rpc_resp = &res,
	};

	nfs_fattr_init(fsstat->fattr);
	return  nfs4_call_sync(server->client, server, &msg, &args.seq_args, &res.seq_res, 0);
}

static int nfs4_proc_statfs(struct nfs_server *server, struct nfs_fh *fhandle, struct nfs_fsstat *fsstat)
{
	struct nfs4_exception exception = {
		.interruptible = true,
	};
	int err;
	do {
		err = nfs4_handle_exception(server,
				_nfs4_proc_statfs(server, fhandle, fsstat),
				&exception);
	} while (exception.retry);
	return err;
}

static int _nfs4_do_fsinfo(struct nfs_server *server, struct nfs_fh *fhandle,
		struct nfs_fsinfo *fsinfo)
{
	struct nfs4_fsinfo_arg args = {
		.fh = fhandle,
		.bitmask = server->attr_bitmask,
	};
	struct nfs4_fsinfo_res res = {
		.fsinfo = fsinfo,
	};
	struct rpc_message msg = {
		.rpc_proc = &nfs4_procedures[NFSPROC4_CLNT_FSINFO],
		.rpc_argp = &args,
		.rpc_resp = &res,
	};

	return nfs4_call_sync(server->client, server, &msg, &args.seq_args, &res.seq_res, 0);
}

static int nfs4_do_fsinfo(struct nfs_server *server, struct nfs_fh *fhandle, struct nfs_fsinfo *fsinfo)
{
	struct nfs4_exception exception = {
		.interruptible = true,
	};
	int err;

	do {
		err = _nfs4_do_fsinfo(server, fhandle, fsinfo);
		trace_nfs4_fsinfo(server, fhandle, fsinfo->fattr, err);
		if (err == 0) {
			nfs4_set_lease_period(server->nfs_client, fsinfo->lease_time * HZ);
			break;
		}
		err = nfs4_handle_exception(server, err, &exception);
	} while (exception.retry);
	return err;
}

static int nfs4_proc_fsinfo(struct nfs_server *server, struct nfs_fh *fhandle, struct nfs_fsinfo *fsinfo)
{
	int error;

	nfs_fattr_init(fsinfo->fattr);
	error = nfs4_do_fsinfo(server, fhandle, fsinfo);
	if (error == 0) {
		/* block layout checks this! */
		server->pnfs_blksize = fsinfo->blksize;
		set_pnfs_layoutdriver(server, fhandle, fsinfo);
	}

	return error;
}

static int _nfs4_proc_pathconf(struct nfs_server *server, struct nfs_fh *fhandle,
		struct nfs_pathconf *pathconf)
{
	struct nfs4_pathconf_arg args = {
		.fh = fhandle,
		.bitmask = server->attr_bitmask,
	};
	struct nfs4_pathconf_res res = {
		.pathconf = pathconf,
	};
	struct rpc_message msg = {
		.rpc_proc = &nfs4_procedures[NFSPROC4_CLNT_PATHCONF],
		.rpc_argp = &args,
		.rpc_resp = &res,
	};

	/* None of the pathconf attributes are mandatory to implement */
	if ((args.bitmask[0] & nfs4_pathconf_bitmap[0]) == 0) {
		memset(pathconf, 0, sizeof(*pathconf));
		return 0;
	}

	nfs_fattr_init(pathconf->fattr);
	return nfs4_call_sync(server->client, server, &msg, &args.seq_args, &res.seq_res, 0);
}

static int nfs4_proc_pathconf(struct nfs_server *server, struct nfs_fh *fhandle,
		struct nfs_pathconf *pathconf)
{
	struct nfs4_exception exception = {
		.interruptible = true,
	};
	int err;

	do {
		err = nfs4_handle_exception(server,
				_nfs4_proc_pathconf(server, fhandle, pathconf),
				&exception);
	} while (exception.retry);
	return err;
}

int nfs4_set_rw_stateid(nfs4_stateid *stateid,
		const struct nfs_open_context *ctx,
		const struct nfs_lock_context *l_ctx,
		fmode_t fmode)
{
	return nfs4_select_rw_stateid(ctx->state, fmode, l_ctx, stateid, NULL);
}
EXPORT_SYMBOL_GPL(nfs4_set_rw_stateid);

static bool nfs4_stateid_is_current(nfs4_stateid *stateid,
		const struct nfs_open_context *ctx,
		const struct nfs_lock_context *l_ctx,
		fmode_t fmode)
{
	nfs4_stateid _current_stateid;

	/* If the current stateid represents a lost lock, then exit */
	if (nfs4_set_rw_stateid(&_current_stateid, ctx, l_ctx, fmode) == -EIO)
		return true;
	return nfs4_stateid_match(stateid, &_current_stateid);
}

static bool nfs4_error_stateid_expired(int err)
{
	switch (err) {
	case -NFS4ERR_DELEG_REVOKED:
	case -NFS4ERR_ADMIN_REVOKED:
	case -NFS4ERR_BAD_STATEID:
	case -NFS4ERR_STALE_STATEID:
	case -NFS4ERR_OLD_STATEID:
	case -NFS4ERR_OPENMODE:
	case -NFS4ERR_EXPIRED:
		return true;
	}
	return false;
}

static int nfs4_read_done_cb(struct rpc_task *task, struct nfs_pgio_header *hdr)
{
	struct nfs_server *server = NFS_SERVER(hdr->inode);

	trace_nfs4_read(hdr, task->tk_status);
	if (task->tk_status < 0) {
		struct nfs4_exception exception = {
			.inode = hdr->inode,
			.state = hdr->args.context->state,
			.stateid = &hdr->args.stateid,
		};
		task->tk_status = nfs4_async_handle_exception(task,
				server, task->tk_status, &exception);
		if (exception.retry) {
			rpc_restart_call_prepare(task);
			return -EAGAIN;
		}
	}

	if (task->tk_status > 0)
		renew_lease(server, hdr->timestamp);
	return 0;
}

static bool nfs4_read_stateid_changed(struct rpc_task *task,
		struct nfs_pgio_args *args)
{

	if (!nfs4_error_stateid_expired(task->tk_status) ||
		nfs4_stateid_is_current(&args->stateid,
				args->context,
				args->lock_context,
				FMODE_READ))
		return false;
	rpc_restart_call_prepare(task);
	return true;
}

static bool nfs4_read_plus_not_supported(struct rpc_task *task,
					 struct nfs_pgio_header *hdr)
{
	struct nfs_server *server = NFS_SERVER(hdr->inode);
	struct rpc_message *msg = &task->tk_msg;

	if (msg->rpc_proc == &nfs4_procedures[NFSPROC4_CLNT_READ_PLUS] &&
	    server->caps & NFS_CAP_READ_PLUS && task->tk_status == -ENOTSUPP) {
		server->caps &= ~NFS_CAP_READ_PLUS;
		msg->rpc_proc = &nfs4_procedures[NFSPROC4_CLNT_READ];
		rpc_restart_call_prepare(task);
		return true;
	}
	return false;
}

static int nfs4_read_done(struct rpc_task *task, struct nfs_pgio_header *hdr)
{
	dprintk("--> %s\n", __func__);

	if (!nfs4_sequence_done(task, &hdr->res.seq_res))
		return -EAGAIN;
	if (nfs4_read_stateid_changed(task, &hdr->args))
		return -EAGAIN;
	if (nfs4_read_plus_not_supported(task, hdr))
		return -EAGAIN;
	if (task->tk_status > 0)
		nfs_invalidate_atime(hdr->inode);
	return hdr->pgio_done_cb ? hdr->pgio_done_cb(task, hdr) :
				    nfs4_read_done_cb(task, hdr);
}

#if defined CONFIG_NFS_V4_2 && defined CONFIG_NFS_V4_2_READ_PLUS
static void nfs42_read_plus_support(struct nfs_pgio_header *hdr,
				    struct rpc_message *msg)
{
	/* Note: We don't use READ_PLUS with pNFS yet */
	if (nfs_server_capable(hdr->inode, NFS_CAP_READ_PLUS) && !hdr->ds_clp)
		msg->rpc_proc = &nfs4_procedures[NFSPROC4_CLNT_READ_PLUS];
}
#else
static void nfs42_read_plus_support(struct nfs_pgio_header *hdr,
				    struct rpc_message *msg)
{
}
#endif /* CONFIG_NFS_V4_2 */

static void nfs4_proc_read_setup(struct nfs_pgio_header *hdr,
				 struct rpc_message *msg)
{
	hdr->timestamp   = jiffies;
	if (!hdr->pgio_done_cb)
		hdr->pgio_done_cb = nfs4_read_done_cb;
	msg->rpc_proc = &nfs4_procedures[NFSPROC4_CLNT_READ];
	nfs42_read_plus_support(hdr, msg);
	nfs4_init_sequence(&hdr->args.seq_args, &hdr->res.seq_res, 0, 0);
}

static int nfs4_proc_pgio_rpc_prepare(struct rpc_task *task,
				      struct nfs_pgio_header *hdr)
{
	if (nfs4_setup_sequence(NFS_SERVER(hdr->inode)->nfs_client,
			&hdr->args.seq_args,
			&hdr->res.seq_res,
			task))
		return 0;
	if (nfs4_set_rw_stateid(&hdr->args.stateid, hdr->args.context,
				hdr->args.lock_context,
				hdr->rw_mode) == -EIO)
		return -EIO;
	if (unlikely(test_bit(NFS_CONTEXT_BAD, &hdr->args.context->flags)))
		return -EIO;
	return 0;
}

static int nfs4_write_done_cb(struct rpc_task *task,
			      struct nfs_pgio_header *hdr)
{
	struct inode *inode = hdr->inode;

	trace_nfs4_write(hdr, task->tk_status);
	if (task->tk_status < 0) {
		struct nfs4_exception exception = {
			.inode = hdr->inode,
			.state = hdr->args.context->state,
			.stateid = &hdr->args.stateid,
		};
		task->tk_status = nfs4_async_handle_exception(task,
				NFS_SERVER(inode), task->tk_status,
				&exception);
		if (exception.retry) {
			rpc_restart_call_prepare(task);
			return -EAGAIN;
		}
	}
	if (task->tk_status >= 0) {
		renew_lease(NFS_SERVER(inode), hdr->timestamp);
		nfs_writeback_update_inode(hdr);
	}
	return 0;
}

static bool nfs4_write_stateid_changed(struct rpc_task *task,
		struct nfs_pgio_args *args)
{

	if (!nfs4_error_stateid_expired(task->tk_status) ||
		nfs4_stateid_is_current(&args->stateid,
				args->context,
				args->lock_context,
				FMODE_WRITE))
		return false;
	rpc_restart_call_prepare(task);
	return true;
}

static int nfs4_write_done(struct rpc_task *task, struct nfs_pgio_header *hdr)
{
	if (!nfs4_sequence_done(task, &hdr->res.seq_res))
		return -EAGAIN;
	if (nfs4_write_stateid_changed(task, &hdr->args))
		return -EAGAIN;
	return hdr->pgio_done_cb ? hdr->pgio_done_cb(task, hdr) :
		nfs4_write_done_cb(task, hdr);
}

static
bool nfs4_write_need_cache_consistency_data(struct nfs_pgio_header *hdr)
{
	/* Don't request attributes for pNFS or O_DIRECT writes */
	if (hdr->ds_clp != NULL || hdr->dreq != NULL)
		return false;
	/* Otherwise, request attributes if and only if we don't hold
	 * a delegation
	 */
	return nfs4_have_delegation(hdr->inode, FMODE_READ) == 0;
}

static void nfs4_bitmask_set(__u32 bitmask[NFS4_BITMASK_SZ], const __u32 *src,
			     struct inode *inode, struct nfs_server *server,
			     struct nfs4_label *label)
{
	unsigned long cache_validity = READ_ONCE(NFS_I(inode)->cache_validity);
	unsigned int i;

	memcpy(bitmask, src, sizeof(*bitmask) * NFS4_BITMASK_SZ);

	if (cache_validity & NFS_INO_INVALID_CHANGE)
		bitmask[0] |= FATTR4_WORD0_CHANGE;
	if (cache_validity & NFS_INO_INVALID_ATIME)
		bitmask[1] |= FATTR4_WORD1_TIME_ACCESS;
<<<<<<< HEAD
	if (cache_validity & NFS_INO_INVALID_OTHER)
		bitmask[1] |= FATTR4_WORD1_MODE | FATTR4_WORD1_OWNER |
				FATTR4_WORD1_OWNER_GROUP |
				FATTR4_WORD1_NUMLINKS;
	if (label && label->len && cache_validity & NFS_INO_INVALID_LABEL)
		bitmask[2] |= FATTR4_WORD2_SECURITY_LABEL;
	if (cache_validity & NFS_INO_INVALID_CHANGE)
		bitmask[0] |= FATTR4_WORD0_CHANGE;
=======
	if (cache_validity & NFS_INO_INVALID_MODE)
		bitmask[1] |= FATTR4_WORD1_MODE;
	if (cache_validity & NFS_INO_INVALID_OTHER)
		bitmask[1] |= FATTR4_WORD1_OWNER | FATTR4_WORD1_OWNER_GROUP;
	if (cache_validity & NFS_INO_INVALID_NLINK)
		bitmask[1] |= FATTR4_WORD1_NUMLINKS;
	if (label && label->len && cache_validity & NFS_INO_INVALID_LABEL)
		bitmask[2] |= FATTR4_WORD2_SECURITY_LABEL;
>>>>>>> 11e4b63a
	if (cache_validity & NFS_INO_INVALID_CTIME)
		bitmask[1] |= FATTR4_WORD1_TIME_METADATA;
	if (cache_validity & NFS_INO_INVALID_MTIME)
		bitmask[1] |= FATTR4_WORD1_TIME_MODIFY;
	if (cache_validity & NFS_INO_INVALID_BLOCKS)
		bitmask[1] |= FATTR4_WORD1_SPACE_USED;

	if (cache_validity & NFS_INO_INVALID_SIZE)
		bitmask[0] |= FATTR4_WORD0_SIZE;

	for (i = 0; i < NFS4_BITMASK_SZ; i++)
		bitmask[i] &= server->attr_bitmask[i];
}

static void nfs4_proc_write_setup(struct nfs_pgio_header *hdr,
				  struct rpc_message *msg,
				  struct rpc_clnt **clnt)
{
	struct nfs_server *server = NFS_SERVER(hdr->inode);

	if (!nfs4_write_need_cache_consistency_data(hdr)) {
		hdr->args.bitmask = NULL;
		hdr->res.fattr = NULL;
	} else {
		nfs4_bitmask_set(hdr->args.bitmask_store,
				 server->cache_consistency_bitmask,
				 hdr->inode, server, NULL);
		hdr->args.bitmask = hdr->args.bitmask_store;
	}

	if (!hdr->pgio_done_cb)
		hdr->pgio_done_cb = nfs4_write_done_cb;
	hdr->res.server = server;
	hdr->timestamp   = jiffies;

	msg->rpc_proc = &nfs4_procedures[NFSPROC4_CLNT_WRITE];
	nfs4_init_sequence(&hdr->args.seq_args, &hdr->res.seq_res, 0, 0);
	nfs4_state_protect_write(server->nfs_client, clnt, msg, hdr);
}

static void nfs4_proc_commit_rpc_prepare(struct rpc_task *task, struct nfs_commit_data *data)
{
	nfs4_setup_sequence(NFS_SERVER(data->inode)->nfs_client,
			&data->args.seq_args,
			&data->res.seq_res,
			task);
}

static int nfs4_commit_done_cb(struct rpc_task *task, struct nfs_commit_data *data)
{
	struct inode *inode = data->inode;

	trace_nfs4_commit(data, task->tk_status);
	if (nfs4_async_handle_error(task, NFS_SERVER(inode),
				    NULL, NULL) == -EAGAIN) {
		rpc_restart_call_prepare(task);
		return -EAGAIN;
	}
	return 0;
}

static int nfs4_commit_done(struct rpc_task *task, struct nfs_commit_data *data)
{
	if (!nfs4_sequence_done(task, &data->res.seq_res))
		return -EAGAIN;
	return data->commit_done_cb(task, data);
}

static void nfs4_proc_commit_setup(struct nfs_commit_data *data, struct rpc_message *msg,
				   struct rpc_clnt **clnt)
{
	struct nfs_server *server = NFS_SERVER(data->inode);

	if (data->commit_done_cb == NULL)
		data->commit_done_cb = nfs4_commit_done_cb;
	data->res.server = server;
	msg->rpc_proc = &nfs4_procedures[NFSPROC4_CLNT_COMMIT];
	nfs4_init_sequence(&data->args.seq_args, &data->res.seq_res, 1, 0);
	nfs4_state_protect(server->nfs_client, NFS_SP4_MACH_CRED_COMMIT, clnt, msg);
}

static int _nfs4_proc_commit(struct file *dst, struct nfs_commitargs *args,
				struct nfs_commitres *res)
{
	struct inode *dst_inode = file_inode(dst);
	struct nfs_server *server = NFS_SERVER(dst_inode);
	struct rpc_message msg = {
		.rpc_proc = &nfs4_procedures[NFSPROC4_CLNT_COMMIT],
		.rpc_argp = args,
		.rpc_resp = res,
	};

	args->fh = NFS_FH(dst_inode);
	return nfs4_call_sync(server->client, server, &msg,
			&args->seq_args, &res->seq_res, 1);
}

int nfs4_proc_commit(struct file *dst, __u64 offset, __u32 count, struct nfs_commitres *res)
{
	struct nfs_commitargs args = {
		.offset = offset,
		.count = count,
	};
	struct nfs_server *dst_server = NFS_SERVER(file_inode(dst));
	struct nfs4_exception exception = { };
	int status;

	do {
		status = _nfs4_proc_commit(dst, &args, res);
		status = nfs4_handle_exception(dst_server, status, &exception);
	} while (exception.retry);

	return status;
}

struct nfs4_renewdata {
	struct nfs_client	*client;
	unsigned long		timestamp;
};

/*
 * nfs4_proc_async_renew(): This is not one of the nfs_rpc_ops; it is a special
 * standalone procedure for queueing an asynchronous RENEW.
 */
static void nfs4_renew_release(void *calldata)
{
	struct nfs4_renewdata *data = calldata;
	struct nfs_client *clp = data->client;

	if (refcount_read(&clp->cl_count) > 1)
		nfs4_schedule_state_renewal(clp);
	nfs_put_client(clp);
	kfree(data);
}

static void nfs4_renew_done(struct rpc_task *task, void *calldata)
{
	struct nfs4_renewdata *data = calldata;
	struct nfs_client *clp = data->client;
	unsigned long timestamp = data->timestamp;

	trace_nfs4_renew_async(clp, task->tk_status);
	switch (task->tk_status) {
	case 0:
		break;
	case -NFS4ERR_LEASE_MOVED:
		nfs4_schedule_lease_moved_recovery(clp);
		break;
	default:
		/* Unless we're shutting down, schedule state recovery! */
		if (test_bit(NFS_CS_RENEWD, &clp->cl_res_state) == 0)
			return;
		if (task->tk_status != NFS4ERR_CB_PATH_DOWN) {
			nfs4_schedule_lease_recovery(clp);
			return;
		}
		nfs4_schedule_path_down_recovery(clp);
	}
	do_renew_lease(clp, timestamp);
}

static const struct rpc_call_ops nfs4_renew_ops = {
	.rpc_call_done = nfs4_renew_done,
	.rpc_release = nfs4_renew_release,
};

static int nfs4_proc_async_renew(struct nfs_client *clp, const struct cred *cred, unsigned renew_flags)
{
	struct rpc_message msg = {
		.rpc_proc	= &nfs4_procedures[NFSPROC4_CLNT_RENEW],
		.rpc_argp	= clp,
		.rpc_cred	= cred,
	};
	struct nfs4_renewdata *data;

	if (renew_flags == 0)
		return 0;
	if (!refcount_inc_not_zero(&clp->cl_count))
		return -EIO;
	data = kmalloc(sizeof(*data), GFP_NOFS);
	if (data == NULL) {
		nfs_put_client(clp);
		return -ENOMEM;
	}
	data->client = clp;
	data->timestamp = jiffies;
	return rpc_call_async(clp->cl_rpcclient, &msg, RPC_TASK_TIMEOUT,
			&nfs4_renew_ops, data);
}

static int nfs4_proc_renew(struct nfs_client *clp, const struct cred *cred)
{
	struct rpc_message msg = {
		.rpc_proc	= &nfs4_procedures[NFSPROC4_CLNT_RENEW],
		.rpc_argp	= clp,
		.rpc_cred	= cred,
	};
	unsigned long now = jiffies;
	int status;

	status = rpc_call_sync(clp->cl_rpcclient, &msg, RPC_TASK_TIMEOUT);
	if (status < 0)
		return status;
	do_renew_lease(clp, now);
	return 0;
}

static inline int nfs4_server_supports_acls(struct nfs_server *server)
{
	return server->caps & NFS_CAP_ACLS;
}

/* Assuming that XATTR_SIZE_MAX is a multiple of PAGE_SIZE, and that
 * it's OK to put sizeof(void) * (XATTR_SIZE_MAX/PAGE_SIZE) bytes on
 * the stack.
 */
#define NFS4ACL_MAXPAGES DIV_ROUND_UP(XATTR_SIZE_MAX, PAGE_SIZE)

int nfs4_buf_to_pages_noslab(const void *buf, size_t buflen,
		struct page **pages)
{
	struct page *newpage, **spages;
	int rc = 0;
	size_t len;
	spages = pages;

	do {
		len = min_t(size_t, PAGE_SIZE, buflen);
		newpage = alloc_page(GFP_KERNEL);

		if (newpage == NULL)
			goto unwind;
		memcpy(page_address(newpage), buf, len);
		buf += len;
		buflen -= len;
		*pages++ = newpage;
		rc++;
	} while (buflen != 0);

	return rc;

unwind:
	for(; rc > 0; rc--)
		__free_page(spages[rc-1]);
	return -ENOMEM;
}

struct nfs4_cached_acl {
	int cached;
	size_t len;
	char data[];
};

static void nfs4_set_cached_acl(struct inode *inode, struct nfs4_cached_acl *acl)
{
	struct nfs_inode *nfsi = NFS_I(inode);

	spin_lock(&inode->i_lock);
	kfree(nfsi->nfs4_acl);
	nfsi->nfs4_acl = acl;
	spin_unlock(&inode->i_lock);
}

static void nfs4_zap_acl_attr(struct inode *inode)
{
	nfs4_set_cached_acl(inode, NULL);
}

static inline ssize_t nfs4_read_cached_acl(struct inode *inode, char *buf, size_t buflen)
{
	struct nfs_inode *nfsi = NFS_I(inode);
	struct nfs4_cached_acl *acl;
	int ret = -ENOENT;

	spin_lock(&inode->i_lock);
	acl = nfsi->nfs4_acl;
	if (acl == NULL)
		goto out;
	if (buf == NULL) /* user is just asking for length */
		goto out_len;
	if (acl->cached == 0)
		goto out;
	ret = -ERANGE; /* see getxattr(2) man page */
	if (acl->len > buflen)
		goto out;
	memcpy(buf, acl->data, acl->len);
out_len:
	ret = acl->len;
out:
	spin_unlock(&inode->i_lock);
	return ret;
}

static void nfs4_write_cached_acl(struct inode *inode, struct page **pages, size_t pgbase, size_t acl_len)
{
	struct nfs4_cached_acl *acl;
	size_t buflen = sizeof(*acl) + acl_len;

	if (buflen <= PAGE_SIZE) {
		acl = kmalloc(buflen, GFP_KERNEL);
		if (acl == NULL)
			goto out;
		acl->cached = 1;
		_copy_from_pages(acl->data, pages, pgbase, acl_len);
	} else {
		acl = kmalloc(sizeof(*acl), GFP_KERNEL);
		if (acl == NULL)
			goto out;
		acl->cached = 0;
	}
	acl->len = acl_len;
out:
	nfs4_set_cached_acl(inode, acl);
}

/*
 * The getxattr API returns the required buffer length when called with a
 * NULL buf. The NFSv4 acl tool then calls getxattr again after allocating
 * the required buf.  On a NULL buf, we send a page of data to the server
 * guessing that the ACL request can be serviced by a page. If so, we cache
 * up to the page of ACL data, and the 2nd call to getxattr is serviced by
 * the cache. If not so, we throw away the page, and cache the required
 * length. The next getxattr call will then produce another round trip to
 * the server, this time with the input buf of the required size.
 */
static ssize_t __nfs4_get_acl_uncached(struct inode *inode, void *buf, size_t buflen)
{
	struct page **pages;
	struct nfs_getaclargs args = {
		.fh = NFS_FH(inode),
		.acl_len = buflen,
	};
	struct nfs_getaclres res = {
		.acl_len = buflen,
	};
	struct rpc_message msg = {
		.rpc_proc = &nfs4_procedures[NFSPROC4_CLNT_GETACL],
		.rpc_argp = &args,
		.rpc_resp = &res,
	};
	unsigned int npages;
	int ret = -ENOMEM, i;
	struct nfs_server *server = NFS_SERVER(inode);

	if (buflen == 0)
		buflen = server->rsize;

	npages = DIV_ROUND_UP(buflen, PAGE_SIZE) + 1;
	pages = kmalloc_array(npages, sizeof(struct page *), GFP_NOFS);
	if (!pages)
		return -ENOMEM;

	args.acl_pages = pages;

	for (i = 0; i < npages; i++) {
		pages[i] = alloc_page(GFP_KERNEL);
		if (!pages[i])
			goto out_free;
	}

	/* for decoding across pages */
	res.acl_scratch = alloc_page(GFP_KERNEL);
	if (!res.acl_scratch)
		goto out_free;

	args.acl_len = npages * PAGE_SIZE;

	dprintk("%s  buf %p buflen %zu npages %d args.acl_len %zu\n",
		__func__, buf, buflen, npages, args.acl_len);
	ret = nfs4_call_sync(NFS_SERVER(inode)->client, NFS_SERVER(inode),
			     &msg, &args.seq_args, &res.seq_res, 0);
	if (ret)
		goto out_free;

	/* Handle the case where the passed-in buffer is too short */
	if (res.acl_flags & NFS4_ACL_TRUNC) {
		/* Did the user only issue a request for the acl length? */
		if (buf == NULL)
			goto out_ok;
		ret = -ERANGE;
		goto out_free;
	}
	nfs4_write_cached_acl(inode, pages, res.acl_data_offset, res.acl_len);
	if (buf) {
		if (res.acl_len > buflen) {
			ret = -ERANGE;
			goto out_free;
		}
		_copy_from_pages(buf, pages, res.acl_data_offset, res.acl_len);
	}
out_ok:
	ret = res.acl_len;
out_free:
	for (i = 0; i < npages; i++)
		if (pages[i])
			__free_page(pages[i]);
	if (res.acl_scratch)
		__free_page(res.acl_scratch);
	kfree(pages);
	return ret;
}

static ssize_t nfs4_get_acl_uncached(struct inode *inode, void *buf, size_t buflen)
{
	struct nfs4_exception exception = {
		.interruptible = true,
	};
	ssize_t ret;
	do {
		ret = __nfs4_get_acl_uncached(inode, buf, buflen);
		trace_nfs4_get_acl(inode, ret);
		if (ret >= 0)
			break;
		ret = nfs4_handle_exception(NFS_SERVER(inode), ret, &exception);
	} while (exception.retry);
	return ret;
}

static ssize_t nfs4_proc_get_acl(struct inode *inode, void *buf, size_t buflen)
{
	struct nfs_server *server = NFS_SERVER(inode);
	int ret;

	if (!nfs4_server_supports_acls(server))
		return -EOPNOTSUPP;
	ret = nfs_revalidate_inode(inode, NFS_INO_INVALID_CHANGE);
	if (ret < 0)
		return ret;
	if (NFS_I(inode)->cache_validity & NFS_INO_INVALID_ACL)
		nfs_zap_acl_cache(inode);
	ret = nfs4_read_cached_acl(inode, buf, buflen);
	if (ret != -ENOENT)
		/* -ENOENT is returned if there is no ACL or if there is an ACL
		 * but no cached acl data, just the acl length */
		return ret;
	return nfs4_get_acl_uncached(inode, buf, buflen);
}

static int __nfs4_proc_set_acl(struct inode *inode, const void *buf, size_t buflen)
{
	struct nfs_server *server = NFS_SERVER(inode);
	struct page *pages[NFS4ACL_MAXPAGES];
	struct nfs_setaclargs arg = {
		.fh		= NFS_FH(inode),
		.acl_pages	= pages,
		.acl_len	= buflen,
	};
	struct nfs_setaclres res;
	struct rpc_message msg = {
		.rpc_proc	= &nfs4_procedures[NFSPROC4_CLNT_SETACL],
		.rpc_argp	= &arg,
		.rpc_resp	= &res,
	};
	unsigned int npages = DIV_ROUND_UP(buflen, PAGE_SIZE);
	int ret, i;

	/* You can't remove system.nfs4_acl: */
	if (buflen == 0)
		return -EINVAL;
	if (!nfs4_server_supports_acls(server))
		return -EOPNOTSUPP;
	if (npages > ARRAY_SIZE(pages))
		return -ERANGE;
	i = nfs4_buf_to_pages_noslab(buf, buflen, arg.acl_pages);
	if (i < 0)
		return i;
	nfs4_inode_make_writeable(inode);
	ret = nfs4_call_sync(server->client, server, &msg, &arg.seq_args, &res.seq_res, 1);

	/*
	 * Free each page after tx, so the only ref left is
	 * held by the network stack
	 */
	for (; i > 0; i--)
		put_page(pages[i-1]);

	/*
	 * Acl update can result in inode attribute update.
	 * so mark the attribute cache invalid.
	 */
	spin_lock(&inode->i_lock);
	nfs_set_cache_invalid(inode, NFS_INO_INVALID_CHANGE |
					     NFS_INO_INVALID_CTIME |
					     NFS_INO_REVAL_FORCED);
	spin_unlock(&inode->i_lock);
	nfs_access_zap_cache(inode);
	nfs_zap_acl_cache(inode);
	return ret;
}

static int nfs4_proc_set_acl(struct inode *inode, const void *buf, size_t buflen)
{
	struct nfs4_exception exception = { };
	int err;
	do {
		err = __nfs4_proc_set_acl(inode, buf, buflen);
		trace_nfs4_set_acl(inode, err);
		if (err == -NFS4ERR_BADOWNER || err == -NFS4ERR_BADNAME) {
			/*
			 * no need to retry since the kernel
			 * isn't involved in encoding the ACEs.
			 */
			err = -EINVAL;
			break;
		}
		err = nfs4_handle_exception(NFS_SERVER(inode), err,
				&exception);
	} while (exception.retry);
	return err;
}

#ifdef CONFIG_NFS_V4_SECURITY_LABEL
static int _nfs4_get_security_label(struct inode *inode, void *buf,
					size_t buflen)
{
	struct nfs_server *server = NFS_SERVER(inode);
	struct nfs_fattr fattr;
	struct nfs4_label label = {0, 0, buflen, buf};

	u32 bitmask[3] = { 0, 0, FATTR4_WORD2_SECURITY_LABEL };
	struct nfs4_getattr_arg arg = {
		.fh		= NFS_FH(inode),
		.bitmask	= bitmask,
	};
	struct nfs4_getattr_res res = {
		.fattr		= &fattr,
		.label		= &label,
		.server		= server,
	};
	struct rpc_message msg = {
		.rpc_proc	= &nfs4_procedures[NFSPROC4_CLNT_GETATTR],
		.rpc_argp	= &arg,
		.rpc_resp	= &res,
	};
	int ret;

	nfs_fattr_init(&fattr);

	ret = nfs4_call_sync(server->client, server, &msg, &arg.seq_args, &res.seq_res, 0);
	if (ret)
		return ret;
	if (!(fattr.valid & NFS_ATTR_FATTR_V4_SECURITY_LABEL))
		return -ENOENT;
	return label.len;
}

static int nfs4_get_security_label(struct inode *inode, void *buf,
					size_t buflen)
{
	struct nfs4_exception exception = {
		.interruptible = true,
	};
	int err;

	if (!nfs_server_capable(inode, NFS_CAP_SECURITY_LABEL))
		return -EOPNOTSUPP;

	do {
		err = _nfs4_get_security_label(inode, buf, buflen);
		trace_nfs4_get_security_label(inode, err);
		err = nfs4_handle_exception(NFS_SERVER(inode), err,
				&exception);
	} while (exception.retry);
	return err;
}

static int _nfs4_do_set_security_label(struct inode *inode,
		struct nfs4_label *ilabel,
		struct nfs_fattr *fattr,
		struct nfs4_label *olabel)
{

	struct iattr sattr = {0};
	struct nfs_server *server = NFS_SERVER(inode);
	const u32 bitmask[3] = { 0, 0, FATTR4_WORD2_SECURITY_LABEL };
	struct nfs_setattrargs arg = {
		.fh		= NFS_FH(inode),
		.iap		= &sattr,
		.server		= server,
		.bitmask	= bitmask,
		.label		= ilabel,
	};
	struct nfs_setattrres res = {
		.fattr		= fattr,
		.label		= olabel,
		.server		= server,
	};
	struct rpc_message msg = {
		.rpc_proc	= &nfs4_procedures[NFSPROC4_CLNT_SETATTR],
		.rpc_argp	= &arg,
		.rpc_resp	= &res,
	};
	int status;

	nfs4_stateid_copy(&arg.stateid, &zero_stateid);

	status = nfs4_call_sync(server->client, server, &msg, &arg.seq_args, &res.seq_res, 1);
	if (status)
		dprintk("%s failed: %d\n", __func__, status);

	return status;
}

static int nfs4_do_set_security_label(struct inode *inode,
		struct nfs4_label *ilabel,
		struct nfs_fattr *fattr,
		struct nfs4_label *olabel)
{
	struct nfs4_exception exception = { };
	int err;

	do {
		err = _nfs4_do_set_security_label(inode, ilabel,
				fattr, olabel);
		trace_nfs4_set_security_label(inode, err);
		err = nfs4_handle_exception(NFS_SERVER(inode), err,
				&exception);
	} while (exception.retry);
	return err;
}

static int
nfs4_set_security_label(struct inode *inode, const void *buf, size_t buflen)
{
	struct nfs4_label ilabel, *olabel = NULL;
	struct nfs_fattr fattr;
	int status;

	if (!nfs_server_capable(inode, NFS_CAP_SECURITY_LABEL))
		return -EOPNOTSUPP;

	nfs_fattr_init(&fattr);

	ilabel.pi = 0;
	ilabel.lfs = 0;
	ilabel.label = (char *)buf;
	ilabel.len = buflen;

	olabel = nfs4_label_alloc(NFS_SERVER(inode), GFP_KERNEL);
	if (IS_ERR(olabel)) {
		status = -PTR_ERR(olabel);
		goto out;
	}

	status = nfs4_do_set_security_label(inode, &ilabel, &fattr, olabel);
	if (status == 0)
		nfs_setsecurity(inode, &fattr, olabel);

	nfs4_label_free(olabel);
out:
	return status;
}
#endif	/* CONFIG_NFS_V4_SECURITY_LABEL */


static void nfs4_init_boot_verifier(const struct nfs_client *clp,
				    nfs4_verifier *bootverf)
{
	__be32 verf[2];

	if (test_bit(NFS4CLNT_PURGE_STATE, &clp->cl_state)) {
		/* An impossible timestamp guarantees this value
		 * will never match a generated boot time. */
		verf[0] = cpu_to_be32(U32_MAX);
		verf[1] = cpu_to_be32(U32_MAX);
	} else {
		struct nfs_net *nn = net_generic(clp->cl_net, nfs_net_id);
		u64 ns = ktime_to_ns(nn->boot_time);

		verf[0] = cpu_to_be32(ns >> 32);
		verf[1] = cpu_to_be32(ns);
	}
	memcpy(bootverf->data, verf, sizeof(bootverf->data));
}

static size_t
nfs4_get_uniquifier(struct nfs_client *clp, char *buf, size_t buflen)
{
	struct nfs_net *nn = net_generic(clp->cl_net, nfs_net_id);
	struct nfs_netns_client *nn_clp = nn->nfs_client;
	const char *id;

	buf[0] = '\0';

	if (nn_clp) {
		rcu_read_lock();
		id = rcu_dereference(nn_clp->identifier);
		if (id)
			strscpy(buf, id, buflen);
		rcu_read_unlock();
	}

	if (nfs4_client_id_uniquifier[0] != '\0' && buf[0] == '\0')
		strscpy(buf, nfs4_client_id_uniquifier, buflen);

	return strlen(buf);
}

static int
nfs4_init_nonuniform_client_string(struct nfs_client *clp)
{
	char buf[NFS4_CLIENT_ID_UNIQ_LEN];
	size_t buflen;
	size_t len;
	char *str;

	if (clp->cl_owner_id != NULL)
		return 0;

	rcu_read_lock();
	len = 14 +
		strlen(clp->cl_rpcclient->cl_nodename) +
		1 +
		strlen(rpc_peeraddr2str(clp->cl_rpcclient, RPC_DISPLAY_ADDR)) +
		1;
	rcu_read_unlock();

	buflen = nfs4_get_uniquifier(clp, buf, sizeof(buf));
	if (buflen)
		len += buflen + 1;

	if (len > NFS4_OPAQUE_LIMIT + 1)
		return -EINVAL;

	/*
	 * Since this string is allocated at mount time, and held until the
	 * nfs_client is destroyed, we can use GFP_KERNEL here w/o worrying
	 * about a memory-reclaim deadlock.
	 */
	str = kmalloc(len, GFP_KERNEL);
	if (!str)
		return -ENOMEM;

	rcu_read_lock();
	if (buflen)
		scnprintf(str, len, "Linux NFSv4.0 %s/%s/%s",
			  clp->cl_rpcclient->cl_nodename, buf,
			  rpc_peeraddr2str(clp->cl_rpcclient,
					   RPC_DISPLAY_ADDR));
	else
		scnprintf(str, len, "Linux NFSv4.0 %s/%s",
			  clp->cl_rpcclient->cl_nodename,
			  rpc_peeraddr2str(clp->cl_rpcclient,
					   RPC_DISPLAY_ADDR));
	rcu_read_unlock();

	clp->cl_owner_id = str;
	return 0;
}

static int
nfs4_init_uniform_client_string(struct nfs_client *clp)
{
	char buf[NFS4_CLIENT_ID_UNIQ_LEN];
	size_t buflen;
	size_t len;
	char *str;

	if (clp->cl_owner_id != NULL)
		return 0;

	len = 10 + 10 + 1 + 10 + 1 +
		strlen(clp->cl_rpcclient->cl_nodename) + 1;

	buflen = nfs4_get_uniquifier(clp, buf, sizeof(buf));
	if (buflen)
		len += buflen + 1;

	if (len > NFS4_OPAQUE_LIMIT + 1)
		return -EINVAL;

	/*
	 * Since this string is allocated at mount time, and held until the
	 * nfs_client is destroyed, we can use GFP_KERNEL here w/o worrying
	 * about a memory-reclaim deadlock.
	 */
	str = kmalloc(len, GFP_KERNEL);
	if (!str)
		return -ENOMEM;

	if (buflen)
		scnprintf(str, len, "Linux NFSv%u.%u %s/%s",
			  clp->rpc_ops->version, clp->cl_minorversion,
			  buf, clp->cl_rpcclient->cl_nodename);
	else
		scnprintf(str, len, "Linux NFSv%u.%u %s",
			  clp->rpc_ops->version, clp->cl_minorversion,
			  clp->cl_rpcclient->cl_nodename);
	clp->cl_owner_id = str;
	return 0;
}

/*
 * nfs4_callback_up_net() starts only "tcp" and "tcp6" callback
 * services.  Advertise one based on the address family of the
 * clientaddr.
 */
static unsigned int
nfs4_init_callback_netid(const struct nfs_client *clp, char *buf, size_t len)
{
	if (strchr(clp->cl_ipaddr, ':') != NULL)
		return scnprintf(buf, len, "tcp6");
	else
		return scnprintf(buf, len, "tcp");
}

static void nfs4_setclientid_done(struct rpc_task *task, void *calldata)
{
	struct nfs4_setclientid *sc = calldata;

	if (task->tk_status == 0)
		sc->sc_cred = get_rpccred(task->tk_rqstp->rq_cred);
}

static const struct rpc_call_ops nfs4_setclientid_ops = {
	.rpc_call_done = nfs4_setclientid_done,
};

/**
 * nfs4_proc_setclientid - Negotiate client ID
 * @clp: state data structure
 * @program: RPC program for NFSv4 callback service
 * @port: IP port number for NFS4 callback service
 * @cred: credential to use for this call
 * @res: where to place the result
 *
 * Returns zero, a negative errno, or a negative NFS4ERR status code.
 */
int nfs4_proc_setclientid(struct nfs_client *clp, u32 program,
		unsigned short port, const struct cred *cred,
		struct nfs4_setclientid_res *res)
{
	nfs4_verifier sc_verifier;
	struct nfs4_setclientid setclientid = {
		.sc_verifier = &sc_verifier,
		.sc_prog = program,
		.sc_clnt = clp,
	};
	struct rpc_message msg = {
		.rpc_proc = &nfs4_procedures[NFSPROC4_CLNT_SETCLIENTID],
		.rpc_argp = &setclientid,
		.rpc_resp = res,
		.rpc_cred = cred,
	};
	struct rpc_task_setup task_setup_data = {
		.rpc_client = clp->cl_rpcclient,
		.rpc_message = &msg,
		.callback_ops = &nfs4_setclientid_ops,
		.callback_data = &setclientid,
		.flags = RPC_TASK_TIMEOUT | RPC_TASK_NO_ROUND_ROBIN,
	};
	unsigned long now = jiffies;
	int status;

	/* nfs_client_id4 */
	nfs4_init_boot_verifier(clp, &sc_verifier);

	if (test_bit(NFS_CS_MIGRATION, &clp->cl_flags))
		status = nfs4_init_uniform_client_string(clp);
	else
		status = nfs4_init_nonuniform_client_string(clp);

	if (status)
		goto out;

	/* cb_client4 */
	setclientid.sc_netid_len =
				nfs4_init_callback_netid(clp,
						setclientid.sc_netid,
						sizeof(setclientid.sc_netid));
	setclientid.sc_uaddr_len = scnprintf(setclientid.sc_uaddr,
				sizeof(setclientid.sc_uaddr), "%s.%u.%u",
				clp->cl_ipaddr, port >> 8, port & 255);

	dprintk("NFS call  setclientid auth=%s, '%s'\n",
		clp->cl_rpcclient->cl_auth->au_ops->au_name,
		clp->cl_owner_id);

	status = nfs4_call_sync_custom(&task_setup_data);
	if (setclientid.sc_cred) {
		kfree(clp->cl_acceptor);
		clp->cl_acceptor = rpcauth_stringify_acceptor(setclientid.sc_cred);
		put_rpccred(setclientid.sc_cred);
	}

	if (status == 0)
		do_renew_lease(clp, now);
out:
	trace_nfs4_setclientid(clp, status);
	dprintk("NFS reply setclientid: %d\n", status);
	return status;
}

/**
 * nfs4_proc_setclientid_confirm - Confirm client ID
 * @clp: state data structure
 * @arg: result of a previous SETCLIENTID
 * @cred: credential to use for this call
 *
 * Returns zero, a negative errno, or a negative NFS4ERR status code.
 */
int nfs4_proc_setclientid_confirm(struct nfs_client *clp,
		struct nfs4_setclientid_res *arg,
		const struct cred *cred)
{
	struct rpc_message msg = {
		.rpc_proc = &nfs4_procedures[NFSPROC4_CLNT_SETCLIENTID_CONFIRM],
		.rpc_argp = arg,
		.rpc_cred = cred,
	};
	int status;

	dprintk("NFS call  setclientid_confirm auth=%s, (client ID %llx)\n",
		clp->cl_rpcclient->cl_auth->au_ops->au_name,
		clp->cl_clientid);
	status = rpc_call_sync(clp->cl_rpcclient, &msg,
			       RPC_TASK_TIMEOUT | RPC_TASK_NO_ROUND_ROBIN);
	trace_nfs4_setclientid_confirm(clp, status);
	dprintk("NFS reply setclientid_confirm: %d\n", status);
	return status;
}

struct nfs4_delegreturndata {
	struct nfs4_delegreturnargs args;
	struct nfs4_delegreturnres res;
	struct nfs_fh fh;
	nfs4_stateid stateid;
	unsigned long timestamp;
	struct {
		struct nfs4_layoutreturn_args arg;
		struct nfs4_layoutreturn_res res;
		struct nfs4_xdr_opaque_data ld_private;
		u32 roc_barrier;
		bool roc;
	} lr;
	struct nfs_fattr fattr;
	int rpc_status;
	struct inode *inode;
};

static void nfs4_delegreturn_done(struct rpc_task *task, void *calldata)
{
	struct nfs4_delegreturndata *data = calldata;
	struct nfs4_exception exception = {
		.inode = data->inode,
		.stateid = &data->stateid,
		.task_is_privileged = data->args.seq_args.sa_privileged,
	};

	if (!nfs4_sequence_done(task, &data->res.seq_res))
		return;

	trace_nfs4_delegreturn_exit(&data->args, &data->res, task->tk_status);

	/* Handle Layoutreturn errors */
	if (pnfs_roc_done(task, &data->args.lr_args, &data->res.lr_res,
			  &data->res.lr_ret) == -EAGAIN)
		goto out_restart;

	switch (task->tk_status) {
	case 0:
		renew_lease(data->res.server, data->timestamp);
		break;
	case -NFS4ERR_ADMIN_REVOKED:
	case -NFS4ERR_DELEG_REVOKED:
	case -NFS4ERR_EXPIRED:
		nfs4_free_revoked_stateid(data->res.server,
				data->args.stateid,
				task->tk_msg.rpc_cred);
		fallthrough;
	case -NFS4ERR_BAD_STATEID:
	case -NFS4ERR_STALE_STATEID:
	case -ETIMEDOUT:
		task->tk_status = 0;
		break;
	case -NFS4ERR_OLD_STATEID:
		if (!nfs4_refresh_delegation_stateid(&data->stateid, data->inode))
			nfs4_stateid_seqid_inc(&data->stateid);
		if (data->args.bitmask) {
			data->args.bitmask = NULL;
			data->res.fattr = NULL;
		}
		goto out_restart;
	case -NFS4ERR_ACCESS:
		if (data->args.bitmask) {
			data->args.bitmask = NULL;
			data->res.fattr = NULL;
			goto out_restart;
		}
		fallthrough;
	default:
		task->tk_status = nfs4_async_handle_exception(task,
				data->res.server, task->tk_status,
				&exception);
		if (exception.retry)
			goto out_restart;
	}
	nfs_delegation_mark_returned(data->inode, data->args.stateid);
	data->rpc_status = task->tk_status;
	return;
out_restart:
	task->tk_status = 0;
	rpc_restart_call_prepare(task);
}

static void nfs4_delegreturn_release(void *calldata)
{
	struct nfs4_delegreturndata *data = calldata;
	struct inode *inode = data->inode;

	if (data->lr.roc)
		pnfs_roc_release(&data->lr.arg, &data->lr.res,
				 data->res.lr_ret);
	if (inode) {
		nfs_post_op_update_inode_force_wcc(inode, &data->fattr);
		nfs_iput_and_deactive(inode);
	}
	kfree(calldata);
}

static void nfs4_delegreturn_prepare(struct rpc_task *task, void *data)
{
	struct nfs4_delegreturndata *d_data;
	struct pnfs_layout_hdr *lo;

	d_data = (struct nfs4_delegreturndata *)data;

	if (!d_data->lr.roc && nfs4_wait_on_layoutreturn(d_data->inode, task)) {
		nfs4_sequence_done(task, &d_data->res.seq_res);
		return;
	}

	lo = d_data->args.lr_args ? d_data->args.lr_args->layout : NULL;
	if (lo && !pnfs_layout_is_valid(lo)) {
		d_data->args.lr_args = NULL;
		d_data->res.lr_res = NULL;
	}

	nfs4_setup_sequence(d_data->res.server->nfs_client,
			&d_data->args.seq_args,
			&d_data->res.seq_res,
			task);
}

static const struct rpc_call_ops nfs4_delegreturn_ops = {
	.rpc_call_prepare = nfs4_delegreturn_prepare,
	.rpc_call_done = nfs4_delegreturn_done,
	.rpc_release = nfs4_delegreturn_release,
};

static int _nfs4_proc_delegreturn(struct inode *inode, const struct cred *cred, const nfs4_stateid *stateid, int issync)
{
	struct nfs4_delegreturndata *data;
	struct nfs_server *server = NFS_SERVER(inode);
	struct rpc_task *task;
	struct rpc_message msg = {
		.rpc_proc = &nfs4_procedures[NFSPROC4_CLNT_DELEGRETURN],
		.rpc_cred = cred,
	};
	struct rpc_task_setup task_setup_data = {
		.rpc_client = server->client,
		.rpc_message = &msg,
		.callback_ops = &nfs4_delegreturn_ops,
		.flags = RPC_TASK_ASYNC | RPC_TASK_TIMEOUT,
	};
	int status = 0;

	data = kzalloc(sizeof(*data), GFP_NOFS);
	if (data == NULL)
		return -ENOMEM;

	nfs4_state_protect(server->nfs_client,
			NFS_SP4_MACH_CRED_CLEANUP,
			&task_setup_data.rpc_client, &msg);

	data->args.fhandle = &data->fh;
	data->args.stateid = &data->stateid;
	nfs4_bitmask_set(data->args.bitmask_store,
			 server->cache_consistency_bitmask, inode, server,
			 NULL);
	data->args.bitmask = data->args.bitmask_store;
	nfs_copy_fh(&data->fh, NFS_FH(inode));
	nfs4_stateid_copy(&data->stateid, stateid);
	data->res.fattr = &data->fattr;
	data->res.server = server;
	data->res.lr_ret = -NFS4ERR_NOMATCHING_LAYOUT;
	data->lr.arg.ld_private = &data->lr.ld_private;
	nfs_fattr_init(data->res.fattr);
	data->timestamp = jiffies;
	data->rpc_status = 0;
	data->inode = nfs_igrab_and_active(inode);
	if (data->inode || issync) {
		data->lr.roc = pnfs_roc(inode, &data->lr.arg, &data->lr.res,
					cred);
		if (data->lr.roc) {
			data->args.lr_args = &data->lr.arg;
			data->res.lr_res = &data->lr.res;
		}
	}

	if (!data->inode)
		nfs4_init_sequence(&data->args.seq_args, &data->res.seq_res, 1,
				   1);
	else
		nfs4_init_sequence(&data->args.seq_args, &data->res.seq_res, 1,
				   0);
	task_setup_data.callback_data = data;
	msg.rpc_argp = &data->args;
	msg.rpc_resp = &data->res;
	task = rpc_run_task(&task_setup_data);
	if (IS_ERR(task))
		return PTR_ERR(task);
	if (!issync)
		goto out;
	status = rpc_wait_for_completion_task(task);
	if (status != 0)
		goto out;
	status = data->rpc_status;
out:
	rpc_put_task(task);
	return status;
}

int nfs4_proc_delegreturn(struct inode *inode, const struct cred *cred, const nfs4_stateid *stateid, int issync)
{
	struct nfs_server *server = NFS_SERVER(inode);
	struct nfs4_exception exception = { };
	int err;
	do {
		err = _nfs4_proc_delegreturn(inode, cred, stateid, issync);
		trace_nfs4_delegreturn(inode, stateid, err);
		switch (err) {
			case -NFS4ERR_STALE_STATEID:
			case -NFS4ERR_EXPIRED:
			case 0:
				return 0;
		}
		err = nfs4_handle_exception(server, err, &exception);
	} while (exception.retry);
	return err;
}

static int _nfs4_proc_getlk(struct nfs4_state *state, int cmd, struct file_lock *request)
{
	struct inode *inode = state->inode;
	struct nfs_server *server = NFS_SERVER(inode);
	struct nfs_client *clp = server->nfs_client;
	struct nfs_lockt_args arg = {
		.fh = NFS_FH(inode),
		.fl = request,
	};
	struct nfs_lockt_res res = {
		.denied = request,
	};
	struct rpc_message msg = {
		.rpc_proc	= &nfs4_procedures[NFSPROC4_CLNT_LOCKT],
		.rpc_argp	= &arg,
		.rpc_resp	= &res,
		.rpc_cred	= state->owner->so_cred,
	};
	struct nfs4_lock_state *lsp;
	int status;

	arg.lock_owner.clientid = clp->cl_clientid;
	status = nfs4_set_lock_state(state, request);
	if (status != 0)
		goto out;
	lsp = request->fl_u.nfs4_fl.owner;
	arg.lock_owner.id = lsp->ls_seqid.owner_id;
	arg.lock_owner.s_dev = server->s_dev;
	status = nfs4_call_sync(server->client, server, &msg, &arg.seq_args, &res.seq_res, 1);
	switch (status) {
		case 0:
			request->fl_type = F_UNLCK;
			break;
		case -NFS4ERR_DENIED:
			status = 0;
	}
	request->fl_ops->fl_release_private(request);
	request->fl_ops = NULL;
out:
	return status;
}

static int nfs4_proc_getlk(struct nfs4_state *state, int cmd, struct file_lock *request)
{
	struct nfs4_exception exception = {
		.interruptible = true,
	};
	int err;

	do {
		err = _nfs4_proc_getlk(state, cmd, request);
		trace_nfs4_get_lock(request, state, cmd, err);
		err = nfs4_handle_exception(NFS_SERVER(state->inode), err,
				&exception);
	} while (exception.retry);
	return err;
}

/*
 * Update the seqid of a lock stateid after receiving
 * NFS4ERR_OLD_STATEID
 */
static bool nfs4_refresh_lock_old_stateid(nfs4_stateid *dst,
		struct nfs4_lock_state *lsp)
{
	struct nfs4_state *state = lsp->ls_state;
	bool ret = false;

	spin_lock(&state->state_lock);
	if (!nfs4_stateid_match_other(dst, &lsp->ls_stateid))
		goto out;
	if (!nfs4_stateid_is_newer(&lsp->ls_stateid, dst))
		nfs4_stateid_seqid_inc(dst);
	else
		dst->seqid = lsp->ls_stateid.seqid;
	ret = true;
out:
	spin_unlock(&state->state_lock);
	return ret;
}

static bool nfs4_sync_lock_stateid(nfs4_stateid *dst,
		struct nfs4_lock_state *lsp)
{
	struct nfs4_state *state = lsp->ls_state;
	bool ret;

	spin_lock(&state->state_lock);
	ret = !nfs4_stateid_match_other(dst, &lsp->ls_stateid);
	nfs4_stateid_copy(dst, &lsp->ls_stateid);
	spin_unlock(&state->state_lock);
	return ret;
}

struct nfs4_unlockdata {
	struct nfs_locku_args arg;
	struct nfs_locku_res res;
	struct nfs4_lock_state *lsp;
	struct nfs_open_context *ctx;
	struct nfs_lock_context *l_ctx;
	struct file_lock fl;
	struct nfs_server *server;
	unsigned long timestamp;
};

static struct nfs4_unlockdata *nfs4_alloc_unlockdata(struct file_lock *fl,
		struct nfs_open_context *ctx,
		struct nfs4_lock_state *lsp,
		struct nfs_seqid *seqid)
{
	struct nfs4_unlockdata *p;
	struct nfs4_state *state = lsp->ls_state;
	struct inode *inode = state->inode;

	p = kzalloc(sizeof(*p), GFP_NOFS);
	if (p == NULL)
		return NULL;
	p->arg.fh = NFS_FH(inode);
	p->arg.fl = &p->fl;
	p->arg.seqid = seqid;
	p->res.seqid = seqid;
	p->lsp = lsp;
	/* Ensure we don't close file until we're done freeing locks! */
	p->ctx = get_nfs_open_context(ctx);
	p->l_ctx = nfs_get_lock_context(ctx);
	locks_init_lock(&p->fl);
	locks_copy_lock(&p->fl, fl);
	p->server = NFS_SERVER(inode);
	spin_lock(&state->state_lock);
	nfs4_stateid_copy(&p->arg.stateid, &lsp->ls_stateid);
	spin_unlock(&state->state_lock);
	return p;
}

static void nfs4_locku_release_calldata(void *data)
{
	struct nfs4_unlockdata *calldata = data;
	nfs_free_seqid(calldata->arg.seqid);
	nfs4_put_lock_state(calldata->lsp);
	nfs_put_lock_context(calldata->l_ctx);
	put_nfs_open_context(calldata->ctx);
	kfree(calldata);
}

static void nfs4_locku_done(struct rpc_task *task, void *data)
{
	struct nfs4_unlockdata *calldata = data;
	struct nfs4_exception exception = {
		.inode = calldata->lsp->ls_state->inode,
		.stateid = &calldata->arg.stateid,
	};

	if (!nfs4_sequence_done(task, &calldata->res.seq_res))
		return;
	switch (task->tk_status) {
		case 0:
			renew_lease(calldata->server, calldata->timestamp);
			locks_lock_inode_wait(calldata->lsp->ls_state->inode, &calldata->fl);
			if (nfs4_update_lock_stateid(calldata->lsp,
					&calldata->res.stateid))
				break;
			fallthrough;
		case -NFS4ERR_ADMIN_REVOKED:
		case -NFS4ERR_EXPIRED:
			nfs4_free_revoked_stateid(calldata->server,
					&calldata->arg.stateid,
					task->tk_msg.rpc_cred);
			fallthrough;
		case -NFS4ERR_BAD_STATEID:
		case -NFS4ERR_STALE_STATEID:
			if (nfs4_sync_lock_stateid(&calldata->arg.stateid,
						calldata->lsp))
				rpc_restart_call_prepare(task);
			break;
		case -NFS4ERR_OLD_STATEID:
			if (nfs4_refresh_lock_old_stateid(&calldata->arg.stateid,
						calldata->lsp))
				rpc_restart_call_prepare(task);
			break;
		default:
			task->tk_status = nfs4_async_handle_exception(task,
					calldata->server, task->tk_status,
					&exception);
			if (exception.retry)
				rpc_restart_call_prepare(task);
	}
	nfs_release_seqid(calldata->arg.seqid);
}

static void nfs4_locku_prepare(struct rpc_task *task, void *data)
{
	struct nfs4_unlockdata *calldata = data;

	if (test_bit(NFS_CONTEXT_UNLOCK, &calldata->l_ctx->open_context->flags) &&
		nfs_async_iocounter_wait(task, calldata->l_ctx))
		return;

	if (nfs_wait_on_sequence(calldata->arg.seqid, task) != 0)
		goto out_wait;
	if (test_bit(NFS_LOCK_INITIALIZED, &calldata->lsp->ls_flags) == 0) {
		/* Note: exit _without_ running nfs4_locku_done */
		goto out_no_action;
	}
	calldata->timestamp = jiffies;
	if (nfs4_setup_sequence(calldata->server->nfs_client,
				&calldata->arg.seq_args,
				&calldata->res.seq_res,
				task) != 0)
		nfs_release_seqid(calldata->arg.seqid);
	return;
out_no_action:
	task->tk_action = NULL;
out_wait:
	nfs4_sequence_done(task, &calldata->res.seq_res);
}

static const struct rpc_call_ops nfs4_locku_ops = {
	.rpc_call_prepare = nfs4_locku_prepare,
	.rpc_call_done = nfs4_locku_done,
	.rpc_release = nfs4_locku_release_calldata,
};

static struct rpc_task *nfs4_do_unlck(struct file_lock *fl,
		struct nfs_open_context *ctx,
		struct nfs4_lock_state *lsp,
		struct nfs_seqid *seqid)
{
	struct nfs4_unlockdata *data;
	struct rpc_message msg = {
		.rpc_proc = &nfs4_procedures[NFSPROC4_CLNT_LOCKU],
		.rpc_cred = ctx->cred,
	};
	struct rpc_task_setup task_setup_data = {
		.rpc_client = NFS_CLIENT(lsp->ls_state->inode),
		.rpc_message = &msg,
		.callback_ops = &nfs4_locku_ops,
		.workqueue = nfsiod_workqueue,
		.flags = RPC_TASK_ASYNC,
	};

	nfs4_state_protect(NFS_SERVER(lsp->ls_state->inode)->nfs_client,
		NFS_SP4_MACH_CRED_CLEANUP, &task_setup_data.rpc_client, &msg);

	/* Ensure this is an unlock - when canceling a lock, the
	 * canceled lock is passed in, and it won't be an unlock.
	 */
	fl->fl_type = F_UNLCK;
	if (fl->fl_flags & FL_CLOSE)
		set_bit(NFS_CONTEXT_UNLOCK, &ctx->flags);

	data = nfs4_alloc_unlockdata(fl, ctx, lsp, seqid);
	if (data == NULL) {
		nfs_free_seqid(seqid);
		return ERR_PTR(-ENOMEM);
	}

	nfs4_init_sequence(&data->arg.seq_args, &data->res.seq_res, 1, 0);
	msg.rpc_argp = &data->arg;
	msg.rpc_resp = &data->res;
	task_setup_data.callback_data = data;
	return rpc_run_task(&task_setup_data);
}

static int nfs4_proc_unlck(struct nfs4_state *state, int cmd, struct file_lock *request)
{
	struct inode *inode = state->inode;
	struct nfs4_state_owner *sp = state->owner;
	struct nfs_inode *nfsi = NFS_I(inode);
	struct nfs_seqid *seqid;
	struct nfs4_lock_state *lsp;
	struct rpc_task *task;
	struct nfs_seqid *(*alloc_seqid)(struct nfs_seqid_counter *, gfp_t);
	int status = 0;
	unsigned char fl_flags = request->fl_flags;

	status = nfs4_set_lock_state(state, request);
	/* Unlock _before_ we do the RPC call */
	request->fl_flags |= FL_EXISTS;
	/* Exclude nfs_delegation_claim_locks() */
	mutex_lock(&sp->so_delegreturn_mutex);
	/* Exclude nfs4_reclaim_open_stateid() - note nesting! */
	down_read(&nfsi->rwsem);
	if (locks_lock_inode_wait(inode, request) == -ENOENT) {
		up_read(&nfsi->rwsem);
		mutex_unlock(&sp->so_delegreturn_mutex);
		goto out;
	}
	up_read(&nfsi->rwsem);
	mutex_unlock(&sp->so_delegreturn_mutex);
	if (status != 0)
		goto out;
	/* Is this a delegated lock? */
	lsp = request->fl_u.nfs4_fl.owner;
	if (test_bit(NFS_LOCK_INITIALIZED, &lsp->ls_flags) == 0)
		goto out;
	alloc_seqid = NFS_SERVER(inode)->nfs_client->cl_mvops->alloc_seqid;
	seqid = alloc_seqid(&lsp->ls_seqid, GFP_KERNEL);
	status = -ENOMEM;
	if (IS_ERR(seqid))
		goto out;
	task = nfs4_do_unlck(request, nfs_file_open_context(request->fl_file), lsp, seqid);
	status = PTR_ERR(task);
	if (IS_ERR(task))
		goto out;
	status = rpc_wait_for_completion_task(task);
	rpc_put_task(task);
out:
	request->fl_flags = fl_flags;
	trace_nfs4_unlock(request, state, F_SETLK, status);
	return status;
}

struct nfs4_lockdata {
	struct nfs_lock_args arg;
	struct nfs_lock_res res;
	struct nfs4_lock_state *lsp;
	struct nfs_open_context *ctx;
	struct file_lock fl;
	unsigned long timestamp;
	int rpc_status;
	int cancelled;
	struct nfs_server *server;
};

static struct nfs4_lockdata *nfs4_alloc_lockdata(struct file_lock *fl,
		struct nfs_open_context *ctx, struct nfs4_lock_state *lsp,
		gfp_t gfp_mask)
{
	struct nfs4_lockdata *p;
	struct inode *inode = lsp->ls_state->inode;
	struct nfs_server *server = NFS_SERVER(inode);
	struct nfs_seqid *(*alloc_seqid)(struct nfs_seqid_counter *, gfp_t);

	p = kzalloc(sizeof(*p), gfp_mask);
	if (p == NULL)
		return NULL;

	p->arg.fh = NFS_FH(inode);
	p->arg.fl = &p->fl;
	p->arg.open_seqid = nfs_alloc_seqid(&lsp->ls_state->owner->so_seqid, gfp_mask);
	if (IS_ERR(p->arg.open_seqid))
		goto out_free;
	alloc_seqid = server->nfs_client->cl_mvops->alloc_seqid;
	p->arg.lock_seqid = alloc_seqid(&lsp->ls_seqid, gfp_mask);
	if (IS_ERR(p->arg.lock_seqid))
		goto out_free_seqid;
	p->arg.lock_owner.clientid = server->nfs_client->cl_clientid;
	p->arg.lock_owner.id = lsp->ls_seqid.owner_id;
	p->arg.lock_owner.s_dev = server->s_dev;
	p->res.lock_seqid = p->arg.lock_seqid;
	p->lsp = lsp;
	p->server = server;
	p->ctx = get_nfs_open_context(ctx);
	locks_init_lock(&p->fl);
	locks_copy_lock(&p->fl, fl);
	return p;
out_free_seqid:
	nfs_free_seqid(p->arg.open_seqid);
out_free:
	kfree(p);
	return NULL;
}

static void nfs4_lock_prepare(struct rpc_task *task, void *calldata)
{
	struct nfs4_lockdata *data = calldata;
	struct nfs4_state *state = data->lsp->ls_state;

	dprintk("%s: begin!\n", __func__);
	if (nfs_wait_on_sequence(data->arg.lock_seqid, task) != 0)
		goto out_wait;
	/* Do we need to do an open_to_lock_owner? */
	if (!test_bit(NFS_LOCK_INITIALIZED, &data->lsp->ls_flags)) {
		if (nfs_wait_on_sequence(data->arg.open_seqid, task) != 0) {
			goto out_release_lock_seqid;
		}
		nfs4_stateid_copy(&data->arg.open_stateid,
				&state->open_stateid);
		data->arg.new_lock_owner = 1;
		data->res.open_seqid = data->arg.open_seqid;
	} else {
		data->arg.new_lock_owner = 0;
		nfs4_stateid_copy(&data->arg.lock_stateid,
				&data->lsp->ls_stateid);
	}
	if (!nfs4_valid_open_stateid(state)) {
		data->rpc_status = -EBADF;
		task->tk_action = NULL;
		goto out_release_open_seqid;
	}
	data->timestamp = jiffies;
	if (nfs4_setup_sequence(data->server->nfs_client,
				&data->arg.seq_args,
				&data->res.seq_res,
				task) == 0)
		return;
out_release_open_seqid:
	nfs_release_seqid(data->arg.open_seqid);
out_release_lock_seqid:
	nfs_release_seqid(data->arg.lock_seqid);
out_wait:
	nfs4_sequence_done(task, &data->res.seq_res);
	dprintk("%s: done!, ret = %d\n", __func__, data->rpc_status);
}

static void nfs4_lock_done(struct rpc_task *task, void *calldata)
{
	struct nfs4_lockdata *data = calldata;
	struct nfs4_lock_state *lsp = data->lsp;

	dprintk("%s: begin!\n", __func__);

	if (!nfs4_sequence_done(task, &data->res.seq_res))
		return;

	data->rpc_status = task->tk_status;
	switch (task->tk_status) {
	case 0:
		renew_lease(NFS_SERVER(d_inode(data->ctx->dentry)),
				data->timestamp);
		if (data->arg.new_lock && !data->cancelled) {
			data->fl.fl_flags &= ~(FL_SLEEP | FL_ACCESS);
			if (locks_lock_inode_wait(lsp->ls_state->inode, &data->fl) < 0)
				goto out_restart;
		}
		if (data->arg.new_lock_owner != 0) {
			nfs_confirm_seqid(&lsp->ls_seqid, 0);
			nfs4_stateid_copy(&lsp->ls_stateid, &data->res.stateid);
			set_bit(NFS_LOCK_INITIALIZED, &lsp->ls_flags);
		} else if (!nfs4_update_lock_stateid(lsp, &data->res.stateid))
			goto out_restart;
		break;
	case -NFS4ERR_BAD_STATEID:
	case -NFS4ERR_OLD_STATEID:
	case -NFS4ERR_STALE_STATEID:
	case -NFS4ERR_EXPIRED:
		if (data->arg.new_lock_owner != 0) {
			if (!nfs4_stateid_match(&data->arg.open_stateid,
						&lsp->ls_state->open_stateid))
				goto out_restart;
		} else if (!nfs4_stateid_match(&data->arg.lock_stateid,
						&lsp->ls_stateid))
				goto out_restart;
	}
out_done:
	dprintk("%s: done, ret = %d!\n", __func__, data->rpc_status);
	return;
out_restart:
	if (!data->cancelled)
		rpc_restart_call_prepare(task);
	goto out_done;
}

static void nfs4_lock_release(void *calldata)
{
	struct nfs4_lockdata *data = calldata;

	dprintk("%s: begin!\n", __func__);
	nfs_free_seqid(data->arg.open_seqid);
	if (data->cancelled && data->rpc_status == 0) {
		struct rpc_task *task;
		task = nfs4_do_unlck(&data->fl, data->ctx, data->lsp,
				data->arg.lock_seqid);
		if (!IS_ERR(task))
			rpc_put_task_async(task);
		dprintk("%s: cancelling lock!\n", __func__);
	} else
		nfs_free_seqid(data->arg.lock_seqid);
	nfs4_put_lock_state(data->lsp);
	put_nfs_open_context(data->ctx);
	kfree(data);
	dprintk("%s: done!\n", __func__);
}

static const struct rpc_call_ops nfs4_lock_ops = {
	.rpc_call_prepare = nfs4_lock_prepare,
	.rpc_call_done = nfs4_lock_done,
	.rpc_release = nfs4_lock_release,
};

static void nfs4_handle_setlk_error(struct nfs_server *server, struct nfs4_lock_state *lsp, int new_lock_owner, int error)
{
	switch (error) {
	case -NFS4ERR_ADMIN_REVOKED:
	case -NFS4ERR_EXPIRED:
	case -NFS4ERR_BAD_STATEID:
		lsp->ls_seqid.flags &= ~NFS_SEQID_CONFIRMED;
		if (new_lock_owner != 0 ||
		   test_bit(NFS_LOCK_INITIALIZED, &lsp->ls_flags) != 0)
			nfs4_schedule_stateid_recovery(server, lsp->ls_state);
		break;
	case -NFS4ERR_STALE_STATEID:
		lsp->ls_seqid.flags &= ~NFS_SEQID_CONFIRMED;
		nfs4_schedule_lease_recovery(server->nfs_client);
	}
}

static int _nfs4_do_setlk(struct nfs4_state *state, int cmd, struct file_lock *fl, int recovery_type)
{
	struct nfs4_lockdata *data;
	struct rpc_task *task;
	struct rpc_message msg = {
		.rpc_proc = &nfs4_procedures[NFSPROC4_CLNT_LOCK],
		.rpc_cred = state->owner->so_cred,
	};
	struct rpc_task_setup task_setup_data = {
		.rpc_client = NFS_CLIENT(state->inode),
		.rpc_message = &msg,
		.callback_ops = &nfs4_lock_ops,
		.workqueue = nfsiod_workqueue,
		.flags = RPC_TASK_ASYNC | RPC_TASK_CRED_NOREF,
	};
	int ret;

	dprintk("%s: begin!\n", __func__);
	data = nfs4_alloc_lockdata(fl, nfs_file_open_context(fl->fl_file),
			fl->fl_u.nfs4_fl.owner,
			recovery_type == NFS_LOCK_NEW ? GFP_KERNEL : GFP_NOFS);
	if (data == NULL)
		return -ENOMEM;
	if (IS_SETLKW(cmd))
		data->arg.block = 1;
	nfs4_init_sequence(&data->arg.seq_args, &data->res.seq_res, 1,
				recovery_type > NFS_LOCK_NEW);
	msg.rpc_argp = &data->arg;
	msg.rpc_resp = &data->res;
	task_setup_data.callback_data = data;
	if (recovery_type > NFS_LOCK_NEW) {
		if (recovery_type == NFS_LOCK_RECLAIM)
			data->arg.reclaim = NFS_LOCK_RECLAIM;
	} else
		data->arg.new_lock = 1;
	task = rpc_run_task(&task_setup_data);
	if (IS_ERR(task))
		return PTR_ERR(task);
	ret = rpc_wait_for_completion_task(task);
	if (ret == 0) {
		ret = data->rpc_status;
		if (ret)
			nfs4_handle_setlk_error(data->server, data->lsp,
					data->arg.new_lock_owner, ret);
	} else
		data->cancelled = true;
	trace_nfs4_set_lock(fl, state, &data->res.stateid, cmd, ret);
	rpc_put_task(task);
	dprintk("%s: done, ret = %d!\n", __func__, ret);
	return ret;
}

static int nfs4_lock_reclaim(struct nfs4_state *state, struct file_lock *request)
{
	struct nfs_server *server = NFS_SERVER(state->inode);
	struct nfs4_exception exception = {
		.inode = state->inode,
	};
	int err;

	do {
		/* Cache the lock if possible... */
		if (test_bit(NFS_DELEGATED_STATE, &state->flags) != 0)
			return 0;
		err = _nfs4_do_setlk(state, F_SETLK, request, NFS_LOCK_RECLAIM);
		if (err != -NFS4ERR_DELAY)
			break;
		nfs4_handle_exception(server, err, &exception);
	} while (exception.retry);
	return err;
}

static int nfs4_lock_expired(struct nfs4_state *state, struct file_lock *request)
{
	struct nfs_server *server = NFS_SERVER(state->inode);
	struct nfs4_exception exception = {
		.inode = state->inode,
	};
	int err;

	err = nfs4_set_lock_state(state, request);
	if (err != 0)
		return err;
	if (!recover_lost_locks) {
		set_bit(NFS_LOCK_LOST, &request->fl_u.nfs4_fl.owner->ls_flags);
		return 0;
	}
	do {
		if (test_bit(NFS_DELEGATED_STATE, &state->flags) != 0)
			return 0;
		err = _nfs4_do_setlk(state, F_SETLK, request, NFS_LOCK_EXPIRED);
		switch (err) {
		default:
			goto out;
		case -NFS4ERR_GRACE:
		case -NFS4ERR_DELAY:
			nfs4_handle_exception(server, err, &exception);
			err = 0;
		}
	} while (exception.retry);
out:
	return err;
}

#if defined(CONFIG_NFS_V4_1)
static int nfs41_lock_expired(struct nfs4_state *state, struct file_lock *request)
{
	struct nfs4_lock_state *lsp;
	int status;

	status = nfs4_set_lock_state(state, request);
	if (status != 0)
		return status;
	lsp = request->fl_u.nfs4_fl.owner;
	if (test_bit(NFS_LOCK_INITIALIZED, &lsp->ls_flags) ||
	    test_bit(NFS_LOCK_LOST, &lsp->ls_flags))
		return 0;
	return nfs4_lock_expired(state, request);
}
#endif

static int _nfs4_proc_setlk(struct nfs4_state *state, int cmd, struct file_lock *request)
{
	struct nfs_inode *nfsi = NFS_I(state->inode);
	struct nfs4_state_owner *sp = state->owner;
	unsigned char fl_flags = request->fl_flags;
	int status;

	request->fl_flags |= FL_ACCESS;
	status = locks_lock_inode_wait(state->inode, request);
	if (status < 0)
		goto out;
	mutex_lock(&sp->so_delegreturn_mutex);
	down_read(&nfsi->rwsem);
	if (test_bit(NFS_DELEGATED_STATE, &state->flags)) {
		/* Yes: cache locks! */
		/* ...but avoid races with delegation recall... */
		request->fl_flags = fl_flags & ~FL_SLEEP;
		status = locks_lock_inode_wait(state->inode, request);
		up_read(&nfsi->rwsem);
		mutex_unlock(&sp->so_delegreturn_mutex);
		goto out;
	}
	up_read(&nfsi->rwsem);
	mutex_unlock(&sp->so_delegreturn_mutex);
	status = _nfs4_do_setlk(state, cmd, request, NFS_LOCK_NEW);
out:
	request->fl_flags = fl_flags;
	return status;
}

static int nfs4_proc_setlk(struct nfs4_state *state, int cmd, struct file_lock *request)
{
	struct nfs4_exception exception = {
		.state = state,
		.inode = state->inode,
		.interruptible = true,
	};
	int err;

	do {
		err = _nfs4_proc_setlk(state, cmd, request);
		if (err == -NFS4ERR_DENIED)
			err = -EAGAIN;
		err = nfs4_handle_exception(NFS_SERVER(state->inode),
				err, &exception);
	} while (exception.retry);
	return err;
}

#define NFS4_LOCK_MINTIMEOUT (1 * HZ)
#define NFS4_LOCK_MAXTIMEOUT (30 * HZ)

static int
nfs4_retry_setlk_simple(struct nfs4_state *state, int cmd,
			struct file_lock *request)
{
	int		status = -ERESTARTSYS;
	unsigned long	timeout = NFS4_LOCK_MINTIMEOUT;

	while(!signalled()) {
		status = nfs4_proc_setlk(state, cmd, request);
		if ((status != -EAGAIN) || IS_SETLK(cmd))
			break;
		freezable_schedule_timeout_interruptible(timeout);
		timeout *= 2;
		timeout = min_t(unsigned long, NFS4_LOCK_MAXTIMEOUT, timeout);
		status = -ERESTARTSYS;
	}
	return status;
}

#ifdef CONFIG_NFS_V4_1
struct nfs4_lock_waiter {
	struct inode		*inode;
	struct nfs_lowner	owner;
	wait_queue_entry_t	wait;
};

static int
nfs4_wake_lock_waiter(wait_queue_entry_t *wait, unsigned int mode, int flags, void *key)
{
	struct nfs4_lock_waiter	*waiter	=
		container_of(wait, struct nfs4_lock_waiter, wait);

	/* NULL key means to wake up everyone */
	if (key) {
		struct cb_notify_lock_args	*cbnl = key;
		struct nfs_lowner		*lowner = &cbnl->cbnl_owner,
						*wowner = &waiter->owner;

		/* Only wake if the callback was for the same owner. */
		if (lowner->id != wowner->id || lowner->s_dev != wowner->s_dev)
			return 0;

		/* Make sure it's for the right inode */
		if (nfs_compare_fh(NFS_FH(waiter->inode), &cbnl->cbnl_fh))
			return 0;
	}

	return woken_wake_function(wait, mode, flags, key);
}

static int
nfs4_retry_setlk(struct nfs4_state *state, int cmd, struct file_lock *request)
{
	struct nfs4_lock_state *lsp = request->fl_u.nfs4_fl.owner;
	struct nfs_server *server = NFS_SERVER(state->inode);
	struct nfs_client *clp = server->nfs_client;
	wait_queue_head_t *q = &clp->cl_lock_waitq;
	struct nfs4_lock_waiter waiter = {
		.inode = state->inode,
		.owner = { .clientid = clp->cl_clientid,
			   .id = lsp->ls_seqid.owner_id,
			   .s_dev = server->s_dev },
	};
	int status;

	/* Don't bother with waitqueue if we don't expect a callback */
	if (!test_bit(NFS_STATE_MAY_NOTIFY_LOCK, &state->flags))
		return nfs4_retry_setlk_simple(state, cmd, request);

	init_wait(&waiter.wait);
	waiter.wait.func = nfs4_wake_lock_waiter;
	add_wait_queue(q, &waiter.wait);

	do {
		status = nfs4_proc_setlk(state, cmd, request);
		if (status != -EAGAIN || IS_SETLK(cmd))
			break;

		status = -ERESTARTSYS;
		freezer_do_not_count();
		wait_woken(&waiter.wait, TASK_INTERRUPTIBLE,
			   NFS4_LOCK_MAXTIMEOUT);
		freezer_count();
	} while (!signalled());

	remove_wait_queue(q, &waiter.wait);

	return status;
}
#else /* !CONFIG_NFS_V4_1 */
static inline int
nfs4_retry_setlk(struct nfs4_state *state, int cmd, struct file_lock *request)
{
	return nfs4_retry_setlk_simple(state, cmd, request);
}
#endif

static int
nfs4_proc_lock(struct file *filp, int cmd, struct file_lock *request)
{
	struct nfs_open_context *ctx;
	struct nfs4_state *state;
	int status;

	/* verify open state */
	ctx = nfs_file_open_context(filp);
	state = ctx->state;

	if (IS_GETLK(cmd)) {
		if (state != NULL)
			return nfs4_proc_getlk(state, F_GETLK, request);
		return 0;
	}

	if (!(IS_SETLK(cmd) || IS_SETLKW(cmd)))
		return -EINVAL;

	if (request->fl_type == F_UNLCK) {
		if (state != NULL)
			return nfs4_proc_unlck(state, cmd, request);
		return 0;
	}

	if (state == NULL)
		return -ENOLCK;

	if ((request->fl_flags & FL_POSIX) &&
	    !test_bit(NFS_STATE_POSIX_LOCKS, &state->flags))
		return -ENOLCK;

	/*
	 * Don't rely on the VFS having checked the file open mode,
	 * since it won't do this for flock() locks.
	 */
	switch (request->fl_type) {
	case F_RDLCK:
		if (!(filp->f_mode & FMODE_READ))
			return -EBADF;
		break;
	case F_WRLCK:
		if (!(filp->f_mode & FMODE_WRITE))
			return -EBADF;
	}

	status = nfs4_set_lock_state(state, request);
	if (status != 0)
		return status;

	return nfs4_retry_setlk(state, cmd, request);
}

int nfs4_lock_delegation_recall(struct file_lock *fl, struct nfs4_state *state, const nfs4_stateid *stateid)
{
	struct nfs_server *server = NFS_SERVER(state->inode);
	int err;

	err = nfs4_set_lock_state(state, fl);
	if (err != 0)
		return err;
	do {
		err = _nfs4_do_setlk(state, F_SETLK, fl, NFS_LOCK_NEW);
		if (err != -NFS4ERR_DELAY)
			break;
		ssleep(1);
	} while (err == -NFS4ERR_DELAY);
	return nfs4_handle_delegation_recall_error(server, state, stateid, fl, err);
}

struct nfs_release_lockowner_data {
	struct nfs4_lock_state *lsp;
	struct nfs_server *server;
	struct nfs_release_lockowner_args args;
	struct nfs_release_lockowner_res res;
	unsigned long timestamp;
};

static void nfs4_release_lockowner_prepare(struct rpc_task *task, void *calldata)
{
	struct nfs_release_lockowner_data *data = calldata;
	struct nfs_server *server = data->server;
	nfs4_setup_sequence(server->nfs_client, &data->args.seq_args,
			   &data->res.seq_res, task);
	data->args.lock_owner.clientid = server->nfs_client->cl_clientid;
	data->timestamp = jiffies;
}

static void nfs4_release_lockowner_done(struct rpc_task *task, void *calldata)
{
	struct nfs_release_lockowner_data *data = calldata;
	struct nfs_server *server = data->server;

	nfs40_sequence_done(task, &data->res.seq_res);

	switch (task->tk_status) {
	case 0:
		renew_lease(server, data->timestamp);
		break;
	case -NFS4ERR_STALE_CLIENTID:
	case -NFS4ERR_EXPIRED:
		nfs4_schedule_lease_recovery(server->nfs_client);
		break;
	case -NFS4ERR_LEASE_MOVED:
	case -NFS4ERR_DELAY:
		if (nfs4_async_handle_error(task, server,
					    NULL, NULL) == -EAGAIN)
			rpc_restart_call_prepare(task);
	}
}

static void nfs4_release_lockowner_release(void *calldata)
{
	struct nfs_release_lockowner_data *data = calldata;
	nfs4_free_lock_state(data->server, data->lsp);
	kfree(calldata);
}

static const struct rpc_call_ops nfs4_release_lockowner_ops = {
	.rpc_call_prepare = nfs4_release_lockowner_prepare,
	.rpc_call_done = nfs4_release_lockowner_done,
	.rpc_release = nfs4_release_lockowner_release,
};

static void
nfs4_release_lockowner(struct nfs_server *server, struct nfs4_lock_state *lsp)
{
	struct nfs_release_lockowner_data *data;
	struct rpc_message msg = {
		.rpc_proc = &nfs4_procedures[NFSPROC4_CLNT_RELEASE_LOCKOWNER],
	};

	if (server->nfs_client->cl_mvops->minor_version != 0)
		return;

	data = kmalloc(sizeof(*data), GFP_NOFS);
	if (!data)
		return;
	data->lsp = lsp;
	data->server = server;
	data->args.lock_owner.clientid = server->nfs_client->cl_clientid;
	data->args.lock_owner.id = lsp->ls_seqid.owner_id;
	data->args.lock_owner.s_dev = server->s_dev;

	msg.rpc_argp = &data->args;
	msg.rpc_resp = &data->res;
	nfs4_init_sequence(&data->args.seq_args, &data->res.seq_res, 0, 0);
	rpc_call_async(server->client, &msg, 0, &nfs4_release_lockowner_ops, data);
}

#define XATTR_NAME_NFSV4_ACL "system.nfs4_acl"

static int nfs4_xattr_set_nfs4_acl(const struct xattr_handler *handler,
				   struct user_namespace *mnt_userns,
				   struct dentry *unused, struct inode *inode,
				   const char *key, const void *buf,
				   size_t buflen, int flags)
{
	return nfs4_proc_set_acl(inode, buf, buflen);
}

static int nfs4_xattr_get_nfs4_acl(const struct xattr_handler *handler,
				   struct dentry *unused, struct inode *inode,
				   const char *key, void *buf, size_t buflen)
{
	return nfs4_proc_get_acl(inode, buf, buflen);
}

static bool nfs4_xattr_list_nfs4_acl(struct dentry *dentry)
{
	return nfs4_server_supports_acls(NFS_SERVER(d_inode(dentry)));
}

#ifdef CONFIG_NFS_V4_SECURITY_LABEL

static int nfs4_xattr_set_nfs4_label(const struct xattr_handler *handler,
				     struct user_namespace *mnt_userns,
				     struct dentry *unused, struct inode *inode,
				     const char *key, const void *buf,
				     size_t buflen, int flags)
{
	if (security_ismaclabel(key))
		return nfs4_set_security_label(inode, buf, buflen);

	return -EOPNOTSUPP;
}

static int nfs4_xattr_get_nfs4_label(const struct xattr_handler *handler,
				     struct dentry *unused, struct inode *inode,
				     const char *key, void *buf, size_t buflen)
{
	if (security_ismaclabel(key))
		return nfs4_get_security_label(inode, buf, buflen);
	return -EOPNOTSUPP;
}

static ssize_t
nfs4_listxattr_nfs4_label(struct inode *inode, char *list, size_t list_len)
{
	int len = 0;

	if (nfs_server_capable(inode, NFS_CAP_SECURITY_LABEL)) {
		len = security_inode_listsecurity(inode, list, list_len);
		if (len >= 0 && list_len && len > list_len)
			return -ERANGE;
	}
	return len;
}

static const struct xattr_handler nfs4_xattr_nfs4_label_handler = {
	.prefix = XATTR_SECURITY_PREFIX,
	.get	= nfs4_xattr_get_nfs4_label,
	.set	= nfs4_xattr_set_nfs4_label,
};

#else

static ssize_t
nfs4_listxattr_nfs4_label(struct inode *inode, char *list, size_t list_len)
{
	return 0;
}

#endif

#ifdef CONFIG_NFS_V4_2
static int nfs4_xattr_set_nfs4_user(const struct xattr_handler *handler,
				    struct user_namespace *mnt_userns,
				    struct dentry *unused, struct inode *inode,
				    const char *key, const void *buf,
				    size_t buflen, int flags)
{
	struct nfs_access_entry cache;
	int ret;

	if (!nfs_server_capable(inode, NFS_CAP_XATTR))
		return -EOPNOTSUPP;

	/*
	 * There is no mapping from the MAY_* flags to the NFS_ACCESS_XA*
	 * flags right now. Handling of xattr operations use the normal
	 * file read/write permissions.
	 *
	 * Just in case the server has other ideas (which RFC 8276 allows),
	 * do a cached access check for the XA* flags to possibly avoid
	 * doing an RPC and getting EACCES back.
	 */
	if (!nfs_access_get_cached(inode, current_cred(), &cache, true)) {
		if (!(cache.mask & NFS_ACCESS_XAWRITE))
			return -EACCES;
	}

	if (buf == NULL) {
		ret = nfs42_proc_removexattr(inode, key);
		if (!ret)
			nfs4_xattr_cache_remove(inode, key);
	} else {
		ret = nfs42_proc_setxattr(inode, key, buf, buflen, flags);
		if (!ret)
			nfs4_xattr_cache_add(inode, key, buf, NULL, buflen);
	}

	return ret;
}

static int nfs4_xattr_get_nfs4_user(const struct xattr_handler *handler,
				    struct dentry *unused, struct inode *inode,
				    const char *key, void *buf, size_t buflen)
{
	struct nfs_access_entry cache;
	ssize_t ret;

	if (!nfs_server_capable(inode, NFS_CAP_XATTR))
		return -EOPNOTSUPP;

	if (!nfs_access_get_cached(inode, current_cred(), &cache, true)) {
		if (!(cache.mask & NFS_ACCESS_XAREAD))
			return -EACCES;
	}

	ret = nfs_revalidate_inode(inode, NFS_INO_INVALID_CHANGE);
	if (ret)
		return ret;

	ret = nfs4_xattr_cache_get(inode, key, buf, buflen);
	if (ret >= 0 || (ret < 0 && ret != -ENOENT))
		return ret;

	ret = nfs42_proc_getxattr(inode, key, buf, buflen);

	return ret;
}

static ssize_t
nfs4_listxattr_nfs4_user(struct inode *inode, char *list, size_t list_len)
{
	u64 cookie;
	bool eof;
	ssize_t ret, size;
	char *buf;
	size_t buflen;
	struct nfs_access_entry cache;

	if (!nfs_server_capable(inode, NFS_CAP_XATTR))
		return 0;

	if (!nfs_access_get_cached(inode, current_cred(), &cache, true)) {
		if (!(cache.mask & NFS_ACCESS_XALIST))
			return 0;
	}

	ret = nfs_revalidate_inode(inode, NFS_INO_INVALID_CHANGE);
	if (ret)
		return ret;

	ret = nfs4_xattr_cache_list(inode, list, list_len);
	if (ret >= 0 || (ret < 0 && ret != -ENOENT))
		return ret;

	cookie = 0;
	eof = false;
	buflen = list_len ? list_len : XATTR_LIST_MAX;
	buf = list_len ? list : NULL;
	size = 0;

	while (!eof) {
		ret = nfs42_proc_listxattrs(inode, buf, buflen,
		    &cookie, &eof);
		if (ret < 0)
			return ret;

		if (list_len) {
			buf += ret;
			buflen -= ret;
		}
		size += ret;
	}

	if (list_len)
		nfs4_xattr_cache_set_list(inode, list, size);

	return size;
}

#else

static ssize_t
nfs4_listxattr_nfs4_user(struct inode *inode, char *list, size_t list_len)
{
	return 0;
}
#endif /* CONFIG_NFS_V4_2 */

/*
 * nfs_fhget will use either the mounted_on_fileid or the fileid
 */
static void nfs_fixup_referral_attributes(struct nfs_fattr *fattr)
{
	if (!(((fattr->valid & NFS_ATTR_FATTR_MOUNTED_ON_FILEID) ||
	       (fattr->valid & NFS_ATTR_FATTR_FILEID)) &&
	      (fattr->valid & NFS_ATTR_FATTR_FSID) &&
	      (fattr->valid & NFS_ATTR_FATTR_V4_LOCATIONS)))
		return;

	fattr->valid |= NFS_ATTR_FATTR_TYPE | NFS_ATTR_FATTR_MODE |
		NFS_ATTR_FATTR_NLINK | NFS_ATTR_FATTR_V4_REFERRAL;
	fattr->mode = S_IFDIR | S_IRUGO | S_IXUGO;
	fattr->nlink = 2;
}

static int _nfs4_proc_fs_locations(struct rpc_clnt *client, struct inode *dir,
				   const struct qstr *name,
				   struct nfs4_fs_locations *fs_locations,
				   struct page *page)
{
	struct nfs_server *server = NFS_SERVER(dir);
	u32 bitmask[3];
	struct nfs4_fs_locations_arg args = {
		.dir_fh = NFS_FH(dir),
		.name = name,
		.page = page,
		.bitmask = bitmask,
	};
	struct nfs4_fs_locations_res res = {
		.fs_locations = fs_locations,
	};
	struct rpc_message msg = {
		.rpc_proc = &nfs4_procedures[NFSPROC4_CLNT_FS_LOCATIONS],
		.rpc_argp = &args,
		.rpc_resp = &res,
	};
	int status;

	dprintk("%s: start\n", __func__);

	bitmask[0] = nfs4_fattr_bitmap[0] | FATTR4_WORD0_FS_LOCATIONS;
	bitmask[1] = nfs4_fattr_bitmap[1];

	/* Ask for the fileid of the absent filesystem if mounted_on_fileid
	 * is not supported */
	if (NFS_SERVER(dir)->attr_bitmask[1] & FATTR4_WORD1_MOUNTED_ON_FILEID)
		bitmask[0] &= ~FATTR4_WORD0_FILEID;
	else
		bitmask[1] &= ~FATTR4_WORD1_MOUNTED_ON_FILEID;

	nfs_fattr_init(&fs_locations->fattr);
	fs_locations->server = server;
	fs_locations->nlocations = 0;
	status = nfs4_call_sync(client, server, &msg, &args.seq_args, &res.seq_res, 0);
	dprintk("%s: returned status = %d\n", __func__, status);
	return status;
}

int nfs4_proc_fs_locations(struct rpc_clnt *client, struct inode *dir,
			   const struct qstr *name,
			   struct nfs4_fs_locations *fs_locations,
			   struct page *page)
{
	struct nfs4_exception exception = {
		.interruptible = true,
	};
	int err;
	do {
		err = _nfs4_proc_fs_locations(client, dir, name,
				fs_locations, page);
		trace_nfs4_get_fs_locations(dir, name, err);
		err = nfs4_handle_exception(NFS_SERVER(dir), err,
				&exception);
	} while (exception.retry);
	return err;
}

/*
 * This operation also signals the server that this client is
 * performing migration recovery.  The server can stop returning
 * NFS4ERR_LEASE_MOVED to this client.  A RENEW operation is
 * appended to this compound to identify the client ID which is
 * performing recovery.
 */
static int _nfs40_proc_get_locations(struct inode *inode,
				     struct nfs4_fs_locations *locations,
				     struct page *page, const struct cred *cred)
{
	struct nfs_server *server = NFS_SERVER(inode);
	struct rpc_clnt *clnt = server->client;
	u32 bitmask[2] = {
		[0] = FATTR4_WORD0_FSID | FATTR4_WORD0_FS_LOCATIONS,
	};
	struct nfs4_fs_locations_arg args = {
		.clientid	= server->nfs_client->cl_clientid,
		.fh		= NFS_FH(inode),
		.page		= page,
		.bitmask	= bitmask,
		.migration	= 1,		/* skip LOOKUP */
		.renew		= 1,		/* append RENEW */
	};
	struct nfs4_fs_locations_res res = {
		.fs_locations	= locations,
		.migration	= 1,
		.renew		= 1,
	};
	struct rpc_message msg = {
		.rpc_proc	= &nfs4_procedures[NFSPROC4_CLNT_FS_LOCATIONS],
		.rpc_argp	= &args,
		.rpc_resp	= &res,
		.rpc_cred	= cred,
	};
	unsigned long now = jiffies;
	int status;

	nfs_fattr_init(&locations->fattr);
	locations->server = server;
	locations->nlocations = 0;

	nfs4_init_sequence(&args.seq_args, &res.seq_res, 0, 1);
	status = nfs4_call_sync_sequence(clnt, server, &msg,
					&args.seq_args, &res.seq_res);
	if (status)
		return status;

	renew_lease(server, now);
	return 0;
}

#ifdef CONFIG_NFS_V4_1

/*
 * This operation also signals the server that this client is
 * performing migration recovery.  The server can stop asserting
 * SEQ4_STATUS_LEASE_MOVED for this client.  The client ID
 * performing this operation is identified in the SEQUENCE
 * operation in this compound.
 *
 * When the client supports GETATTR(fs_locations_info), it can
 * be plumbed in here.
 */
static int _nfs41_proc_get_locations(struct inode *inode,
				     struct nfs4_fs_locations *locations,
				     struct page *page, const struct cred *cred)
{
	struct nfs_server *server = NFS_SERVER(inode);
	struct rpc_clnt *clnt = server->client;
	u32 bitmask[2] = {
		[0] = FATTR4_WORD0_FSID | FATTR4_WORD0_FS_LOCATIONS,
	};
	struct nfs4_fs_locations_arg args = {
		.fh		= NFS_FH(inode),
		.page		= page,
		.bitmask	= bitmask,
		.migration	= 1,		/* skip LOOKUP */
	};
	struct nfs4_fs_locations_res res = {
		.fs_locations	= locations,
		.migration	= 1,
	};
	struct rpc_message msg = {
		.rpc_proc	= &nfs4_procedures[NFSPROC4_CLNT_FS_LOCATIONS],
		.rpc_argp	= &args,
		.rpc_resp	= &res,
		.rpc_cred	= cred,
	};
	int status;

	nfs_fattr_init(&locations->fattr);
	locations->server = server;
	locations->nlocations = 0;

	nfs4_init_sequence(&args.seq_args, &res.seq_res, 0, 1);
	status = nfs4_call_sync_sequence(clnt, server, &msg,
					&args.seq_args, &res.seq_res);
	if (status == NFS4_OK &&
	    res.seq_res.sr_status_flags & SEQ4_STATUS_LEASE_MOVED)
		status = -NFS4ERR_LEASE_MOVED;
	return status;
}

#endif	/* CONFIG_NFS_V4_1 */

/**
 * nfs4_proc_get_locations - discover locations for a migrated FSID
 * @inode: inode on FSID that is migrating
 * @locations: result of query
 * @page: buffer
 * @cred: credential to use for this operation
 *
 * Returns NFS4_OK on success, a negative NFS4ERR status code if the
 * operation failed, or a negative errno if a local error occurred.
 *
 * On success, "locations" is filled in, but if the server has
 * no locations information, NFS_ATTR_FATTR_V4_LOCATIONS is not
 * asserted.
 *
 * -NFS4ERR_LEASE_MOVED is returned if the server still has leases
 * from this client that require migration recovery.
 */
int nfs4_proc_get_locations(struct inode *inode,
			    struct nfs4_fs_locations *locations,
			    struct page *page, const struct cred *cred)
{
	struct nfs_server *server = NFS_SERVER(inode);
	struct nfs_client *clp = server->nfs_client;
	const struct nfs4_mig_recovery_ops *ops =
					clp->cl_mvops->mig_recovery_ops;
	struct nfs4_exception exception = {
		.interruptible = true,
	};
	int status;

	dprintk("%s: FSID %llx:%llx on \"%s\"\n", __func__,
		(unsigned long long)server->fsid.major,
		(unsigned long long)server->fsid.minor,
		clp->cl_hostname);
	nfs_display_fhandle(NFS_FH(inode), __func__);

	do {
		status = ops->get_locations(inode, locations, page, cred);
		if (status != -NFS4ERR_DELAY)
			break;
		nfs4_handle_exception(server, status, &exception);
	} while (exception.retry);
	return status;
}

/*
 * This operation also signals the server that this client is
 * performing "lease moved" recovery.  The server can stop
 * returning NFS4ERR_LEASE_MOVED to this client.  A RENEW operation
 * is appended to this compound to identify the client ID which is
 * performing recovery.
 */
static int _nfs40_proc_fsid_present(struct inode *inode, const struct cred *cred)
{
	struct nfs_server *server = NFS_SERVER(inode);
	struct nfs_client *clp = NFS_SERVER(inode)->nfs_client;
	struct rpc_clnt *clnt = server->client;
	struct nfs4_fsid_present_arg args = {
		.fh		= NFS_FH(inode),
		.clientid	= clp->cl_clientid,
		.renew		= 1,		/* append RENEW */
	};
	struct nfs4_fsid_present_res res = {
		.renew		= 1,
	};
	struct rpc_message msg = {
		.rpc_proc	= &nfs4_procedures[NFSPROC4_CLNT_FSID_PRESENT],
		.rpc_argp	= &args,
		.rpc_resp	= &res,
		.rpc_cred	= cred,
	};
	unsigned long now = jiffies;
	int status;

	res.fh = nfs_alloc_fhandle();
	if (res.fh == NULL)
		return -ENOMEM;

	nfs4_init_sequence(&args.seq_args, &res.seq_res, 0, 1);
	status = nfs4_call_sync_sequence(clnt, server, &msg,
						&args.seq_args, &res.seq_res);
	nfs_free_fhandle(res.fh);
	if (status)
		return status;

	do_renew_lease(clp, now);
	return 0;
}

#ifdef CONFIG_NFS_V4_1

/*
 * This operation also signals the server that this client is
 * performing "lease moved" recovery.  The server can stop asserting
 * SEQ4_STATUS_LEASE_MOVED for this client.  The client ID performing
 * this operation is identified in the SEQUENCE operation in this
 * compound.
 */
static int _nfs41_proc_fsid_present(struct inode *inode, const struct cred *cred)
{
	struct nfs_server *server = NFS_SERVER(inode);
	struct rpc_clnt *clnt = server->client;
	struct nfs4_fsid_present_arg args = {
		.fh		= NFS_FH(inode),
	};
	struct nfs4_fsid_present_res res = {
	};
	struct rpc_message msg = {
		.rpc_proc	= &nfs4_procedures[NFSPROC4_CLNT_FSID_PRESENT],
		.rpc_argp	= &args,
		.rpc_resp	= &res,
		.rpc_cred	= cred,
	};
	int status;

	res.fh = nfs_alloc_fhandle();
	if (res.fh == NULL)
		return -ENOMEM;

	nfs4_init_sequence(&args.seq_args, &res.seq_res, 0, 1);
	status = nfs4_call_sync_sequence(clnt, server, &msg,
						&args.seq_args, &res.seq_res);
	nfs_free_fhandle(res.fh);
	if (status == NFS4_OK &&
	    res.seq_res.sr_status_flags & SEQ4_STATUS_LEASE_MOVED)
		status = -NFS4ERR_LEASE_MOVED;
	return status;
}

#endif	/* CONFIG_NFS_V4_1 */

/**
 * nfs4_proc_fsid_present - Is this FSID present or absent on server?
 * @inode: inode on FSID to check
 * @cred: credential to use for this operation
 *
 * Server indicates whether the FSID is present, moved, or not
 * recognized.  This operation is necessary to clear a LEASE_MOVED
 * condition for this client ID.
 *
 * Returns NFS4_OK if the FSID is present on this server,
 * -NFS4ERR_MOVED if the FSID is no longer present, a negative
 *  NFS4ERR code if some error occurred on the server, or a
 *  negative errno if a local failure occurred.
 */
int nfs4_proc_fsid_present(struct inode *inode, const struct cred *cred)
{
	struct nfs_server *server = NFS_SERVER(inode);
	struct nfs_client *clp = server->nfs_client;
	const struct nfs4_mig_recovery_ops *ops =
					clp->cl_mvops->mig_recovery_ops;
	struct nfs4_exception exception = {
		.interruptible = true,
	};
	int status;

	dprintk("%s: FSID %llx:%llx on \"%s\"\n", __func__,
		(unsigned long long)server->fsid.major,
		(unsigned long long)server->fsid.minor,
		clp->cl_hostname);
	nfs_display_fhandle(NFS_FH(inode), __func__);

	do {
		status = ops->fsid_present(inode, cred);
		if (status != -NFS4ERR_DELAY)
			break;
		nfs4_handle_exception(server, status, &exception);
	} while (exception.retry);
	return status;
}

/*
 * If 'use_integrity' is true and the state managment nfs_client
 * cl_rpcclient is using krb5i/p, use the integrity protected cl_rpcclient
 * and the machine credential as per RFC3530bis and RFC5661 Security
 * Considerations sections. Otherwise, just use the user cred with the
 * filesystem's rpc_client.
 */
static int _nfs4_proc_secinfo(struct inode *dir, const struct qstr *name, struct nfs4_secinfo_flavors *flavors, bool use_integrity)
{
	int status;
	struct rpc_clnt *clnt = NFS_SERVER(dir)->client;
	struct nfs_client *clp = NFS_SERVER(dir)->nfs_client;
	struct nfs4_secinfo_arg args = {
		.dir_fh = NFS_FH(dir),
		.name   = name,
	};
	struct nfs4_secinfo_res res = {
		.flavors     = flavors,
	};
	struct rpc_message msg = {
		.rpc_proc = &nfs4_procedures[NFSPROC4_CLNT_SECINFO],
		.rpc_argp = &args,
		.rpc_resp = &res,
	};
	struct nfs4_call_sync_data data = {
		.seq_server = NFS_SERVER(dir),
		.seq_args = &args.seq_args,
		.seq_res = &res.seq_res,
	};
	struct rpc_task_setup task_setup = {
		.rpc_client = clnt,
		.rpc_message = &msg,
		.callback_ops = clp->cl_mvops->call_sync_ops,
		.callback_data = &data,
		.flags = RPC_TASK_NO_ROUND_ROBIN,
	};
	const struct cred *cred = NULL;

	if (use_integrity) {
		clnt = clp->cl_rpcclient;
		task_setup.rpc_client = clnt;

		cred = nfs4_get_clid_cred(clp);
		msg.rpc_cred = cred;
	}

	dprintk("NFS call  secinfo %s\n", name->name);

	nfs4_state_protect(clp, NFS_SP4_MACH_CRED_SECINFO, &clnt, &msg);
	nfs4_init_sequence(&args.seq_args, &res.seq_res, 0, 0);
	status = nfs4_call_sync_custom(&task_setup);

	dprintk("NFS reply  secinfo: %d\n", status);

	put_cred(cred);
	return status;
}

int nfs4_proc_secinfo(struct inode *dir, const struct qstr *name,
		      struct nfs4_secinfo_flavors *flavors)
{
	struct nfs4_exception exception = {
		.interruptible = true,
	};
	int err;
	do {
		err = -NFS4ERR_WRONGSEC;

		/* try to use integrity protection with machine cred */
		if (_nfs4_is_integrity_protected(NFS_SERVER(dir)->nfs_client))
			err = _nfs4_proc_secinfo(dir, name, flavors, true);

		/*
		 * if unable to use integrity protection, or SECINFO with
		 * integrity protection returns NFS4ERR_WRONGSEC (which is
		 * disallowed by spec, but exists in deployed servers) use
		 * the current filesystem's rpc_client and the user cred.
		 */
		if (err == -NFS4ERR_WRONGSEC)
			err = _nfs4_proc_secinfo(dir, name, flavors, false);

		trace_nfs4_secinfo(dir, name, err);
		err = nfs4_handle_exception(NFS_SERVER(dir), err,
				&exception);
	} while (exception.retry);
	return err;
}

#ifdef CONFIG_NFS_V4_1
/*
 * Check the exchange flags returned by the server for invalid flags, having
 * both PNFS and NON_PNFS flags set, and not having one of NON_PNFS, PNFS, or
 * DS flags set.
 */
static int nfs4_check_cl_exchange_flags(u32 flags, u32 version)
{
	if (version >= 2 && (flags & ~EXCHGID4_2_FLAG_MASK_R))
		goto out_inval;
	else if (version < 2 && (flags & ~EXCHGID4_FLAG_MASK_R))
		goto out_inval;
	if ((flags & EXCHGID4_FLAG_USE_PNFS_MDS) &&
	    (flags & EXCHGID4_FLAG_USE_NON_PNFS))
		goto out_inval;
	if (!(flags & (EXCHGID4_FLAG_MASK_PNFS)))
		goto out_inval;
	return NFS_OK;
out_inval:
	return -NFS4ERR_INVAL;
}

static bool
nfs41_same_server_scope(struct nfs41_server_scope *a,
			struct nfs41_server_scope *b)
{
	if (a->server_scope_sz != b->server_scope_sz)
		return false;
	return memcmp(a->server_scope, b->server_scope, a->server_scope_sz) == 0;
}

static void
nfs4_bind_one_conn_to_session_done(struct rpc_task *task, void *calldata)
{
	struct nfs41_bind_conn_to_session_args *args = task->tk_msg.rpc_argp;
	struct nfs41_bind_conn_to_session_res *res = task->tk_msg.rpc_resp;
	struct nfs_client *clp = args->client;

	switch (task->tk_status) {
	case -NFS4ERR_BADSESSION:
	case -NFS4ERR_DEADSESSION:
		nfs4_schedule_session_recovery(clp->cl_session,
				task->tk_status);
	}
	if (args->dir == NFS4_CDFC4_FORE_OR_BOTH &&
			res->dir != NFS4_CDFS4_BOTH) {
		rpc_task_close_connection(task);
		if (args->retries++ < MAX_BIND_CONN_TO_SESSION_RETRIES)
			rpc_restart_call(task);
	}
}

static const struct rpc_call_ops nfs4_bind_one_conn_to_session_ops = {
	.rpc_call_done =  nfs4_bind_one_conn_to_session_done,
};

/*
 * nfs4_proc_bind_one_conn_to_session()
 *
 * The 4.1 client currently uses the same TCP connection for the
 * fore and backchannel.
 */
static
int nfs4_proc_bind_one_conn_to_session(struct rpc_clnt *clnt,
		struct rpc_xprt *xprt,
		struct nfs_client *clp,
		const struct cred *cred)
{
	int status;
	struct nfs41_bind_conn_to_session_args args = {
		.client = clp,
		.dir = NFS4_CDFC4_FORE_OR_BOTH,
		.retries = 0,
	};
	struct nfs41_bind_conn_to_session_res res;
	struct rpc_message msg = {
		.rpc_proc =
			&nfs4_procedures[NFSPROC4_CLNT_BIND_CONN_TO_SESSION],
		.rpc_argp = &args,
		.rpc_resp = &res,
		.rpc_cred = cred,
	};
	struct rpc_task_setup task_setup_data = {
		.rpc_client = clnt,
		.rpc_xprt = xprt,
		.callback_ops = &nfs4_bind_one_conn_to_session_ops,
		.rpc_message = &msg,
		.flags = RPC_TASK_TIMEOUT,
	};
	struct rpc_task *task;

	nfs4_copy_sessionid(&args.sessionid, &clp->cl_session->sess_id);
	if (!(clp->cl_session->flags & SESSION4_BACK_CHAN))
		args.dir = NFS4_CDFC4_FORE;

	/* Do not set the backchannel flag unless this is clnt->cl_xprt */
	if (xprt != rcu_access_pointer(clnt->cl_xprt))
		args.dir = NFS4_CDFC4_FORE;

	task = rpc_run_task(&task_setup_data);
	if (!IS_ERR(task)) {
		status = task->tk_status;
		rpc_put_task(task);
	} else
		status = PTR_ERR(task);
	trace_nfs4_bind_conn_to_session(clp, status);
	if (status == 0) {
		if (memcmp(res.sessionid.data,
		    clp->cl_session->sess_id.data, NFS4_MAX_SESSIONID_LEN)) {
			dprintk("NFS: %s: Session ID mismatch\n", __func__);
			return -EIO;
		}
		if ((res.dir & args.dir) != res.dir || res.dir == 0) {
			dprintk("NFS: %s: Unexpected direction from server\n",
				__func__);
			return -EIO;
		}
		if (res.use_conn_in_rdma_mode != args.use_conn_in_rdma_mode) {
			dprintk("NFS: %s: Server returned RDMA mode = true\n",
				__func__);
			return -EIO;
		}
	}

	return status;
}

struct rpc_bind_conn_calldata {
	struct nfs_client *clp;
	const struct cred *cred;
};

static int
nfs4_proc_bind_conn_to_session_callback(struct rpc_clnt *clnt,
		struct rpc_xprt *xprt,
		void *calldata)
{
	struct rpc_bind_conn_calldata *p = calldata;

	return nfs4_proc_bind_one_conn_to_session(clnt, xprt, p->clp, p->cred);
}

int nfs4_proc_bind_conn_to_session(struct nfs_client *clp, const struct cred *cred)
{
	struct rpc_bind_conn_calldata data = {
		.clp = clp,
		.cred = cred,
	};
	return rpc_clnt_iterate_for_each_xprt(clp->cl_rpcclient,
			nfs4_proc_bind_conn_to_session_callback, &data);
}

/*
 * Minimum set of SP4_MACH_CRED operations from RFC 5661 in the enforce map
 * and operations we'd like to see to enable certain features in the allow map
 */
static const struct nfs41_state_protection nfs4_sp4_mach_cred_request = {
	.how = SP4_MACH_CRED,
	.enforce.u.words = {
		[1] = 1 << (OP_BIND_CONN_TO_SESSION - 32) |
		      1 << (OP_EXCHANGE_ID - 32) |
		      1 << (OP_CREATE_SESSION - 32) |
		      1 << (OP_DESTROY_SESSION - 32) |
		      1 << (OP_DESTROY_CLIENTID - 32)
	},
	.allow.u.words = {
		[0] = 1 << (OP_CLOSE) |
		      1 << (OP_OPEN_DOWNGRADE) |
		      1 << (OP_LOCKU) |
		      1 << (OP_DELEGRETURN) |
		      1 << (OP_COMMIT),
		[1] = 1 << (OP_SECINFO - 32) |
		      1 << (OP_SECINFO_NO_NAME - 32) |
		      1 << (OP_LAYOUTRETURN - 32) |
		      1 << (OP_TEST_STATEID - 32) |
		      1 << (OP_FREE_STATEID - 32) |
		      1 << (OP_WRITE - 32)
	}
};

/*
 * Select the state protection mode for client `clp' given the server results
 * from exchange_id in `sp'.
 *
 * Returns 0 on success, negative errno otherwise.
 */
static int nfs4_sp4_select_mode(struct nfs_client *clp,
				 struct nfs41_state_protection *sp)
{
	static const u32 supported_enforce[NFS4_OP_MAP_NUM_WORDS] = {
		[1] = 1 << (OP_BIND_CONN_TO_SESSION - 32) |
		      1 << (OP_EXCHANGE_ID - 32) |
		      1 << (OP_CREATE_SESSION - 32) |
		      1 << (OP_DESTROY_SESSION - 32) |
		      1 << (OP_DESTROY_CLIENTID - 32)
	};
	unsigned long flags = 0;
	unsigned int i;
	int ret = 0;

	if (sp->how == SP4_MACH_CRED) {
		/* Print state protect result */
		dfprintk(MOUNT, "Server SP4_MACH_CRED support:\n");
		for (i = 0; i <= LAST_NFS4_OP; i++) {
			if (test_bit(i, sp->enforce.u.longs))
				dfprintk(MOUNT, "  enforce op %d\n", i);
			if (test_bit(i, sp->allow.u.longs))
				dfprintk(MOUNT, "  allow op %d\n", i);
		}

		/* make sure nothing is on enforce list that isn't supported */
		for (i = 0; i < NFS4_OP_MAP_NUM_WORDS; i++) {
			if (sp->enforce.u.words[i] & ~supported_enforce[i]) {
				dfprintk(MOUNT, "sp4_mach_cred: disabled\n");
				ret = -EINVAL;
				goto out;
			}
		}

		/*
		 * Minimal mode - state operations are allowed to use machine
		 * credential.  Note this already happens by default, so the
		 * client doesn't have to do anything more than the negotiation.
		 *
		 * NOTE: we don't care if EXCHANGE_ID is in the list -
		 *       we're already using the machine cred for exchange_id
		 *       and will never use a different cred.
		 */
		if (test_bit(OP_BIND_CONN_TO_SESSION, sp->enforce.u.longs) &&
		    test_bit(OP_CREATE_SESSION, sp->enforce.u.longs) &&
		    test_bit(OP_DESTROY_SESSION, sp->enforce.u.longs) &&
		    test_bit(OP_DESTROY_CLIENTID, sp->enforce.u.longs)) {
			dfprintk(MOUNT, "sp4_mach_cred:\n");
			dfprintk(MOUNT, "  minimal mode enabled\n");
			__set_bit(NFS_SP4_MACH_CRED_MINIMAL, &flags);
		} else {
			dfprintk(MOUNT, "sp4_mach_cred: disabled\n");
			ret = -EINVAL;
			goto out;
		}

		if (test_bit(OP_CLOSE, sp->allow.u.longs) &&
		    test_bit(OP_OPEN_DOWNGRADE, sp->allow.u.longs) &&
		    test_bit(OP_DELEGRETURN, sp->allow.u.longs) &&
		    test_bit(OP_LOCKU, sp->allow.u.longs)) {
			dfprintk(MOUNT, "  cleanup mode enabled\n");
			__set_bit(NFS_SP4_MACH_CRED_CLEANUP, &flags);
		}

		if (test_bit(OP_LAYOUTRETURN, sp->allow.u.longs)) {
			dfprintk(MOUNT, "  pnfs cleanup mode enabled\n");
			__set_bit(NFS_SP4_MACH_CRED_PNFS_CLEANUP, &flags);
		}

		if (test_bit(OP_SECINFO, sp->allow.u.longs) &&
		    test_bit(OP_SECINFO_NO_NAME, sp->allow.u.longs)) {
			dfprintk(MOUNT, "  secinfo mode enabled\n");
			__set_bit(NFS_SP4_MACH_CRED_SECINFO, &flags);
		}

		if (test_bit(OP_TEST_STATEID, sp->allow.u.longs) &&
		    test_bit(OP_FREE_STATEID, sp->allow.u.longs)) {
			dfprintk(MOUNT, "  stateid mode enabled\n");
			__set_bit(NFS_SP4_MACH_CRED_STATEID, &flags);
		}

		if (test_bit(OP_WRITE, sp->allow.u.longs)) {
			dfprintk(MOUNT, "  write mode enabled\n");
			__set_bit(NFS_SP4_MACH_CRED_WRITE, &flags);
		}

		if (test_bit(OP_COMMIT, sp->allow.u.longs)) {
			dfprintk(MOUNT, "  commit mode enabled\n");
			__set_bit(NFS_SP4_MACH_CRED_COMMIT, &flags);
		}
	}
out:
	clp->cl_sp4_flags = flags;
	return ret;
}

struct nfs41_exchange_id_data {
	struct nfs41_exchange_id_res res;
	struct nfs41_exchange_id_args args;
};

static void nfs4_exchange_id_release(void *data)
{
	struct nfs41_exchange_id_data *cdata =
					(struct nfs41_exchange_id_data *)data;

	nfs_put_client(cdata->args.client);
	kfree(cdata->res.impl_id);
	kfree(cdata->res.server_scope);
	kfree(cdata->res.server_owner);
	kfree(cdata);
}

static const struct rpc_call_ops nfs4_exchange_id_call_ops = {
	.rpc_release = nfs4_exchange_id_release,
};

/*
 * _nfs4_proc_exchange_id()
 *
 * Wrapper for EXCHANGE_ID operation.
 */
static struct rpc_task *
nfs4_run_exchange_id(struct nfs_client *clp, const struct cred *cred,
			u32 sp4_how, struct rpc_xprt *xprt)
{
	struct rpc_message msg = {
		.rpc_proc = &nfs4_procedures[NFSPROC4_CLNT_EXCHANGE_ID],
		.rpc_cred = cred,
	};
	struct rpc_task_setup task_setup_data = {
		.rpc_client = clp->cl_rpcclient,
		.callback_ops = &nfs4_exchange_id_call_ops,
		.rpc_message = &msg,
		.flags = RPC_TASK_TIMEOUT | RPC_TASK_NO_ROUND_ROBIN,
	};
	struct nfs41_exchange_id_data *calldata;
	int status;

	if (!refcount_inc_not_zero(&clp->cl_count))
		return ERR_PTR(-EIO);

	status = -ENOMEM;
	calldata = kzalloc(sizeof(*calldata), GFP_NOFS);
	if (!calldata)
		goto out;

	nfs4_init_boot_verifier(clp, &calldata->args.verifier);

	status = nfs4_init_uniform_client_string(clp);
	if (status)
		goto out_calldata;

	calldata->res.server_owner = kzalloc(sizeof(struct nfs41_server_owner),
						GFP_NOFS);
	status = -ENOMEM;
	if (unlikely(calldata->res.server_owner == NULL))
		goto out_calldata;

	calldata->res.server_scope = kzalloc(sizeof(struct nfs41_server_scope),
					GFP_NOFS);
	if (unlikely(calldata->res.server_scope == NULL))
		goto out_server_owner;

	calldata->res.impl_id = kzalloc(sizeof(struct nfs41_impl_id), GFP_NOFS);
	if (unlikely(calldata->res.impl_id == NULL))
		goto out_server_scope;

	switch (sp4_how) {
	case SP4_NONE:
		calldata->args.state_protect.how = SP4_NONE;
		break;

	case SP4_MACH_CRED:
		calldata->args.state_protect = nfs4_sp4_mach_cred_request;
		break;

	default:
		/* unsupported! */
		WARN_ON_ONCE(1);
		status = -EINVAL;
		goto out_impl_id;
	}
	if (xprt) {
		task_setup_data.rpc_xprt = xprt;
		task_setup_data.flags |= RPC_TASK_SOFTCONN;
		memcpy(calldata->args.verifier.data, clp->cl_confirm.data,
				sizeof(calldata->args.verifier.data));
	}
	calldata->args.client = clp;
	calldata->args.flags = EXCHGID4_FLAG_SUPP_MOVED_REFER |
	EXCHGID4_FLAG_BIND_PRINC_STATEID;
#ifdef CONFIG_NFS_V4_1_MIGRATION
	calldata->args.flags |= EXCHGID4_FLAG_SUPP_MOVED_MIGR;
#endif
	msg.rpc_argp = &calldata->args;
	msg.rpc_resp = &calldata->res;
	task_setup_data.callback_data = calldata;

	return rpc_run_task(&task_setup_data);

out_impl_id:
	kfree(calldata->res.impl_id);
out_server_scope:
	kfree(calldata->res.server_scope);
out_server_owner:
	kfree(calldata->res.server_owner);
out_calldata:
	kfree(calldata);
out:
	nfs_put_client(clp);
	return ERR_PTR(status);
}

/*
 * _nfs4_proc_exchange_id()
 *
 * Wrapper for EXCHANGE_ID operation.
 */
static int _nfs4_proc_exchange_id(struct nfs_client *clp, const struct cred *cred,
			u32 sp4_how)
{
	struct rpc_task *task;
	struct nfs41_exchange_id_args *argp;
	struct nfs41_exchange_id_res *resp;
	unsigned long now = jiffies;
	int status;

	task = nfs4_run_exchange_id(clp, cred, sp4_how, NULL);
	if (IS_ERR(task))
		return PTR_ERR(task);

	argp = task->tk_msg.rpc_argp;
	resp = task->tk_msg.rpc_resp;
	status = task->tk_status;
	if (status  != 0)
		goto out;

	status = nfs4_check_cl_exchange_flags(resp->flags,
			clp->cl_mvops->minor_version);
	if (status  != 0)
		goto out;

	status = nfs4_sp4_select_mode(clp, &resp->state_protect);
	if (status != 0)
		goto out;

	do_renew_lease(clp, now);

	clp->cl_clientid = resp->clientid;
	clp->cl_exchange_flags = resp->flags;
	clp->cl_seqid = resp->seqid;
	/* Client ID is not confirmed */
	if (!(resp->flags & EXCHGID4_FLAG_CONFIRMED_R))
		clear_bit(NFS4_SESSION_ESTABLISHED,
			  &clp->cl_session->session_state);

	if (clp->cl_serverscope != NULL &&
	    !nfs41_same_server_scope(clp->cl_serverscope,
				resp->server_scope)) {
		dprintk("%s: server_scope mismatch detected\n",
			__func__);
		set_bit(NFS4CLNT_SERVER_SCOPE_MISMATCH, &clp->cl_state);
	}

	swap(clp->cl_serverowner, resp->server_owner);
	swap(clp->cl_serverscope, resp->server_scope);
	swap(clp->cl_implid, resp->impl_id);

	/* Save the EXCHANGE_ID verifier session trunk tests */
	memcpy(clp->cl_confirm.data, argp->verifier.data,
	       sizeof(clp->cl_confirm.data));
out:
	trace_nfs4_exchange_id(clp, status);
	rpc_put_task(task);
	return status;
}

/*
 * nfs4_proc_exchange_id()
 *
 * Returns zero, a negative errno, or a negative NFS4ERR status code.
 *
 * Since the clientid has expired, all compounds using sessions
 * associated with the stale clientid will be returning
 * NFS4ERR_BADSESSION in the sequence operation, and will therefore
 * be in some phase of session reset.
 *
 * Will attempt to negotiate SP4_MACH_CRED if krb5i / krb5p auth is used.
 */
int nfs4_proc_exchange_id(struct nfs_client *clp, const struct cred *cred)
{
	rpc_authflavor_t authflavor = clp->cl_rpcclient->cl_auth->au_flavor;
	int status;

	/* try SP4_MACH_CRED if krb5i/p	*/
	if (authflavor == RPC_AUTH_GSS_KRB5I ||
	    authflavor == RPC_AUTH_GSS_KRB5P) {
		status = _nfs4_proc_exchange_id(clp, cred, SP4_MACH_CRED);
		if (!status)
			return 0;
	}

	/* try SP4_NONE */
	return _nfs4_proc_exchange_id(clp, cred, SP4_NONE);
}

/**
 * nfs4_test_session_trunk
 *
 * This is an add_xprt_test() test function called from
 * rpc_clnt_setup_test_and_add_xprt.
 *
 * The rpc_xprt_switch is referrenced by rpc_clnt_setup_test_and_add_xprt
 * and is dereferrenced in nfs4_exchange_id_release
 *
 * Upon success, add the new transport to the rpc_clnt
 *
 * @clnt: struct rpc_clnt to get new transport
 * @xprt: the rpc_xprt to test
 * @data: call data for _nfs4_proc_exchange_id.
 */
void nfs4_test_session_trunk(struct rpc_clnt *clnt, struct rpc_xprt *xprt,
			    void *data)
{
	struct nfs4_add_xprt_data *adata = (struct nfs4_add_xprt_data *)data;
	struct rpc_task *task;
	int status;

	u32 sp4_how;

	dprintk("--> %s try %s\n", __func__,
		xprt->address_strings[RPC_DISPLAY_ADDR]);

	sp4_how = (adata->clp->cl_sp4_flags == 0 ? SP4_NONE : SP4_MACH_CRED);

	/* Test connection for session trunking. Async exchange_id call */
	task = nfs4_run_exchange_id(adata->clp, adata->cred, sp4_how, xprt);
	if (IS_ERR(task))
		return;

	status = task->tk_status;
	if (status == 0)
		status = nfs4_detect_session_trunking(adata->clp,
				task->tk_msg.rpc_resp, xprt);

	if (status == 0)
		rpc_clnt_xprt_switch_add_xprt(clnt, xprt);

	rpc_put_task(task);
}
EXPORT_SYMBOL_GPL(nfs4_test_session_trunk);

static int _nfs4_proc_destroy_clientid(struct nfs_client *clp,
		const struct cred *cred)
{
	struct rpc_message msg = {
		.rpc_proc = &nfs4_procedures[NFSPROC4_CLNT_DESTROY_CLIENTID],
		.rpc_argp = clp,
		.rpc_cred = cred,
	};
	int status;

	status = rpc_call_sync(clp->cl_rpcclient, &msg,
			       RPC_TASK_TIMEOUT | RPC_TASK_NO_ROUND_ROBIN);
	trace_nfs4_destroy_clientid(clp, status);
	if (status)
		dprintk("NFS: Got error %d from the server %s on "
			"DESTROY_CLIENTID.", status, clp->cl_hostname);
	return status;
}

static int nfs4_proc_destroy_clientid(struct nfs_client *clp,
		const struct cred *cred)
{
	unsigned int loop;
	int ret;

	for (loop = NFS4_MAX_LOOP_ON_RECOVER; loop != 0; loop--) {
		ret = _nfs4_proc_destroy_clientid(clp, cred);
		switch (ret) {
		case -NFS4ERR_DELAY:
		case -NFS4ERR_CLIENTID_BUSY:
			ssleep(1);
			break;
		default:
			return ret;
		}
	}
	return 0;
}

int nfs4_destroy_clientid(struct nfs_client *clp)
{
	const struct cred *cred;
	int ret = 0;

	if (clp->cl_mvops->minor_version < 1)
		goto out;
	if (clp->cl_exchange_flags == 0)
		goto out;
	if (clp->cl_preserve_clid)
		goto out;
	cred = nfs4_get_clid_cred(clp);
	ret = nfs4_proc_destroy_clientid(clp, cred);
	put_cred(cred);
	switch (ret) {
	case 0:
	case -NFS4ERR_STALE_CLIENTID:
		clp->cl_exchange_flags = 0;
	}
out:
	return ret;
}

#endif /* CONFIG_NFS_V4_1 */

struct nfs4_get_lease_time_data {
	struct nfs4_get_lease_time_args *args;
	struct nfs4_get_lease_time_res *res;
	struct nfs_client *clp;
};

static void nfs4_get_lease_time_prepare(struct rpc_task *task,
					void *calldata)
{
	struct nfs4_get_lease_time_data *data =
			(struct nfs4_get_lease_time_data *)calldata;

	dprintk("--> %s\n", __func__);
	/* just setup sequence, do not trigger session recovery
	   since we're invoked within one */
	nfs4_setup_sequence(data->clp,
			&data->args->la_seq_args,
			&data->res->lr_seq_res,
			task);
	dprintk("<-- %s\n", __func__);
}

/*
 * Called from nfs4_state_manager thread for session setup, so don't recover
 * from sequence operation or clientid errors.
 */
static void nfs4_get_lease_time_done(struct rpc_task *task, void *calldata)
{
	struct nfs4_get_lease_time_data *data =
			(struct nfs4_get_lease_time_data *)calldata;

	dprintk("--> %s\n", __func__);
	if (!nfs4_sequence_done(task, &data->res->lr_seq_res))
		return;
	switch (task->tk_status) {
	case -NFS4ERR_DELAY:
	case -NFS4ERR_GRACE:
		dprintk("%s Retry: tk_status %d\n", __func__, task->tk_status);
		rpc_delay(task, NFS4_POLL_RETRY_MIN);
		task->tk_status = 0;
		fallthrough;
	case -NFS4ERR_RETRY_UNCACHED_REP:
		rpc_restart_call_prepare(task);
		return;
	}
	dprintk("<-- %s\n", __func__);
}

static const struct rpc_call_ops nfs4_get_lease_time_ops = {
	.rpc_call_prepare = nfs4_get_lease_time_prepare,
	.rpc_call_done = nfs4_get_lease_time_done,
};

int nfs4_proc_get_lease_time(struct nfs_client *clp, struct nfs_fsinfo *fsinfo)
{
	struct nfs4_get_lease_time_args args;
	struct nfs4_get_lease_time_res res = {
		.lr_fsinfo = fsinfo,
	};
	struct nfs4_get_lease_time_data data = {
		.args = &args,
		.res = &res,
		.clp = clp,
	};
	struct rpc_message msg = {
		.rpc_proc = &nfs4_procedures[NFSPROC4_CLNT_GET_LEASE_TIME],
		.rpc_argp = &args,
		.rpc_resp = &res,
	};
	struct rpc_task_setup task_setup = {
		.rpc_client = clp->cl_rpcclient,
		.rpc_message = &msg,
		.callback_ops = &nfs4_get_lease_time_ops,
		.callback_data = &data,
		.flags = RPC_TASK_TIMEOUT,
	};

	nfs4_init_sequence(&args.la_seq_args, &res.lr_seq_res, 0, 1);
	return nfs4_call_sync_custom(&task_setup);
}

#ifdef CONFIG_NFS_V4_1

/*
 * Initialize the values to be used by the client in CREATE_SESSION
 * If nfs4_init_session set the fore channel request and response sizes,
 * use them.
 *
 * Set the back channel max_resp_sz_cached to zero to force the client to
 * always set csa_cachethis to FALSE because the current implementation
 * of the back channel DRC only supports caching the CB_SEQUENCE operation.
 */
static void nfs4_init_channel_attrs(struct nfs41_create_session_args *args,
				    struct rpc_clnt *clnt)
{
	unsigned int max_rqst_sz, max_resp_sz;
	unsigned int max_bc_payload = rpc_max_bc_payload(clnt);
	unsigned int max_bc_slots = rpc_num_bc_slots(clnt);

	max_rqst_sz = NFS_MAX_FILE_IO_SIZE + nfs41_maxwrite_overhead;
	max_resp_sz = NFS_MAX_FILE_IO_SIZE + nfs41_maxread_overhead;

	/* Fore channel attributes */
	args->fc_attrs.max_rqst_sz = max_rqst_sz;
	args->fc_attrs.max_resp_sz = max_resp_sz;
	args->fc_attrs.max_ops = NFS4_MAX_OPS;
	args->fc_attrs.max_reqs = max_session_slots;

	dprintk("%s: Fore Channel : max_rqst_sz=%u max_resp_sz=%u "
		"max_ops=%u max_reqs=%u\n",
		__func__,
		args->fc_attrs.max_rqst_sz, args->fc_attrs.max_resp_sz,
		args->fc_attrs.max_ops, args->fc_attrs.max_reqs);

	/* Back channel attributes */
	args->bc_attrs.max_rqst_sz = max_bc_payload;
	args->bc_attrs.max_resp_sz = max_bc_payload;
	args->bc_attrs.max_resp_sz_cached = 0;
	args->bc_attrs.max_ops = NFS4_MAX_BACK_CHANNEL_OPS;
	args->bc_attrs.max_reqs = max_t(unsigned short, max_session_cb_slots, 1);
	if (args->bc_attrs.max_reqs > max_bc_slots)
		args->bc_attrs.max_reqs = max_bc_slots;

	dprintk("%s: Back Channel : max_rqst_sz=%u max_resp_sz=%u "
		"max_resp_sz_cached=%u max_ops=%u max_reqs=%u\n",
		__func__,
		args->bc_attrs.max_rqst_sz, args->bc_attrs.max_resp_sz,
		args->bc_attrs.max_resp_sz_cached, args->bc_attrs.max_ops,
		args->bc_attrs.max_reqs);
}

static int nfs4_verify_fore_channel_attrs(struct nfs41_create_session_args *args,
		struct nfs41_create_session_res *res)
{
	struct nfs4_channel_attrs *sent = &args->fc_attrs;
	struct nfs4_channel_attrs *rcvd = &res->fc_attrs;

	if (rcvd->max_resp_sz > sent->max_resp_sz)
		return -EINVAL;
	/*
	 * Our requested max_ops is the minimum we need; we're not
	 * prepared to break up compounds into smaller pieces than that.
	 * So, no point even trying to continue if the server won't
	 * cooperate:
	 */
	if (rcvd->max_ops < sent->max_ops)
		return -EINVAL;
	if (rcvd->max_reqs == 0)
		return -EINVAL;
	if (rcvd->max_reqs > NFS4_MAX_SLOT_TABLE)
		rcvd->max_reqs = NFS4_MAX_SLOT_TABLE;
	return 0;
}

static int nfs4_verify_back_channel_attrs(struct nfs41_create_session_args *args,
		struct nfs41_create_session_res *res)
{
	struct nfs4_channel_attrs *sent = &args->bc_attrs;
	struct nfs4_channel_attrs *rcvd = &res->bc_attrs;

	if (!(res->flags & SESSION4_BACK_CHAN))
		goto out;
	if (rcvd->max_rqst_sz > sent->max_rqst_sz)
		return -EINVAL;
	if (rcvd->max_resp_sz < sent->max_resp_sz)
		return -EINVAL;
	if (rcvd->max_resp_sz_cached > sent->max_resp_sz_cached)
		return -EINVAL;
	if (rcvd->max_ops > sent->max_ops)
		return -EINVAL;
	if (rcvd->max_reqs > sent->max_reqs)
		return -EINVAL;
out:
	return 0;
}

static int nfs4_verify_channel_attrs(struct nfs41_create_session_args *args,
				     struct nfs41_create_session_res *res)
{
	int ret;

	ret = nfs4_verify_fore_channel_attrs(args, res);
	if (ret)
		return ret;
	return nfs4_verify_back_channel_attrs(args, res);
}

static void nfs4_update_session(struct nfs4_session *session,
		struct nfs41_create_session_res *res)
{
	nfs4_copy_sessionid(&session->sess_id, &res->sessionid);
	/* Mark client id and session as being confirmed */
	session->clp->cl_exchange_flags |= EXCHGID4_FLAG_CONFIRMED_R;
	set_bit(NFS4_SESSION_ESTABLISHED, &session->session_state);
	session->flags = res->flags;
	memcpy(&session->fc_attrs, &res->fc_attrs, sizeof(session->fc_attrs));
	if (res->flags & SESSION4_BACK_CHAN)
		memcpy(&session->bc_attrs, &res->bc_attrs,
				sizeof(session->bc_attrs));
}

static int _nfs4_proc_create_session(struct nfs_client *clp,
		const struct cred *cred)
{
	struct nfs4_session *session = clp->cl_session;
	struct nfs41_create_session_args args = {
		.client = clp,
		.clientid = clp->cl_clientid,
		.seqid = clp->cl_seqid,
		.cb_program = NFS4_CALLBACK,
	};
	struct nfs41_create_session_res res;

	struct rpc_message msg = {
		.rpc_proc = &nfs4_procedures[NFSPROC4_CLNT_CREATE_SESSION],
		.rpc_argp = &args,
		.rpc_resp = &res,
		.rpc_cred = cred,
	};
	int status;

	nfs4_init_channel_attrs(&args, clp->cl_rpcclient);
	args.flags = (SESSION4_PERSIST | SESSION4_BACK_CHAN);

	status = rpc_call_sync(session->clp->cl_rpcclient, &msg,
			       RPC_TASK_TIMEOUT | RPC_TASK_NO_ROUND_ROBIN);
	trace_nfs4_create_session(clp, status);

	switch (status) {
	case -NFS4ERR_STALE_CLIENTID:
	case -NFS4ERR_DELAY:
	case -ETIMEDOUT:
	case -EACCES:
	case -EAGAIN:
		goto out;
	}

	clp->cl_seqid++;
	if (!status) {
		/* Verify the session's negotiated channel_attrs values */
		status = nfs4_verify_channel_attrs(&args, &res);
		/* Increment the clientid slot sequence id */
		if (status)
			goto out;
		nfs4_update_session(session, &res);
	}
out:
	return status;
}

/*
 * Issues a CREATE_SESSION operation to the server.
 * It is the responsibility of the caller to verify the session is
 * expired before calling this routine.
 */
int nfs4_proc_create_session(struct nfs_client *clp, const struct cred *cred)
{
	int status;
	unsigned *ptr;
	struct nfs4_session *session = clp->cl_session;

	dprintk("--> %s clp=%p session=%p\n", __func__, clp, session);

	status = _nfs4_proc_create_session(clp, cred);
	if (status)
		goto out;

	/* Init or reset the session slot tables */
	status = nfs4_setup_session_slot_tables(session);
	dprintk("slot table setup returned %d\n", status);
	if (status)
		goto out;

	ptr = (unsigned *)&session->sess_id.data[0];
	dprintk("%s client>seqid %d sessionid %u:%u:%u:%u\n", __func__,
		clp->cl_seqid, ptr[0], ptr[1], ptr[2], ptr[3]);
out:
	dprintk("<-- %s\n", __func__);
	return status;
}

/*
 * Issue the over-the-wire RPC DESTROY_SESSION.
 * The caller must serialize access to this routine.
 */
int nfs4_proc_destroy_session(struct nfs4_session *session,
		const struct cred *cred)
{
	struct rpc_message msg = {
		.rpc_proc = &nfs4_procedures[NFSPROC4_CLNT_DESTROY_SESSION],
		.rpc_argp = session,
		.rpc_cred = cred,
	};
	int status = 0;

	dprintk("--> nfs4_proc_destroy_session\n");

	/* session is still being setup */
	if (!test_and_clear_bit(NFS4_SESSION_ESTABLISHED, &session->session_state))
		return 0;

	status = rpc_call_sync(session->clp->cl_rpcclient, &msg,
			       RPC_TASK_TIMEOUT | RPC_TASK_NO_ROUND_ROBIN);
	trace_nfs4_destroy_session(session->clp, status);

	if (status)
		dprintk("NFS: Got error %d from the server on DESTROY_SESSION. "
			"Session has been destroyed regardless...\n", status);

	dprintk("<-- nfs4_proc_destroy_session\n");
	return status;
}

/*
 * Renew the cl_session lease.
 */
struct nfs4_sequence_data {
	struct nfs_client *clp;
	struct nfs4_sequence_args args;
	struct nfs4_sequence_res res;
};

static void nfs41_sequence_release(void *data)
{
	struct nfs4_sequence_data *calldata = data;
	struct nfs_client *clp = calldata->clp;

	if (refcount_read(&clp->cl_count) > 1)
		nfs4_schedule_state_renewal(clp);
	nfs_put_client(clp);
	kfree(calldata);
}

static int nfs41_sequence_handle_errors(struct rpc_task *task, struct nfs_client *clp)
{
	switch(task->tk_status) {
	case -NFS4ERR_DELAY:
		rpc_delay(task, NFS4_POLL_RETRY_MAX);
		return -EAGAIN;
	default:
		nfs4_schedule_lease_recovery(clp);
	}
	return 0;
}

static void nfs41_sequence_call_done(struct rpc_task *task, void *data)
{
	struct nfs4_sequence_data *calldata = data;
	struct nfs_client *clp = calldata->clp;

	if (!nfs41_sequence_done(task, task->tk_msg.rpc_resp))
		return;

	trace_nfs4_sequence(clp, task->tk_status);
	if (task->tk_status < 0) {
		dprintk("%s ERROR %d\n", __func__, task->tk_status);
		if (refcount_read(&clp->cl_count) == 1)
			goto out;

		if (nfs41_sequence_handle_errors(task, clp) == -EAGAIN) {
			rpc_restart_call_prepare(task);
			return;
		}
	}
	dprintk("%s rpc_cred %p\n", __func__, task->tk_msg.rpc_cred);
out:
	dprintk("<-- %s\n", __func__);
}

static void nfs41_sequence_prepare(struct rpc_task *task, void *data)
{
	struct nfs4_sequence_data *calldata = data;
	struct nfs_client *clp = calldata->clp;
	struct nfs4_sequence_args *args;
	struct nfs4_sequence_res *res;

	args = task->tk_msg.rpc_argp;
	res = task->tk_msg.rpc_resp;

	nfs4_setup_sequence(clp, args, res, task);
}

static const struct rpc_call_ops nfs41_sequence_ops = {
	.rpc_call_done = nfs41_sequence_call_done,
	.rpc_call_prepare = nfs41_sequence_prepare,
	.rpc_release = nfs41_sequence_release,
};

static struct rpc_task *_nfs41_proc_sequence(struct nfs_client *clp,
		const struct cred *cred,
		struct nfs4_slot *slot,
		bool is_privileged)
{
	struct nfs4_sequence_data *calldata;
	struct rpc_message msg = {
		.rpc_proc = &nfs4_procedures[NFSPROC4_CLNT_SEQUENCE],
		.rpc_cred = cred,
	};
	struct rpc_task_setup task_setup_data = {
		.rpc_client = clp->cl_rpcclient,
		.rpc_message = &msg,
		.callback_ops = &nfs41_sequence_ops,
		.flags = RPC_TASK_ASYNC | RPC_TASK_TIMEOUT,
	};
	struct rpc_task *ret;

	ret = ERR_PTR(-EIO);
	if (!refcount_inc_not_zero(&clp->cl_count))
		goto out_err;

	ret = ERR_PTR(-ENOMEM);
	calldata = kzalloc(sizeof(*calldata), GFP_NOFS);
	if (calldata == NULL)
		goto out_put_clp;
	nfs4_init_sequence(&calldata->args, &calldata->res, 0, is_privileged);
	nfs4_sequence_attach_slot(&calldata->args, &calldata->res, slot);
	msg.rpc_argp = &calldata->args;
	msg.rpc_resp = &calldata->res;
	calldata->clp = clp;
	task_setup_data.callback_data = calldata;

	ret = rpc_run_task(&task_setup_data);
	if (IS_ERR(ret))
		goto out_err;
	return ret;
out_put_clp:
	nfs_put_client(clp);
out_err:
	nfs41_release_slot(slot);
	return ret;
}

static int nfs41_proc_async_sequence(struct nfs_client *clp, const struct cred *cred, unsigned renew_flags)
{
	struct rpc_task *task;
	int ret = 0;

	if ((renew_flags & NFS4_RENEW_TIMEOUT) == 0)
		return -EAGAIN;
	task = _nfs41_proc_sequence(clp, cred, NULL, false);
	if (IS_ERR(task))
		ret = PTR_ERR(task);
	else
		rpc_put_task_async(task);
	dprintk("<-- %s status=%d\n", __func__, ret);
	return ret;
}

static int nfs4_proc_sequence(struct nfs_client *clp, const struct cred *cred)
{
	struct rpc_task *task;
	int ret;

	task = _nfs41_proc_sequence(clp, cred, NULL, true);
	if (IS_ERR(task)) {
		ret = PTR_ERR(task);
		goto out;
	}
	ret = rpc_wait_for_completion_task(task);
	if (!ret)
		ret = task->tk_status;
	rpc_put_task(task);
out:
	dprintk("<-- %s status=%d\n", __func__, ret);
	return ret;
}

struct nfs4_reclaim_complete_data {
	struct nfs_client *clp;
	struct nfs41_reclaim_complete_args arg;
	struct nfs41_reclaim_complete_res res;
};

static void nfs4_reclaim_complete_prepare(struct rpc_task *task, void *data)
{
	struct nfs4_reclaim_complete_data *calldata = data;

	nfs4_setup_sequence(calldata->clp,
			&calldata->arg.seq_args,
			&calldata->res.seq_res,
			task);
}

static int nfs41_reclaim_complete_handle_errors(struct rpc_task *task, struct nfs_client *clp)
{
	switch(task->tk_status) {
	case 0:
		wake_up_all(&clp->cl_lock_waitq);
		fallthrough;
	case -NFS4ERR_COMPLETE_ALREADY:
	case -NFS4ERR_WRONG_CRED: /* What to do here? */
		break;
	case -NFS4ERR_DELAY:
		rpc_delay(task, NFS4_POLL_RETRY_MAX);
		fallthrough;
	case -NFS4ERR_RETRY_UNCACHED_REP:
		return -EAGAIN;
	case -NFS4ERR_BADSESSION:
	case -NFS4ERR_DEADSESSION:
	case -NFS4ERR_CONN_NOT_BOUND_TO_SESSION:
		break;
	default:
		nfs4_schedule_lease_recovery(clp);
	}
	return 0;
}

static void nfs4_reclaim_complete_done(struct rpc_task *task, void *data)
{
	struct nfs4_reclaim_complete_data *calldata = data;
	struct nfs_client *clp = calldata->clp;
	struct nfs4_sequence_res *res = &calldata->res.seq_res;

	dprintk("--> %s\n", __func__);
	if (!nfs41_sequence_done(task, res))
		return;

	trace_nfs4_reclaim_complete(clp, task->tk_status);
	if (nfs41_reclaim_complete_handle_errors(task, clp) == -EAGAIN) {
		rpc_restart_call_prepare(task);
		return;
	}
	dprintk("<-- %s\n", __func__);
}

static void nfs4_free_reclaim_complete_data(void *data)
{
	struct nfs4_reclaim_complete_data *calldata = data;

	kfree(calldata);
}

static const struct rpc_call_ops nfs4_reclaim_complete_call_ops = {
	.rpc_call_prepare = nfs4_reclaim_complete_prepare,
	.rpc_call_done = nfs4_reclaim_complete_done,
	.rpc_release = nfs4_free_reclaim_complete_data,
};

/*
 * Issue a global reclaim complete.
 */
static int nfs41_proc_reclaim_complete(struct nfs_client *clp,
		const struct cred *cred)
{
	struct nfs4_reclaim_complete_data *calldata;
	struct rpc_message msg = {
		.rpc_proc = &nfs4_procedures[NFSPROC4_CLNT_RECLAIM_COMPLETE],
		.rpc_cred = cred,
	};
	struct rpc_task_setup task_setup_data = {
		.rpc_client = clp->cl_rpcclient,
		.rpc_message = &msg,
		.callback_ops = &nfs4_reclaim_complete_call_ops,
		.flags = RPC_TASK_NO_ROUND_ROBIN,
	};
	int status = -ENOMEM;

	dprintk("--> %s\n", __func__);
	calldata = kzalloc(sizeof(*calldata), GFP_NOFS);
	if (calldata == NULL)
		goto out;
	calldata->clp = clp;
	calldata->arg.one_fs = 0;

	nfs4_init_sequence(&calldata->arg.seq_args, &calldata->res.seq_res, 0, 1);
	msg.rpc_argp = &calldata->arg;
	msg.rpc_resp = &calldata->res;
	task_setup_data.callback_data = calldata;
	status = nfs4_call_sync_custom(&task_setup_data);
out:
	dprintk("<-- %s status=%d\n", __func__, status);
	return status;
}

static void
nfs4_layoutget_prepare(struct rpc_task *task, void *calldata)
{
	struct nfs4_layoutget *lgp = calldata;
	struct nfs_server *server = NFS_SERVER(lgp->args.inode);

	dprintk("--> %s\n", __func__);
	nfs4_setup_sequence(server->nfs_client, &lgp->args.seq_args,
				&lgp->res.seq_res, task);
	dprintk("<-- %s\n", __func__);
}

static void nfs4_layoutget_done(struct rpc_task *task, void *calldata)
{
	struct nfs4_layoutget *lgp = calldata;

	dprintk("--> %s\n", __func__);
	nfs41_sequence_process(task, &lgp->res.seq_res);
	dprintk("<-- %s\n", __func__);
}

static int
nfs4_layoutget_handle_exception(struct rpc_task *task,
		struct nfs4_layoutget *lgp, struct nfs4_exception *exception)
{
	struct inode *inode = lgp->args.inode;
	struct nfs_server *server = NFS_SERVER(inode);
	struct pnfs_layout_hdr *lo;
	int nfs4err = task->tk_status;
	int err, status = 0;
	LIST_HEAD(head);

	dprintk("--> %s tk_status => %d\n", __func__, -task->tk_status);

	nfs4_sequence_free_slot(&lgp->res.seq_res);

	switch (nfs4err) {
	case 0:
		goto out;

	/*
	 * NFS4ERR_LAYOUTUNAVAILABLE means we are not supposed to use pnfs
	 * on the file. set tk_status to -ENODATA to tell upper layer to
	 * retry go inband.
	 */
	case -NFS4ERR_LAYOUTUNAVAILABLE:
		status = -ENODATA;
		goto out;
	/*
	 * NFS4ERR_BADLAYOUT means the MDS cannot return a layout of
	 * length lgp->args.minlength != 0 (see RFC5661 section 18.43.3).
	 */
	case -NFS4ERR_BADLAYOUT:
		status = -EOVERFLOW;
		goto out;
	/*
	 * NFS4ERR_LAYOUTTRYLATER is a conflict with another client
	 * (or clients) writing to the same RAID stripe except when
	 * the minlength argument is 0 (see RFC5661 section 18.43.3).
	 *
	 * Treat it like we would RECALLCONFLICT -- we retry for a little
	 * while, and then eventually give up.
	 */
	case -NFS4ERR_LAYOUTTRYLATER:
		if (lgp->args.minlength == 0) {
			status = -EOVERFLOW;
			goto out;
		}
		status = -EBUSY;
		break;
	case -NFS4ERR_RECALLCONFLICT:
		status = -ERECALLCONFLICT;
		break;
	case -NFS4ERR_DELEG_REVOKED:
	case -NFS4ERR_ADMIN_REVOKED:
	case -NFS4ERR_EXPIRED:
	case -NFS4ERR_BAD_STATEID:
		exception->timeout = 0;
		spin_lock(&inode->i_lock);
		lo = NFS_I(inode)->layout;
		/* If the open stateid was bad, then recover it. */
		if (!lo || test_bit(NFS_LAYOUT_INVALID_STID, &lo->plh_flags) ||
		    !nfs4_stateid_match_other(&lgp->args.stateid, &lo->plh_stateid)) {
			spin_unlock(&inode->i_lock);
			exception->state = lgp->args.ctx->state;
			exception->stateid = &lgp->args.stateid;
			break;
		}

		/*
		 * Mark the bad layout state as invalid, then retry
		 */
		pnfs_mark_layout_stateid_invalid(lo, &head);
		spin_unlock(&inode->i_lock);
		nfs_commit_inode(inode, 0);
		pnfs_free_lseg_list(&head);
		status = -EAGAIN;
		goto out;
	}

	err = nfs4_handle_exception(server, nfs4err, exception);
	if (!status) {
		if (exception->retry)
			status = -EAGAIN;
		else
			status = err;
	}
out:
	dprintk("<-- %s\n", __func__);
	return status;
}

size_t max_response_pages(struct nfs_server *server)
{
	u32 max_resp_sz = server->nfs_client->cl_session->fc_attrs.max_resp_sz;
	return nfs_page_array_len(0, max_resp_sz);
}

static void nfs4_layoutget_release(void *calldata)
{
	struct nfs4_layoutget *lgp = calldata;

	dprintk("--> %s\n", __func__);
	nfs4_sequence_free_slot(&lgp->res.seq_res);
	pnfs_layoutget_free(lgp);
	dprintk("<-- %s\n", __func__);
}

static const struct rpc_call_ops nfs4_layoutget_call_ops = {
	.rpc_call_prepare = nfs4_layoutget_prepare,
	.rpc_call_done = nfs4_layoutget_done,
	.rpc_release = nfs4_layoutget_release,
};

struct pnfs_layout_segment *
nfs4_proc_layoutget(struct nfs4_layoutget *lgp, long *timeout)
{
	struct inode *inode = lgp->args.inode;
	struct nfs_server *server = NFS_SERVER(inode);
	struct rpc_task *task;
	struct rpc_message msg = {
		.rpc_proc = &nfs4_procedures[NFSPROC4_CLNT_LAYOUTGET],
		.rpc_argp = &lgp->args,
		.rpc_resp = &lgp->res,
		.rpc_cred = lgp->cred,
	};
	struct rpc_task_setup task_setup_data = {
		.rpc_client = server->client,
		.rpc_message = &msg,
		.callback_ops = &nfs4_layoutget_call_ops,
		.callback_data = lgp,
		.flags = RPC_TASK_ASYNC | RPC_TASK_CRED_NOREF,
	};
	struct pnfs_layout_segment *lseg = NULL;
	struct nfs4_exception exception = {
		.inode = inode,
		.timeout = *timeout,
	};
	int status = 0;

	dprintk("--> %s\n", __func__);

	/* nfs4_layoutget_release calls pnfs_put_layout_hdr */
	pnfs_get_layout_hdr(NFS_I(inode)->layout);

	nfs4_init_sequence(&lgp->args.seq_args, &lgp->res.seq_res, 0, 0);

	task = rpc_run_task(&task_setup_data);

	status = rpc_wait_for_completion_task(task);
	if (status != 0)
		goto out;

	if (task->tk_status < 0) {
		status = nfs4_layoutget_handle_exception(task, lgp, &exception);
		*timeout = exception.timeout;
	} else if (lgp->res.layoutp->len == 0) {
		status = -EAGAIN;
		*timeout = nfs4_update_delay(&exception.timeout);
	} else
		lseg = pnfs_layout_process(lgp);
out:
	trace_nfs4_layoutget(lgp->args.ctx,
			&lgp->args.range,
			&lgp->res.range,
			&lgp->res.stateid,
			status);

	rpc_put_task(task);
	dprintk("<-- %s status=%d\n", __func__, status);
	if (status)
		return ERR_PTR(status);
	return lseg;
}

static void
nfs4_layoutreturn_prepare(struct rpc_task *task, void *calldata)
{
	struct nfs4_layoutreturn *lrp = calldata;

	dprintk("--> %s\n", __func__);
	nfs4_setup_sequence(lrp->clp,
			&lrp->args.seq_args,
			&lrp->res.seq_res,
			task);
	if (!pnfs_layout_is_valid(lrp->args.layout))
		rpc_exit(task, 0);
}

static void nfs4_layoutreturn_done(struct rpc_task *task, void *calldata)
{
	struct nfs4_layoutreturn *lrp = calldata;
	struct nfs_server *server;

	dprintk("--> %s\n", __func__);

	if (!nfs41_sequence_process(task, &lrp->res.seq_res))
		return;

	/*
	 * Was there an RPC level error? Assume the call succeeded,
	 * and that we need to release the layout
	 */
	if (task->tk_rpc_status != 0 && RPC_WAS_SENT(task)) {
		lrp->res.lrs_present = 0;
		return;
	}

	server = NFS_SERVER(lrp->args.inode);
	switch (task->tk_status) {
	case -NFS4ERR_OLD_STATEID:
		if (nfs4_layout_refresh_old_stateid(&lrp->args.stateid,
					&lrp->args.range,
					lrp->args.inode))
			goto out_restart;
		fallthrough;
	default:
		task->tk_status = 0;
		fallthrough;
	case 0:
		break;
	case -NFS4ERR_DELAY:
		if (nfs4_async_handle_error(task, server, NULL, NULL) != -EAGAIN)
			break;
		goto out_restart;
	}
	dprintk("<-- %s\n", __func__);
	return;
out_restart:
	task->tk_status = 0;
	nfs4_sequence_free_slot(&lrp->res.seq_res);
	rpc_restart_call_prepare(task);
}

static void nfs4_layoutreturn_release(void *calldata)
{
	struct nfs4_layoutreturn *lrp = calldata;
	struct pnfs_layout_hdr *lo = lrp->args.layout;

	dprintk("--> %s\n", __func__);
	pnfs_layoutreturn_free_lsegs(lo, &lrp->args.stateid, &lrp->args.range,
			lrp->res.lrs_present ? &lrp->res.stateid : NULL);
	nfs4_sequence_free_slot(&lrp->res.seq_res);
	if (lrp->ld_private.ops && lrp->ld_private.ops->free)
		lrp->ld_private.ops->free(&lrp->ld_private);
	pnfs_put_layout_hdr(lrp->args.layout);
	nfs_iput_and_deactive(lrp->inode);
	put_cred(lrp->cred);
	kfree(calldata);
	dprintk("<-- %s\n", __func__);
}

static const struct rpc_call_ops nfs4_layoutreturn_call_ops = {
	.rpc_call_prepare = nfs4_layoutreturn_prepare,
	.rpc_call_done = nfs4_layoutreturn_done,
	.rpc_release = nfs4_layoutreturn_release,
};

int nfs4_proc_layoutreturn(struct nfs4_layoutreturn *lrp, bool sync)
{
	struct rpc_task *task;
	struct rpc_message msg = {
		.rpc_proc = &nfs4_procedures[NFSPROC4_CLNT_LAYOUTRETURN],
		.rpc_argp = &lrp->args,
		.rpc_resp = &lrp->res,
		.rpc_cred = lrp->cred,
	};
	struct rpc_task_setup task_setup_data = {
		.rpc_client = NFS_SERVER(lrp->args.inode)->client,
		.rpc_message = &msg,
		.callback_ops = &nfs4_layoutreturn_call_ops,
		.callback_data = lrp,
	};
	int status = 0;

	nfs4_state_protect(NFS_SERVER(lrp->args.inode)->nfs_client,
			NFS_SP4_MACH_CRED_PNFS_CLEANUP,
			&task_setup_data.rpc_client, &msg);

	dprintk("--> %s\n", __func__);
	lrp->inode = nfs_igrab_and_active(lrp->args.inode);
	if (!sync) {
		if (!lrp->inode) {
			nfs4_layoutreturn_release(lrp);
			return -EAGAIN;
		}
		task_setup_data.flags |= RPC_TASK_ASYNC;
	}
	if (!lrp->inode)
		nfs4_init_sequence(&lrp->args.seq_args, &lrp->res.seq_res, 1,
				   1);
	else
		nfs4_init_sequence(&lrp->args.seq_args, &lrp->res.seq_res, 1,
				   0);
	task = rpc_run_task(&task_setup_data);
	if (IS_ERR(task))
		return PTR_ERR(task);
	if (sync)
		status = task->tk_status;
	trace_nfs4_layoutreturn(lrp->args.inode, &lrp->args.stateid, status);
	dprintk("<-- %s status=%d\n", __func__, status);
	rpc_put_task(task);
	return status;
}

static int
_nfs4_proc_getdeviceinfo(struct nfs_server *server,
		struct pnfs_device *pdev,
		const struct cred *cred)
{
	struct nfs4_getdeviceinfo_args args = {
		.pdev = pdev,
		.notify_types = NOTIFY_DEVICEID4_CHANGE |
			NOTIFY_DEVICEID4_DELETE,
	};
	struct nfs4_getdeviceinfo_res res = {
		.pdev = pdev,
	};
	struct rpc_message msg = {
		.rpc_proc = &nfs4_procedures[NFSPROC4_CLNT_GETDEVICEINFO],
		.rpc_argp = &args,
		.rpc_resp = &res,
		.rpc_cred = cred,
	};
	int status;

	dprintk("--> %s\n", __func__);
	status = nfs4_call_sync(server->client, server, &msg, &args.seq_args, &res.seq_res, 0);
	if (res.notification & ~args.notify_types)
		dprintk("%s: unsupported notification\n", __func__);
	if (res.notification != args.notify_types)
		pdev->nocache = 1;

	trace_nfs4_getdeviceinfo(server, &pdev->dev_id, status);

	dprintk("<-- %s status=%d\n", __func__, status);

	return status;
}

int nfs4_proc_getdeviceinfo(struct nfs_server *server,
		struct pnfs_device *pdev,
		const struct cred *cred)
{
	struct nfs4_exception exception = { };
	int err;

	do {
		err = nfs4_handle_exception(server,
					_nfs4_proc_getdeviceinfo(server, pdev, cred),
					&exception);
	} while (exception.retry);
	return err;
}
EXPORT_SYMBOL_GPL(nfs4_proc_getdeviceinfo);

static void nfs4_layoutcommit_prepare(struct rpc_task *task, void *calldata)
{
	struct nfs4_layoutcommit_data *data = calldata;
	struct nfs_server *server = NFS_SERVER(data->args.inode);

	nfs4_setup_sequence(server->nfs_client,
			&data->args.seq_args,
			&data->res.seq_res,
			task);
}

static void
nfs4_layoutcommit_done(struct rpc_task *task, void *calldata)
{
	struct nfs4_layoutcommit_data *data = calldata;
	struct nfs_server *server = NFS_SERVER(data->args.inode);

	if (!nfs41_sequence_done(task, &data->res.seq_res))
		return;

	switch (task->tk_status) { /* Just ignore these failures */
	case -NFS4ERR_DELEG_REVOKED: /* layout was recalled */
	case -NFS4ERR_BADIOMODE:     /* no IOMODE_RW layout for range */
	case -NFS4ERR_BADLAYOUT:     /* no layout */
	case -NFS4ERR_GRACE:	    /* loca_recalim always false */
		task->tk_status = 0;
		break;
	case 0:
		break;
	default:
		if (nfs4_async_handle_error(task, server, NULL, NULL) == -EAGAIN) {
			rpc_restart_call_prepare(task);
			return;
		}
	}
}

static void nfs4_layoutcommit_release(void *calldata)
{
	struct nfs4_layoutcommit_data *data = calldata;

	pnfs_cleanup_layoutcommit(data);
	nfs_post_op_update_inode_force_wcc(data->args.inode,
					   data->res.fattr);
	put_cred(data->cred);
	nfs_iput_and_deactive(data->inode);
	kfree(data);
}

static const struct rpc_call_ops nfs4_layoutcommit_ops = {
	.rpc_call_prepare = nfs4_layoutcommit_prepare,
	.rpc_call_done = nfs4_layoutcommit_done,
	.rpc_release = nfs4_layoutcommit_release,
};

int
nfs4_proc_layoutcommit(struct nfs4_layoutcommit_data *data, bool sync)
{
	struct rpc_message msg = {
		.rpc_proc = &nfs4_procedures[NFSPROC4_CLNT_LAYOUTCOMMIT],
		.rpc_argp = &data->args,
		.rpc_resp = &data->res,
		.rpc_cred = data->cred,
	};
	struct rpc_task_setup task_setup_data = {
		.task = &data->task,
		.rpc_client = NFS_CLIENT(data->args.inode),
		.rpc_message = &msg,
		.callback_ops = &nfs4_layoutcommit_ops,
		.callback_data = data,
	};
	struct rpc_task *task;
	int status = 0;

	dprintk("NFS: initiating layoutcommit call. sync %d "
		"lbw: %llu inode %lu\n", sync,
		data->args.lastbytewritten,
		data->args.inode->i_ino);

	if (!sync) {
		data->inode = nfs_igrab_and_active(data->args.inode);
		if (data->inode == NULL) {
			nfs4_layoutcommit_release(data);
			return -EAGAIN;
		}
		task_setup_data.flags = RPC_TASK_ASYNC;
	}
	nfs4_init_sequence(&data->args.seq_args, &data->res.seq_res, 1, 0);
	task = rpc_run_task(&task_setup_data);
	if (IS_ERR(task))
		return PTR_ERR(task);
	if (sync)
		status = task->tk_status;
	trace_nfs4_layoutcommit(data->args.inode, &data->args.stateid, status);
	dprintk("%s: status %d\n", __func__, status);
	rpc_put_task(task);
	return status;
}

/*
 * Use the state managment nfs_client cl_rpcclient, which uses krb5i (if
 * possible) as per RFC3530bis and RFC5661 Security Considerations sections
 */
static int
_nfs41_proc_secinfo_no_name(struct nfs_server *server, struct nfs_fh *fhandle,
		    struct nfs_fsinfo *info,
		    struct nfs4_secinfo_flavors *flavors, bool use_integrity)
{
	struct nfs41_secinfo_no_name_args args = {
		.style = SECINFO_STYLE_CURRENT_FH,
	};
	struct nfs4_secinfo_res res = {
		.flavors = flavors,
	};
	struct rpc_message msg = {
		.rpc_proc = &nfs4_procedures[NFSPROC4_CLNT_SECINFO_NO_NAME],
		.rpc_argp = &args,
		.rpc_resp = &res,
	};
	struct nfs4_call_sync_data data = {
		.seq_server = server,
		.seq_args = &args.seq_args,
		.seq_res = &res.seq_res,
	};
	struct rpc_task_setup task_setup = {
		.rpc_client = server->client,
		.rpc_message = &msg,
		.callback_ops = server->nfs_client->cl_mvops->call_sync_ops,
		.callback_data = &data,
		.flags = RPC_TASK_NO_ROUND_ROBIN,
	};
	const struct cred *cred = NULL;
	int status;

	if (use_integrity) {
		task_setup.rpc_client = server->nfs_client->cl_rpcclient;

		cred = nfs4_get_clid_cred(server->nfs_client);
		msg.rpc_cred = cred;
	}

	dprintk("--> %s\n", __func__);
	nfs4_init_sequence(&args.seq_args, &res.seq_res, 0, 0);
	status = nfs4_call_sync_custom(&task_setup);
	dprintk("<-- %s status=%d\n", __func__, status);

	put_cred(cred);

	return status;
}

static int
nfs41_proc_secinfo_no_name(struct nfs_server *server, struct nfs_fh *fhandle,
			   struct nfs_fsinfo *info, struct nfs4_secinfo_flavors *flavors)
{
	struct nfs4_exception exception = {
		.interruptible = true,
	};
	int err;
	do {
		/* first try using integrity protection */
		err = -NFS4ERR_WRONGSEC;

		/* try to use integrity protection with machine cred */
		if (_nfs4_is_integrity_protected(server->nfs_client))
			err = _nfs41_proc_secinfo_no_name(server, fhandle, info,
							  flavors, true);

		/*
		 * if unable to use integrity protection, or SECINFO with
		 * integrity protection returns NFS4ERR_WRONGSEC (which is
		 * disallowed by spec, but exists in deployed servers) use
		 * the current filesystem's rpc_client and the user cred.
		 */
		if (err == -NFS4ERR_WRONGSEC)
			err = _nfs41_proc_secinfo_no_name(server, fhandle, info,
							  flavors, false);

		switch (err) {
		case 0:
		case -NFS4ERR_WRONGSEC:
		case -ENOTSUPP:
			goto out;
		default:
			err = nfs4_handle_exception(server, err, &exception);
		}
	} while (exception.retry);
out:
	return err;
}

static int
nfs41_find_root_sec(struct nfs_server *server, struct nfs_fh *fhandle,
		    struct nfs_fsinfo *info)
{
	int err;
	struct page *page;
	rpc_authflavor_t flavor = RPC_AUTH_MAXFLAVOR;
	struct nfs4_secinfo_flavors *flavors;
	struct nfs4_secinfo4 *secinfo;
	int i;

	page = alloc_page(GFP_KERNEL);
	if (!page) {
		err = -ENOMEM;
		goto out;
	}

	flavors = page_address(page);
	err = nfs41_proc_secinfo_no_name(server, fhandle, info, flavors);

	/*
	 * Fall back on "guess and check" method if
	 * the server doesn't support SECINFO_NO_NAME
	 */
	if (err == -NFS4ERR_WRONGSEC || err == -ENOTSUPP) {
		err = nfs4_find_root_sec(server, fhandle, info);
		goto out_freepage;
	}
	if (err)
		goto out_freepage;

	for (i = 0; i < flavors->num_flavors; i++) {
		secinfo = &flavors->flavors[i];

		switch (secinfo->flavor) {
		case RPC_AUTH_NULL:
		case RPC_AUTH_UNIX:
		case RPC_AUTH_GSS:
			flavor = rpcauth_get_pseudoflavor(secinfo->flavor,
					&secinfo->flavor_info);
			break;
		default:
			flavor = RPC_AUTH_MAXFLAVOR;
			break;
		}

		if (!nfs_auth_info_match(&server->auth_info, flavor))
			flavor = RPC_AUTH_MAXFLAVOR;

		if (flavor != RPC_AUTH_MAXFLAVOR) {
			err = nfs4_lookup_root_sec(server, fhandle,
						   info, flavor);
			if (!err)
				break;
		}
	}

	if (flavor == RPC_AUTH_MAXFLAVOR)
		err = -EPERM;

out_freepage:
	put_page(page);
	if (err == -EACCES)
		return -EPERM;
out:
	return err;
}

static int _nfs41_test_stateid(struct nfs_server *server,
		nfs4_stateid *stateid,
		const struct cred *cred)
{
	int status;
	struct nfs41_test_stateid_args args = {
		.stateid = stateid,
	};
	struct nfs41_test_stateid_res res;
	struct rpc_message msg = {
		.rpc_proc = &nfs4_procedures[NFSPROC4_CLNT_TEST_STATEID],
		.rpc_argp = &args,
		.rpc_resp = &res,
		.rpc_cred = cred,
	};
	struct rpc_clnt *rpc_client = server->client;

	nfs4_state_protect(server->nfs_client, NFS_SP4_MACH_CRED_STATEID,
		&rpc_client, &msg);

	dprintk("NFS call  test_stateid %p\n", stateid);
	nfs4_init_sequence(&args.seq_args, &res.seq_res, 0, 1);
	status = nfs4_call_sync_sequence(rpc_client, server, &msg,
			&args.seq_args, &res.seq_res);
	if (status != NFS_OK) {
		dprintk("NFS reply test_stateid: failed, %d\n", status);
		return status;
	}
	dprintk("NFS reply test_stateid: succeeded, %d\n", -res.status);
	return -res.status;
}

static void nfs4_handle_delay_or_session_error(struct nfs_server *server,
		int err, struct nfs4_exception *exception)
{
	exception->retry = 0;
	switch(err) {
	case -NFS4ERR_DELAY:
	case -NFS4ERR_RETRY_UNCACHED_REP:
		nfs4_handle_exception(server, err, exception);
		break;
	case -NFS4ERR_BADSESSION:
	case -NFS4ERR_BADSLOT:
	case -NFS4ERR_BAD_HIGH_SLOT:
	case -NFS4ERR_CONN_NOT_BOUND_TO_SESSION:
	case -NFS4ERR_DEADSESSION:
		nfs4_do_handle_exception(server, err, exception);
	}
}

/**
 * nfs41_test_stateid - perform a TEST_STATEID operation
 *
 * @server: server / transport on which to perform the operation
 * @stateid: state ID to test
 * @cred: credential
 *
 * Returns NFS_OK if the server recognizes that "stateid" is valid.
 * Otherwise a negative NFS4ERR value is returned if the operation
 * failed or the state ID is not currently valid.
 */
static int nfs41_test_stateid(struct nfs_server *server,
		nfs4_stateid *stateid,
		const struct cred *cred)
{
	struct nfs4_exception exception = {
		.interruptible = true,
	};
	int err;
	do {
		err = _nfs41_test_stateid(server, stateid, cred);
		nfs4_handle_delay_or_session_error(server, err, &exception);
	} while (exception.retry);
	return err;
}

struct nfs_free_stateid_data {
	struct nfs_server *server;
	struct nfs41_free_stateid_args args;
	struct nfs41_free_stateid_res res;
};

static void nfs41_free_stateid_prepare(struct rpc_task *task, void *calldata)
{
	struct nfs_free_stateid_data *data = calldata;
	nfs4_setup_sequence(data->server->nfs_client,
			&data->args.seq_args,
			&data->res.seq_res,
			task);
}

static void nfs41_free_stateid_done(struct rpc_task *task, void *calldata)
{
	struct nfs_free_stateid_data *data = calldata;

	nfs41_sequence_done(task, &data->res.seq_res);

	switch (task->tk_status) {
	case -NFS4ERR_DELAY:
		if (nfs4_async_handle_error(task, data->server, NULL, NULL) == -EAGAIN)
			rpc_restart_call_prepare(task);
	}
}

static void nfs41_free_stateid_release(void *calldata)
{
	kfree(calldata);
}

static const struct rpc_call_ops nfs41_free_stateid_ops = {
	.rpc_call_prepare = nfs41_free_stateid_prepare,
	.rpc_call_done = nfs41_free_stateid_done,
	.rpc_release = nfs41_free_stateid_release,
};

/**
 * nfs41_free_stateid - perform a FREE_STATEID operation
 *
 * @server: server / transport on which to perform the operation
 * @stateid: state ID to release
 * @cred: credential
 * @privileged: set to true if this call needs to be privileged
 *
 * Note: this function is always asynchronous.
 */
static int nfs41_free_stateid(struct nfs_server *server,
		const nfs4_stateid *stateid,
		const struct cred *cred,
		bool privileged)
{
	struct rpc_message msg = {
		.rpc_proc = &nfs4_procedures[NFSPROC4_CLNT_FREE_STATEID],
		.rpc_cred = cred,
	};
	struct rpc_task_setup task_setup = {
		.rpc_client = server->client,
		.rpc_message = &msg,
		.callback_ops = &nfs41_free_stateid_ops,
		.flags = RPC_TASK_ASYNC,
	};
	struct nfs_free_stateid_data *data;
	struct rpc_task *task;

	nfs4_state_protect(server->nfs_client, NFS_SP4_MACH_CRED_STATEID,
		&task_setup.rpc_client, &msg);

	dprintk("NFS call  free_stateid %p\n", stateid);
	data = kmalloc(sizeof(*data), GFP_NOFS);
	if (!data)
		return -ENOMEM;
	data->server = server;
	nfs4_stateid_copy(&data->args.stateid, stateid);

	task_setup.callback_data = data;

	msg.rpc_argp = &data->args;
	msg.rpc_resp = &data->res;
	nfs4_init_sequence(&data->args.seq_args, &data->res.seq_res, 1, privileged);
	task = rpc_run_task(&task_setup);
	if (IS_ERR(task))
		return PTR_ERR(task);
	rpc_put_task(task);
	return 0;
}

static void
nfs41_free_lock_state(struct nfs_server *server, struct nfs4_lock_state *lsp)
{
	const struct cred *cred = lsp->ls_state->owner->so_cred;

	nfs41_free_stateid(server, &lsp->ls_stateid, cred, false);
	nfs4_free_lock_state(server, lsp);
}

static bool nfs41_match_stateid(const nfs4_stateid *s1,
		const nfs4_stateid *s2)
{
	if (s1->type != s2->type)
		return false;

	if (memcmp(s1->other, s2->other, sizeof(s1->other)) != 0)
		return false;

	if (s1->seqid == s2->seqid)
		return true;

	return s1->seqid == 0 || s2->seqid == 0;
}

#endif /* CONFIG_NFS_V4_1 */

static bool nfs4_match_stateid(const nfs4_stateid *s1,
		const nfs4_stateid *s2)
{
	return nfs4_stateid_match(s1, s2);
}


static const struct nfs4_state_recovery_ops nfs40_reboot_recovery_ops = {
	.owner_flag_bit = NFS_OWNER_RECLAIM_REBOOT,
	.state_flag_bit	= NFS_STATE_RECLAIM_REBOOT,
	.recover_open	= nfs4_open_reclaim,
	.recover_lock	= nfs4_lock_reclaim,
	.establish_clid = nfs4_init_clientid,
	.detect_trunking = nfs40_discover_server_trunking,
};

#if defined(CONFIG_NFS_V4_1)
static const struct nfs4_state_recovery_ops nfs41_reboot_recovery_ops = {
	.owner_flag_bit = NFS_OWNER_RECLAIM_REBOOT,
	.state_flag_bit	= NFS_STATE_RECLAIM_REBOOT,
	.recover_open	= nfs4_open_reclaim,
	.recover_lock	= nfs4_lock_reclaim,
	.establish_clid = nfs41_init_clientid,
	.reclaim_complete = nfs41_proc_reclaim_complete,
	.detect_trunking = nfs41_discover_server_trunking,
};
#endif /* CONFIG_NFS_V4_1 */

static const struct nfs4_state_recovery_ops nfs40_nograce_recovery_ops = {
	.owner_flag_bit = NFS_OWNER_RECLAIM_NOGRACE,
	.state_flag_bit	= NFS_STATE_RECLAIM_NOGRACE,
	.recover_open	= nfs40_open_expired,
	.recover_lock	= nfs4_lock_expired,
	.establish_clid = nfs4_init_clientid,
};

#if defined(CONFIG_NFS_V4_1)
static const struct nfs4_state_recovery_ops nfs41_nograce_recovery_ops = {
	.owner_flag_bit = NFS_OWNER_RECLAIM_NOGRACE,
	.state_flag_bit	= NFS_STATE_RECLAIM_NOGRACE,
	.recover_open	= nfs41_open_expired,
	.recover_lock	= nfs41_lock_expired,
	.establish_clid = nfs41_init_clientid,
};
#endif /* CONFIG_NFS_V4_1 */

static const struct nfs4_state_maintenance_ops nfs40_state_renewal_ops = {
	.sched_state_renewal = nfs4_proc_async_renew,
	.get_state_renewal_cred = nfs4_get_renew_cred,
	.renew_lease = nfs4_proc_renew,
};

#if defined(CONFIG_NFS_V4_1)
static const struct nfs4_state_maintenance_ops nfs41_state_renewal_ops = {
	.sched_state_renewal = nfs41_proc_async_sequence,
	.get_state_renewal_cred = nfs4_get_machine_cred,
	.renew_lease = nfs4_proc_sequence,
};
#endif

static const struct nfs4_mig_recovery_ops nfs40_mig_recovery_ops = {
	.get_locations = _nfs40_proc_get_locations,
	.fsid_present = _nfs40_proc_fsid_present,
};

#if defined(CONFIG_NFS_V4_1)
static const struct nfs4_mig_recovery_ops nfs41_mig_recovery_ops = {
	.get_locations = _nfs41_proc_get_locations,
	.fsid_present = _nfs41_proc_fsid_present,
};
#endif	/* CONFIG_NFS_V4_1 */

static const struct nfs4_minor_version_ops nfs_v4_0_minor_ops = {
	.minor_version = 0,
	.init_caps = NFS_CAP_READDIRPLUS
		| NFS_CAP_ATOMIC_OPEN
		| NFS_CAP_POSIX_LOCK,
	.init_client = nfs40_init_client,
	.shutdown_client = nfs40_shutdown_client,
	.match_stateid = nfs4_match_stateid,
	.find_root_sec = nfs4_find_root_sec,
	.free_lock_state = nfs4_release_lockowner,
	.test_and_free_expired = nfs40_test_and_free_expired_stateid,
	.alloc_seqid = nfs_alloc_seqid,
	.call_sync_ops = &nfs40_call_sync_ops,
	.reboot_recovery_ops = &nfs40_reboot_recovery_ops,
	.nograce_recovery_ops = &nfs40_nograce_recovery_ops,
	.state_renewal_ops = &nfs40_state_renewal_ops,
	.mig_recovery_ops = &nfs40_mig_recovery_ops,
};

#if defined(CONFIG_NFS_V4_1)
static struct nfs_seqid *
nfs_alloc_no_seqid(struct nfs_seqid_counter *arg1, gfp_t arg2)
{
	return NULL;
}

static const struct nfs4_minor_version_ops nfs_v4_1_minor_ops = {
	.minor_version = 1,
	.init_caps = NFS_CAP_READDIRPLUS
		| NFS_CAP_ATOMIC_OPEN
		| NFS_CAP_POSIX_LOCK
		| NFS_CAP_STATEID_NFSV41
		| NFS_CAP_ATOMIC_OPEN_V1
		| NFS_CAP_LGOPEN,
	.init_client = nfs41_init_client,
	.shutdown_client = nfs41_shutdown_client,
	.match_stateid = nfs41_match_stateid,
	.find_root_sec = nfs41_find_root_sec,
	.free_lock_state = nfs41_free_lock_state,
	.test_and_free_expired = nfs41_test_and_free_expired_stateid,
	.alloc_seqid = nfs_alloc_no_seqid,
	.session_trunk = nfs4_test_session_trunk,
	.call_sync_ops = &nfs41_call_sync_ops,
	.reboot_recovery_ops = &nfs41_reboot_recovery_ops,
	.nograce_recovery_ops = &nfs41_nograce_recovery_ops,
	.state_renewal_ops = &nfs41_state_renewal_ops,
	.mig_recovery_ops = &nfs41_mig_recovery_ops,
};
#endif

#if defined(CONFIG_NFS_V4_2)
static const struct nfs4_minor_version_ops nfs_v4_2_minor_ops = {
	.minor_version = 2,
	.init_caps = NFS_CAP_READDIRPLUS
		| NFS_CAP_ATOMIC_OPEN
		| NFS_CAP_POSIX_LOCK
		| NFS_CAP_STATEID_NFSV41
		| NFS_CAP_ATOMIC_OPEN_V1
		| NFS_CAP_LGOPEN
		| NFS_CAP_ALLOCATE
		| NFS_CAP_COPY
		| NFS_CAP_OFFLOAD_CANCEL
		| NFS_CAP_COPY_NOTIFY
		| NFS_CAP_DEALLOCATE
		| NFS_CAP_SEEK
		| NFS_CAP_LAYOUTSTATS
		| NFS_CAP_CLONE
		| NFS_CAP_LAYOUTERROR
		| NFS_CAP_READ_PLUS,
	.init_client = nfs41_init_client,
	.shutdown_client = nfs41_shutdown_client,
	.match_stateid = nfs41_match_stateid,
	.find_root_sec = nfs41_find_root_sec,
	.free_lock_state = nfs41_free_lock_state,
	.call_sync_ops = &nfs41_call_sync_ops,
	.test_and_free_expired = nfs41_test_and_free_expired_stateid,
	.alloc_seqid = nfs_alloc_no_seqid,
	.session_trunk = nfs4_test_session_trunk,
	.reboot_recovery_ops = &nfs41_reboot_recovery_ops,
	.nograce_recovery_ops = &nfs41_nograce_recovery_ops,
	.state_renewal_ops = &nfs41_state_renewal_ops,
	.mig_recovery_ops = &nfs41_mig_recovery_ops,
};
#endif

const struct nfs4_minor_version_ops *nfs_v4_minor_ops[] = {
	[0] = &nfs_v4_0_minor_ops,
#if defined(CONFIG_NFS_V4_1)
	[1] = &nfs_v4_1_minor_ops,
#endif
#if defined(CONFIG_NFS_V4_2)
	[2] = &nfs_v4_2_minor_ops,
#endif
};

static ssize_t nfs4_listxattr(struct dentry *dentry, char *list, size_t size)
{
	ssize_t error, error2, error3;

	error = generic_listxattr(dentry, list, size);
	if (error < 0)
		return error;
	if (list) {
		list += error;
		size -= error;
	}

	error2 = nfs4_listxattr_nfs4_label(d_inode(dentry), list, size);
	if (error2 < 0)
		return error2;

	if (list) {
		list += error2;
		size -= error2;
	}

	error3 = nfs4_listxattr_nfs4_user(d_inode(dentry), list, size);
	if (error3 < 0)
		return error3;

	return error + error2 + error3;
}

static const struct inode_operations nfs4_dir_inode_operations = {
	.create		= nfs_create,
	.lookup		= nfs_lookup,
	.atomic_open	= nfs_atomic_open,
	.link		= nfs_link,
	.unlink		= nfs_unlink,
	.symlink	= nfs_symlink,
	.mkdir		= nfs_mkdir,
	.rmdir		= nfs_rmdir,
	.mknod		= nfs_mknod,
	.rename		= nfs_rename,
	.permission	= nfs_permission,
	.getattr	= nfs_getattr,
	.setattr	= nfs_setattr,
	.listxattr	= nfs4_listxattr,
};

static const struct inode_operations nfs4_file_inode_operations = {
	.permission	= nfs_permission,
	.getattr	= nfs_getattr,
	.setattr	= nfs_setattr,
	.listxattr	= nfs4_listxattr,
};

const struct nfs_rpc_ops nfs_v4_clientops = {
	.version	= 4,			/* protocol version */
	.dentry_ops	= &nfs4_dentry_operations,
	.dir_inode_ops	= &nfs4_dir_inode_operations,
	.file_inode_ops	= &nfs4_file_inode_operations,
	.file_ops	= &nfs4_file_operations,
	.getroot	= nfs4_proc_get_root,
	.submount	= nfs4_submount,
	.try_get_tree	= nfs4_try_get_tree,
	.getattr	= nfs4_proc_getattr,
	.setattr	= nfs4_proc_setattr,
	.lookup		= nfs4_proc_lookup,
	.lookupp	= nfs4_proc_lookupp,
	.access		= nfs4_proc_access,
	.readlink	= nfs4_proc_readlink,
	.create		= nfs4_proc_create,
	.remove		= nfs4_proc_remove,
	.unlink_setup	= nfs4_proc_unlink_setup,
	.unlink_rpc_prepare = nfs4_proc_unlink_rpc_prepare,
	.unlink_done	= nfs4_proc_unlink_done,
	.rename_setup	= nfs4_proc_rename_setup,
	.rename_rpc_prepare = nfs4_proc_rename_rpc_prepare,
	.rename_done	= nfs4_proc_rename_done,
	.link		= nfs4_proc_link,
	.symlink	= nfs4_proc_symlink,
	.mkdir		= nfs4_proc_mkdir,
	.rmdir		= nfs4_proc_rmdir,
	.readdir	= nfs4_proc_readdir,
	.mknod		= nfs4_proc_mknod,
	.statfs		= nfs4_proc_statfs,
	.fsinfo		= nfs4_proc_fsinfo,
	.pathconf	= nfs4_proc_pathconf,
	.set_capabilities = nfs4_server_capabilities,
	.decode_dirent	= nfs4_decode_dirent,
	.pgio_rpc_prepare = nfs4_proc_pgio_rpc_prepare,
	.read_setup	= nfs4_proc_read_setup,
	.read_done	= nfs4_read_done,
	.write_setup	= nfs4_proc_write_setup,
	.write_done	= nfs4_write_done,
	.commit_setup	= nfs4_proc_commit_setup,
	.commit_rpc_prepare = nfs4_proc_commit_rpc_prepare,
	.commit_done	= nfs4_commit_done,
	.lock		= nfs4_proc_lock,
	.clear_acl_cache = nfs4_zap_acl_attr,
	.close_context  = nfs4_close_context,
	.open_context	= nfs4_atomic_open,
	.have_delegation = nfs4_have_delegation,
	.alloc_client	= nfs4_alloc_client,
	.init_client	= nfs4_init_client,
	.free_client	= nfs4_free_client,
	.create_server	= nfs4_create_server,
	.clone_server	= nfs_clone_server,
};

static const struct xattr_handler nfs4_xattr_nfs4_acl_handler = {
	.name	= XATTR_NAME_NFSV4_ACL,
	.list	= nfs4_xattr_list_nfs4_acl,
	.get	= nfs4_xattr_get_nfs4_acl,
	.set	= nfs4_xattr_set_nfs4_acl,
};

#ifdef CONFIG_NFS_V4_2
static const struct xattr_handler nfs4_xattr_nfs4_user_handler = {
	.prefix	= XATTR_USER_PREFIX,
	.get	= nfs4_xattr_get_nfs4_user,
	.set	= nfs4_xattr_set_nfs4_user,
};
#endif

const struct xattr_handler *nfs4_xattr_handlers[] = {
	&nfs4_xattr_nfs4_acl_handler,
#ifdef CONFIG_NFS_V4_SECURITY_LABEL
	&nfs4_xattr_nfs4_label_handler,
#endif
#ifdef CONFIG_NFS_V4_2
	&nfs4_xattr_nfs4_user_handler,
#endif
	NULL
};<|MERGE_RESOLUTION|>--- conflicted
+++ resolved
@@ -1173,13 +1173,9 @@
 static void
 nfs4_inc_nlink_locked(struct inode *inode)
 {
-<<<<<<< HEAD
-	nfs_set_cache_invalid(inode, NFS_INO_INVALID_OTHER);
-=======
 	nfs_set_cache_invalid(inode, NFS_INO_INVALID_CHANGE |
 					     NFS_INO_INVALID_CTIME |
 					     NFS_INO_INVALID_NLINK);
->>>>>>> 11e4b63a
 	inc_nlink(inode);
 }
 
@@ -1194,13 +1190,9 @@
 static void
 nfs4_dec_nlink_locked(struct inode *inode)
 {
-<<<<<<< HEAD
-	nfs_set_cache_invalid(inode, NFS_INO_INVALID_OTHER);
-=======
 	nfs_set_cache_invalid(inode, NFS_INO_INVALID_CHANGE |
 					     NFS_INO_INVALID_CTIME |
 					     NFS_INO_INVALID_NLINK);
->>>>>>> 11e4b63a
 	drop_nlink(inode);
 }
 
@@ -1238,11 +1230,7 @@
 				cache_validity |= NFS_INO_REVAL_PAGECACHE;
 		}
 
-<<<<<<< HEAD
-		if (cinfo->before != inode_peek_iversion_raw(inode))
-=======
 		if (cinfo->before != change_attr)
->>>>>>> 11e4b63a
 			cache_validity |= NFS_INO_INVALID_ACCESS |
 					  NFS_INO_INVALID_ACL |
 					  NFS_INO_INVALID_XATTR;
@@ -1250,13 +1238,9 @@
 	inode_set_iversion_raw(inode, cinfo->after);
 	nfsi->read_cache_jiffies = timestamp;
 	nfsi->attr_gencount = nfs_inc_attr_generation_counter();
-	nfs_set_cache_invalid(inode, cache_validity);
 	nfsi->cache_validity &= ~NFS_INO_INVALID_CHANGE;
-<<<<<<< HEAD
-=======
 out:
 	nfs_set_cache_invalid(inode, cache_validity);
->>>>>>> 11e4b63a
 }
 
 void
@@ -5483,16 +5467,6 @@
 		bitmask[0] |= FATTR4_WORD0_CHANGE;
 	if (cache_validity & NFS_INO_INVALID_ATIME)
 		bitmask[1] |= FATTR4_WORD1_TIME_ACCESS;
-<<<<<<< HEAD
-	if (cache_validity & NFS_INO_INVALID_OTHER)
-		bitmask[1] |= FATTR4_WORD1_MODE | FATTR4_WORD1_OWNER |
-				FATTR4_WORD1_OWNER_GROUP |
-				FATTR4_WORD1_NUMLINKS;
-	if (label && label->len && cache_validity & NFS_INO_INVALID_LABEL)
-		bitmask[2] |= FATTR4_WORD2_SECURITY_LABEL;
-	if (cache_validity & NFS_INO_INVALID_CHANGE)
-		bitmask[0] |= FATTR4_WORD0_CHANGE;
-=======
 	if (cache_validity & NFS_INO_INVALID_MODE)
 		bitmask[1] |= FATTR4_WORD1_MODE;
 	if (cache_validity & NFS_INO_INVALID_OTHER)
@@ -5501,7 +5475,6 @@
 		bitmask[1] |= FATTR4_WORD1_NUMLINKS;
 	if (label && label->len && cache_validity & NFS_INO_INVALID_LABEL)
 		bitmask[2] |= FATTR4_WORD2_SECURITY_LABEL;
->>>>>>> 11e4b63a
 	if (cache_validity & NFS_INO_INVALID_CTIME)
 		bitmask[1] |= FATTR4_WORD1_TIME_METADATA;
 	if (cache_validity & NFS_INO_INVALID_MTIME)
