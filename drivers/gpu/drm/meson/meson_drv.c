// SPDX-License-Identifier: GPL-2.0-or-later
/*
 * Copyright (C) 2016 BayLibre, SAS
 * Author: Neil Armstrong <narmstrong@baylibre.com>
 * Copyright (C) 2014 Endless Mobile
 *
 * Written by:
 *     Jasper St. Pierre <jstpierre@mecheye.net>
 */

#include <linux/component.h>
#include <linux/module.h>
#include <linux/of_graph.h>
#include <linux/sys_soc.h>
#include <linux/platform_device.h>
#include <linux/soc/amlogic/meson-canvas.h>

#include <drm/drm_atomic_helper.h>
#include <drm/drm_drv.h>
#include <drm/drm_fb_helper.h>
#include <drm/drm_gem_cma_helper.h>
#include <drm/drm_gem_framebuffer_helper.h>
#include <drm/drm_irq.h>
#include <drm/drm_modeset_helper_vtables.h>
#include <drm/drm_probe_helper.h>
#include <drm/drm_vblank.h>

#include "meson_crtc.h"
#include "meson_drv.h"
#include "meson_overlay.h"
#include "meson_plane.h"
#include "meson_osd_afbcd.h"
#include "meson_registers.h"
#include "meson_venc_cvbs.h"
#include "meson_viu.h"
#include "meson_vpp.h"
#include "meson_rdma.h"

#define DRIVER_NAME "meson"
#define DRIVER_DESC "Amlogic Meson DRM driver"

/**
 * DOC: Video Processing Unit
 *
 * VPU Handles the Global Video Processing, it includes management of the
 * clocks gates, blocks reset lines and power domains.
 *
 * What is missing :
 *
 * - Full reset of entire video processing HW blocks
 * - Scaling and setup of the VPU clock
 * - Bus clock gates
 * - Powering up video processing HW blocks
 * - Powering Up HDMI controller and PHY
 */

static const struct drm_mode_config_funcs meson_mode_config_funcs = {
	.atomic_check        = drm_atomic_helper_check,
	.atomic_commit       = drm_atomic_helper_commit,
	.fb_create           = drm_gem_fb_create,
};

static const struct drm_mode_config_helper_funcs meson_mode_config_helpers = {
	.atomic_commit_tail = drm_atomic_helper_commit_tail_rpm,
};

static irqreturn_t meson_irq(int irq, void *arg)
{
	struct drm_device *dev = arg;
	struct meson_drm *priv = dev->dev_private;

	(void)readl_relaxed(priv->io_base + _REG(VENC_INTFLAG));

	meson_crtc_irq(priv);

	return IRQ_HANDLED;
}

static int meson_dumb_create(struct drm_file *file, struct drm_device *dev,
			     struct drm_mode_create_dumb *args)
{
	/*
	 * We need 64bytes aligned stride, and PAGE aligned size
	 */
	args->pitch = ALIGN(DIV_ROUND_UP(args->width * args->bpp, 8), SZ_64);
	args->size = PAGE_ALIGN(args->pitch * args->height);

	return drm_gem_cma_dumb_create_internal(file, dev, args);
}

DEFINE_DRM_GEM_CMA_FOPS(fops);

static const struct drm_driver meson_driver = {
	.driver_features	= DRIVER_GEM | DRIVER_MODESET | DRIVER_ATOMIC,

	/* IRQ */
	.irq_handler		= meson_irq,

	/* CMA Ops */
	DRM_GEM_CMA_DRIVER_OPS_WITH_DUMB_CREATE(meson_dumb_create),

	/* Misc */
	.fops			= &fops,
	.name			= DRIVER_NAME,
	.desc			= DRIVER_DESC,
	.date			= "20161109",
	.major			= 1,
	.minor			= 0,
};

static bool meson_vpu_has_available_connectors(struct device *dev)
{
	struct device_node *ep, *remote;

	/* Parses each endpoint and check if remote exists */
	for_each_endpoint_of_node(dev->of_node, ep) {
		/* If the endpoint node exists, consider it enabled */
		remote = of_graph_get_remote_port(ep);
		if (remote)
			return true;
	}

	return false;
}

static struct regmap_config meson_regmap_config = {
	.reg_bits       = 32,
	.val_bits       = 32,
	.reg_stride     = 4,
	.max_register   = 0x1000,
};

static void meson_vpu_init(struct meson_drm *priv)
{
	u32 value;

	/*
	 * Slave dc0 and dc5 connected to master port 1.
	 * By default other slaves are connected to master port 0.
	 */
	value = VPU_RDARB_SLAVE_TO_MASTER_PORT(0, 1) |
		VPU_RDARB_SLAVE_TO_MASTER_PORT(5, 1);
	writel_relaxed(value, priv->io_base + _REG(VPU_RDARB_MODE_L1C1));

	/* Slave dc0 connected to master port 1 */
	value = VPU_RDARB_SLAVE_TO_MASTER_PORT(0, 1);
	writel_relaxed(value, priv->io_base + _REG(VPU_RDARB_MODE_L1C2));

	/* Slave dc4 and dc7 connected to master port 1 */
	value = VPU_RDARB_SLAVE_TO_MASTER_PORT(4, 1) |
		VPU_RDARB_SLAVE_TO_MASTER_PORT(7, 1);
	writel_relaxed(value, priv->io_base + _REG(VPU_RDARB_MODE_L2C1));

	/* Slave dc1 connected to master port 1 */
	value = VPU_RDARB_SLAVE_TO_MASTER_PORT(1, 1);
	writel_relaxed(value, priv->io_base + _REG(VPU_WRARB_MODE_L2C1));
}

static void meson_remove_framebuffers(void)
{
	struct apertures_struct *ap;

	ap = alloc_apertures(1);
	if (!ap)
		return;

	/* The framebuffer can be located anywhere in RAM */
	ap->ranges[0].base = 0;
	ap->ranges[0].size = ~0;

	drm_fb_helper_remove_conflicting_framebuffers(ap, "meson-drm-fb",
						      false);
	kfree(ap);
}

struct meson_drm_soc_attr {
	struct meson_drm_soc_limits limits;
	const struct soc_device_attribute *attrs;
};

static const struct meson_drm_soc_attr meson_drm_soc_attrs[] = {
	/* S805X/S805Y HDMI PLL won't lock for HDMI PHY freq > 1,65GHz */
	{
		.limits = {
			.max_hdmi_phy_freq = 1650000,
		},
		.attrs = (const struct soc_device_attribute []) {
			{ .soc_id = "GXL (S805*)", },
			{ /* sentinel */ },
		}
	},
};

static int meson_drv_bind_master(struct device *dev, bool has_components)
{
	struct platform_device *pdev = to_platform_device(dev);
	const struct meson_drm_match_data *match;
	struct meson_drm *priv;
	struct drm_device *drm;
	struct resource *res;
	void __iomem *regs;
	int ret, i;

	/* Checks if an output connector is available */
	if (!meson_vpu_has_available_connectors(dev)) {
		dev_err(dev, "No output connector available\n");
		return -ENODEV;
	}

	match = of_device_get_match_data(dev);
	if (!match)
		return -ENODEV;

	drm = drm_dev_alloc(&meson_driver, dev);
	if (IS_ERR(drm))
		return PTR_ERR(drm);

	priv = devm_kzalloc(dev, sizeof(*priv), GFP_KERNEL);
	if (!priv) {
		ret = -ENOMEM;
		goto free_drm;
	}
	drm->dev_private = priv;
	priv->drm = drm;
	priv->dev = dev;
	priv->compat = match->compat;
	priv->afbcd.ops = match->afbcd_ops;

	res = platform_get_resource_byname(pdev, IORESOURCE_MEM, "vpu");
	regs = devm_ioremap_resource(dev, res);
	if (IS_ERR(regs)) {
		ret = PTR_ERR(regs);
		goto free_drm;
	}

	priv->io_base = regs;

	res = platform_get_resource_byname(pdev, IORESOURCE_MEM, "hhi");
	if (!res) {
		ret = -EINVAL;
		goto free_drm;
	}
	/* Simply ioremap since it may be a shared register zone */
	regs = devm_ioremap(dev, res->start, resource_size(res));
	if (!regs) {
		ret = -EADDRNOTAVAIL;
		goto free_drm;
	}

	priv->hhi = devm_regmap_init_mmio(dev, regs,
					  &meson_regmap_config);
	if (IS_ERR(priv->hhi)) {
		dev_err(&pdev->dev, "Couldn't create the HHI regmap\n");
		ret = PTR_ERR(priv->hhi);
		goto free_drm;
	}

	priv->canvas = meson_canvas_get(dev);
	if (IS_ERR(priv->canvas)) {
		ret = PTR_ERR(priv->canvas);
		goto free_drm;
	}

	ret = meson_canvas_alloc(priv->canvas, &priv->canvas_id_osd1);
	if (ret)
		goto free_drm;
	ret = meson_canvas_alloc(priv->canvas, &priv->canvas_id_vd1_0);
	if (ret) {
		meson_canvas_free(priv->canvas, priv->canvas_id_osd1);
		goto free_drm;
	}
	ret = meson_canvas_alloc(priv->canvas, &priv->canvas_id_vd1_1);
	if (ret) {
		meson_canvas_free(priv->canvas, priv->canvas_id_osd1);
		meson_canvas_free(priv->canvas, priv->canvas_id_vd1_0);
		goto free_drm;
	}
	ret = meson_canvas_alloc(priv->canvas, &priv->canvas_id_vd1_2);
	if (ret) {
		meson_canvas_free(priv->canvas, priv->canvas_id_osd1);
		meson_canvas_free(priv->canvas, priv->canvas_id_vd1_0);
		meson_canvas_free(priv->canvas, priv->canvas_id_vd1_1);
		goto free_drm;
	}

	priv->vsync_irq = platform_get_irq(pdev, 0);

	ret = drm_vblank_init(drm, 1);
	if (ret)
		goto free_drm;

	/* Assign limits per soc revision/package */
	for (i = 0 ; i < ARRAY_SIZE(meson_drm_soc_attrs) ; ++i) {
		if (soc_device_match(meson_drm_soc_attrs[i].attrs)) {
			priv->limits = &meson_drm_soc_attrs[i].limits;
			break;
		}
	}

	/* Remove early framebuffers (ie. simplefb) */
	meson_remove_framebuffers();

	ret = drmm_mode_config_init(drm);
	if (ret)
		goto free_drm;
	drm->mode_config.max_width = 3840;
	drm->mode_config.max_height = 2160;
	drm->mode_config.funcs = &meson_mode_config_funcs;
	drm->mode_config.helper_private	= &meson_mode_config_helpers;

	/* Hardware Initialization */

	meson_vpu_init(priv);
	meson_venc_init(priv);
	meson_vpp_init(priv);
	meson_viu_init(priv);
	if (priv->afbcd.ops) {
		ret = priv->afbcd.ops->init(priv);
		if (ret)
			return ret;
	}

	/* Encoder Initialization */

	ret = meson_venc_cvbs_create(priv);
	if (ret)
		goto free_drm;

	if (has_components) {
		ret = component_bind_all(drm->dev, drm);
		if (ret) {
			dev_err(drm->dev, "Couldn't bind all components\n");
			goto free_drm;
		}
	}

	ret = meson_plane_create(priv);
	if (ret)
		goto free_drm;

	ret = meson_overlay_create(priv);
	if (ret)
		goto free_drm;

	ret = meson_crtc_create(priv);
	if (ret)
		goto free_drm;

	ret = drm_irq_install(drm, priv->vsync_irq);
	if (ret)
		goto free_drm;

	drm_mode_config_reset(drm);

	drm_kms_helper_poll_init(drm);

	platform_set_drvdata(pdev, priv);

	ret = drm_dev_register(drm, 0);
	if (ret)
		goto uninstall_irq;

	drm_fbdev_generic_setup(drm, 32);

	return 0;

uninstall_irq:
	drm_irq_uninstall(drm);
free_drm:
	drm_dev_put(drm);

	return ret;
}

static int meson_drv_bind(struct device *dev)
{
	return meson_drv_bind_master(dev, true);
}

static void meson_drv_unbind(struct device *dev)
{
	struct meson_drm *priv = dev_get_drvdata(dev);
	struct drm_device *drm = priv->drm;

	if (priv->canvas) {
		meson_canvas_free(priv->canvas, priv->canvas_id_osd1);
		meson_canvas_free(priv->canvas, priv->canvas_id_vd1_0);
		meson_canvas_free(priv->canvas, priv->canvas_id_vd1_1);
		meson_canvas_free(priv->canvas, priv->canvas_id_vd1_2);
	}

	drm_dev_unregister(drm);
	drm_kms_helper_poll_fini(drm);
	drm_atomic_helper_shutdown(drm);
	component_unbind_all(dev, drm);
	drm_irq_uninstall(drm);
	drm_dev_put(drm);

	if (priv->afbcd.ops) {
		priv->afbcd.ops->reset(priv);
		meson_rdma_free(priv);
	}
}

static const struct component_master_ops meson_drv_master_ops = {
	.bind	= meson_drv_bind,
	.unbind	= meson_drv_unbind,
};

static int __maybe_unused meson_drv_pm_suspend(struct device *dev)
{
	struct meson_drm *priv = dev_get_drvdata(dev);

	if (!priv)
		return 0;

	return drm_mode_config_helper_suspend(priv->drm);
}

static int __maybe_unused meson_drv_pm_resume(struct device *dev)
{
	struct meson_drm *priv = dev_get_drvdata(dev);

	if (!priv)
		return 0;

	meson_vpu_init(priv);
	meson_venc_init(priv);
	meson_vpp_init(priv);
	meson_viu_init(priv);
	if (priv->afbcd.ops)
		priv->afbcd.ops->init(priv);

	return drm_mode_config_helper_resume(priv->drm);
}

static int compare_of(struct device *dev, void *data)
{
	DRM_DEBUG_DRIVER("Comparing of node %pOF with %pOF\n",
			 dev->of_node, data);

	return dev->of_node == data;
}

/* Possible connectors nodes to ignore */
static const struct of_device_id connectors_match[] = {
	{ .compatible = "composite-video-connector" },
	{ .compatible = "svideo-connector" },
	{ .compatible = "hdmi-connector" },
	{ .compatible = "dvi-connector" },
	{}
};

static int meson_probe_remote(struct platform_device *pdev,
			      struct component_match **match,
			      struct device_node *parent,
			      struct device_node *remote)
{
	struct device_node *ep, *remote_node;
	int count = 1;

	/* If node is a connector, return and do not add to match table */
	if (of_match_node(connectors_match, remote))
		return 1;

	component_match_add(&pdev->dev, match, compare_of, remote);

	for_each_endpoint_of_node(remote, ep) {
		remote_node = of_graph_get_remote_port_parent(ep);
		if (!remote_node ||
		    remote_node == parent || /* Ignore parent endpoint */
		    !of_device_is_available(remote_node)) {
			of_node_put(remote_node);
			continue;
		}

		count += meson_probe_remote(pdev, match, remote, remote_node);

		of_node_put(remote_node);
	}

	return count;
}

static void meson_drv_shutdown(struct platform_device *pdev)
{
	struct meson_drm *priv = dev_get_drvdata(&pdev->dev);
<<<<<<< HEAD
	struct drm_device *drm = priv->drm;

	DRM_DEBUG_DRIVER("\n");
	drm_kms_helper_poll_fini(drm);
	drm_atomic_helper_shutdown(drm);
=======

	if (!priv)
		return;

	drm_kms_helper_poll_fini(priv->drm);
	drm_atomic_helper_shutdown(priv->drm);
>>>>>>> 11e4b63a
}

static int meson_drv_probe(struct platform_device *pdev)
{
	struct component_match *match = NULL;
	struct device_node *np = pdev->dev.of_node;
	struct device_node *ep, *remote;
	int count = 0;

	for_each_endpoint_of_node(np, ep) {
		remote = of_graph_get_remote_port_parent(ep);
		if (!remote || !of_device_is_available(remote)) {
			of_node_put(remote);
			continue;
		}

		count += meson_probe_remote(pdev, &match, np, remote);
		of_node_put(remote);
	}

	if (count && !match)
		return meson_drv_bind_master(&pdev->dev, false);

	/* If some endpoints were found, initialize the nodes */
	if (count) {
		dev_info(&pdev->dev, "Queued %d outputs on vpu\n", count);

		return component_master_add_with_match(&pdev->dev,
						       &meson_drv_master_ops,
						       match);
	}

	/* If no output endpoints were available, simply bail out */
	return 0;
};

static struct meson_drm_match_data meson_drm_gxbb_data = {
	.compat = VPU_COMPATIBLE_GXBB,
};

static struct meson_drm_match_data meson_drm_gxl_data = {
	.compat = VPU_COMPATIBLE_GXL,
};

static struct meson_drm_match_data meson_drm_gxm_data = {
	.compat = VPU_COMPATIBLE_GXM,
	.afbcd_ops = &meson_afbcd_gxm_ops,
};

static struct meson_drm_match_data meson_drm_g12a_data = {
	.compat = VPU_COMPATIBLE_G12A,
	.afbcd_ops = &meson_afbcd_g12a_ops,
};

static const struct of_device_id dt_match[] = {
	{ .compatible = "amlogic,meson-gxbb-vpu",
	  .data       = (void *)&meson_drm_gxbb_data },
	{ .compatible = "amlogic,meson-gxl-vpu",
	  .data       = (void *)&meson_drm_gxl_data },
	{ .compatible = "amlogic,meson-gxm-vpu",
	  .data       = (void *)&meson_drm_gxm_data },
	{ .compatible = "amlogic,meson-g12a-vpu",
	  .data       = (void *)&meson_drm_g12a_data },
	{}
};
MODULE_DEVICE_TABLE(of, dt_match);

static const struct dev_pm_ops meson_drv_pm_ops = {
	SET_SYSTEM_SLEEP_PM_OPS(meson_drv_pm_suspend, meson_drv_pm_resume)
};

static struct platform_driver meson_drm_platform_driver = {
	.probe      = meson_drv_probe,
	.shutdown   = meson_drv_shutdown,
	.driver     = {
		.name	= "meson-drm",
		.of_match_table = dt_match,
		.pm = &meson_drv_pm_ops,
	},
};

module_platform_driver(meson_drm_platform_driver);

MODULE_AUTHOR("Jasper St. Pierre <jstpierre@mecheye.net>");
MODULE_AUTHOR("Neil Armstrong <narmstrong@baylibre.com>");
MODULE_DESCRIPTION(DRIVER_DESC);
MODULE_LICENSE("GPL");<|MERGE_RESOLUTION|>--- conflicted
+++ resolved
@@ -485,20 +485,12 @@
 static void meson_drv_shutdown(struct platform_device *pdev)
 {
 	struct meson_drm *priv = dev_get_drvdata(&pdev->dev);
-<<<<<<< HEAD
-	struct drm_device *drm = priv->drm;
-
-	DRM_DEBUG_DRIVER("\n");
-	drm_kms_helper_poll_fini(drm);
-	drm_atomic_helper_shutdown(drm);
-=======
 
 	if (!priv)
 		return;
 
 	drm_kms_helper_poll_fini(priv->drm);
 	drm_atomic_helper_shutdown(priv->drm);
->>>>>>> 11e4b63a
 }
 
 static int meson_drv_probe(struct platform_device *pdev)
