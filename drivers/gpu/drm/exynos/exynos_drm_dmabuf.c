/* exynos_drm_dmabuf.c
 *
 * Copyright (c) 2012 Samsung Electronics Co., Ltd.
 * Author: Inki Dae <inki.dae@samsung.com>
 *
 * Permission is hereby granted, free of charge, to any person obtaining a
 * copy of this software and associated documentation files (the "Software"),
 * to deal in the Software without restriction, including without limitation
 * the rights to use, copy, modify, merge, publish, distribute, sublicense,
 * and/or sell copies of the Software, and to permit persons to whom the
 * Software is furnished to do so, subject to the following conditions:
 *
 * The above copyright notice and this permission notice (including the next
 * paragraph) shall be included in all copies or substantial portions of the
 * Software.
 *
 * THE SOFTWARE IS PROVIDED "AS IS", WITHOUT WARRANTY OF ANY KIND, EXPRESS OR
 * IMPLIED, INCLUDING BUT NOT LIMITED TO THE WARRANTIES OF MERCHANTABILITY,
 * FITNESS FOR A PARTICULAR PURPOSE AND NONINFRINGEMENT.  IN NO EVENT SHALL
 * VA LINUX SYSTEMS AND/OR ITS SUPPLIERS BE LIABLE FOR ANY CLAIM, DAMAGES OR
 * OTHER LIABILITY, WHETHER IN AN ACTION OF CONTRACT, TORT OR OTHERWISE,
 * ARISING FROM, OUT OF OR IN CONNECTION WITH THE SOFTWARE OR THE USE OR
 * OTHER DEALINGS IN THE SOFTWARE.
 */

<<<<<<< HEAD
#include "drmP.h"
#include "drm.h"
#include "exynos_drm.h"
=======
#include <drm/drmP.h>
#include <drm/exynos_drm.h>
>>>>>>> 4a8e43fe
#include "exynos_drm_drv.h"
#include "exynos_drm_gem.h"

#include <linux/dma-buf.h>

static struct sg_table *exynos_pages_to_sg(struct page **pages, int nr_pages,
		unsigned int page_size)
{
	struct sg_table *sgt = NULL;
	struct scatterlist *sgl;
	int i, ret;

	sgt = kzalloc(sizeof(*sgt), GFP_KERNEL);
	if (!sgt)
		goto out;

	ret = sg_alloc_table(sgt, nr_pages, GFP_KERNEL);
	if (ret)
		goto err_free_sgt;

	if (page_size < PAGE_SIZE)
		page_size = PAGE_SIZE;

	for_each_sg(sgt->sgl, sgl, nr_pages, i)
		sg_set_page(sgl, pages[i], page_size, 0);

	return sgt;

err_free_sgt:
	kfree(sgt);
	sgt = NULL;
out:
	return NULL;
}

static struct sg_table *
		exynos_gem_map_dma_buf(struct dma_buf_attachment *attach,
					enum dma_data_direction dir)
{
	struct exynos_drm_gem_obj *gem_obj = attach->dmabuf->priv;
	struct drm_device *dev = gem_obj->base.dev;
	struct exynos_drm_gem_buf *buf;
	struct sg_table *sgt = NULL;
	unsigned int npages;
	int nents;

	DRM_DEBUG_PRIME("%s\n", __FILE__);

	mutex_lock(&dev->struct_mutex);

	buf = gem_obj->buffer;

	/* there should always be pages allocated. */
	if (!buf->pages) {
		DRM_ERROR("pages is null.\n");
		goto err_unlock;
	}

	npages = buf->size / buf->page_size;

	sgt = exynos_pages_to_sg(buf->pages, npages, buf->page_size);
	if (!sgt) {
		DRM_DEBUG_PRIME("exynos_pages_to_sg returned NULL!\n");
		goto err_unlock;
	}
	nents = dma_map_sg(attach->dev, sgt->sgl, sgt->nents, dir);

	DRM_DEBUG_PRIME("npages = %d buffer size = 0x%lx page_size = 0x%lx\n",
			npages, buf->size, buf->page_size);

err_unlock:
	mutex_unlock(&dev->struct_mutex);
	return sgt;
}

static void exynos_gem_unmap_dma_buf(struct dma_buf_attachment *attach,
						struct sg_table *sgt,
						enum dma_data_direction dir)
{
	dma_unmap_sg(attach->dev, sgt->sgl, sgt->nents, dir);
	sg_free_table(sgt);
	kfree(sgt);
	sgt = NULL;
}

static void exynos_dmabuf_release(struct dma_buf *dmabuf)
{
	struct exynos_drm_gem_obj *exynos_gem_obj = dmabuf->priv;

	DRM_DEBUG_PRIME("%s\n", __FILE__);

	/*
	 * exynos_dmabuf_release() call means that file object's
	 * f_count is 0 and it calls drm_gem_object_handle_unreference()
	 * to drop the references that these values had been increased
	 * at drm_prime_handle_to_fd()
	 */
	if (exynos_gem_obj->base.export_dma_buf == dmabuf) {
		exynos_gem_obj->base.export_dma_buf = NULL;

		/*
		 * drop this gem object refcount to release allocated buffer
		 * and resources.
		 */
		drm_gem_object_unreference_unlocked(&exynos_gem_obj->base);
	}
}

static void *exynos_gem_dmabuf_kmap_atomic(struct dma_buf *dma_buf,
						unsigned long page_num)
{
	/* TODO */

	return NULL;
}

static void exynos_gem_dmabuf_kunmap_atomic(struct dma_buf *dma_buf,
						unsigned long page_num,
						void *addr)
{
	/* TODO */
}

static void *exynos_gem_dmabuf_kmap(struct dma_buf *dma_buf,
					unsigned long page_num)
{
	/* TODO */

	return NULL;
}

static void exynos_gem_dmabuf_kunmap(struct dma_buf *dma_buf,
					unsigned long page_num, void *addr)
{
	/* TODO */
}

static int exynos_gem_dmabuf_mmap(struct dma_buf *dma_buf,
	struct vm_area_struct *vma)
{
	return -ENOTTY;
}

static struct dma_buf_ops exynos_dmabuf_ops = {
	.map_dma_buf		= exynos_gem_map_dma_buf,
	.unmap_dma_buf		= exynos_gem_unmap_dma_buf,
	.kmap			= exynos_gem_dmabuf_kmap,
	.kmap_atomic		= exynos_gem_dmabuf_kmap_atomic,
	.kunmap			= exynos_gem_dmabuf_kunmap,
	.kunmap_atomic		= exynos_gem_dmabuf_kunmap_atomic,
	.mmap			= exynos_gem_dmabuf_mmap,
	.release		= exynos_dmabuf_release,
};

struct dma_buf *exynos_dmabuf_prime_export(struct drm_device *drm_dev,
				struct drm_gem_object *obj, int flags)
{
	struct exynos_drm_gem_obj *exynos_gem_obj = to_exynos_gem_obj(obj);

	return dma_buf_export(exynos_gem_obj, &exynos_dmabuf_ops,
				exynos_gem_obj->base.size, 0600);
}

struct drm_gem_object *exynos_dmabuf_prime_import(struct drm_device *drm_dev,
				struct dma_buf *dma_buf)
{
	struct dma_buf_attachment *attach;
	struct sg_table *sgt;
	struct scatterlist *sgl;
	struct exynos_drm_gem_obj *exynos_gem_obj;
	struct exynos_drm_gem_buf *buffer;
	struct page *page;
	int ret;

	DRM_DEBUG_PRIME("%s\n", __FILE__);

	/* is this one of own objects? */
	if (dma_buf->ops == &exynos_dmabuf_ops) {
		struct drm_gem_object *obj;

		exynos_gem_obj = dma_buf->priv;
		obj = &exynos_gem_obj->base;

		/* is it from our device? */
		if (obj->dev == drm_dev) {
			drm_gem_object_reference(obj);
			return obj;
		}
	}

	attach = dma_buf_attach(dma_buf, drm_dev->dev);
	if (IS_ERR(attach))
		return ERR_PTR(-EINVAL);


	sgt = dma_buf_map_attachment(attach, DMA_BIDIRECTIONAL);
	if (IS_ERR_OR_NULL(sgt)) {
		ret = PTR_ERR(sgt);
		goto err_buf_detach;
	}

	buffer = kzalloc(sizeof(*buffer), GFP_KERNEL);
	if (!buffer) {
		DRM_ERROR("failed to allocate exynos_drm_gem_buf.\n");
		ret = -ENOMEM;
		goto err_unmap_attach;
	}

	buffer->pages = kzalloc(sizeof(*page) * sgt->nents, GFP_KERNEL);
	if (!buffer->pages) {
		DRM_ERROR("failed to allocate pages.\n");
		ret = -ENOMEM;
		goto err_free_buffer;
	}

	exynos_gem_obj = exynos_drm_gem_init(drm_dev, dma_buf->size);
	if (!exynos_gem_obj) {
		ret = -ENOMEM;
		goto err_free_pages;
	}

	sgl = sgt->sgl;

	if (sgt->nents == 1) {
		buffer->dma_addr = sg_dma_address(sgt->sgl);
		buffer->size = sg_dma_len(sgt->sgl);

		/* always physically continuous memory if sgt->nents is 1. */
		exynos_gem_obj->flags |= EXYNOS_BO_CONTIG;
	} else {
		unsigned int i = 0;

		buffer->dma_addr = sg_dma_address(sgl);
		while (i < sgt->nents) {
			buffer->pages[i] = sg_page(sgl);
			buffer->size += sg_dma_len(sgl);
			sgl = sg_next(sgl);
			i++;
		}

		exynos_gem_obj->flags |= EXYNOS_BO_NONCONTIG;
	}

	exynos_gem_obj->buffer = buffer;
	buffer->sgt = sgt;
	exynos_gem_obj->base.import_attach = attach;

	DRM_DEBUG_PRIME("dma_addr = 0x%x, size = 0x%lx\n", buffer->dma_addr,
								buffer->size);

	return &exynos_gem_obj->base;

err_free_pages:
	kfree(buffer->pages);
	buffer->pages = NULL;
err_free_buffer:
	kfree(buffer);
	buffer = NULL;
err_unmap_attach:
	dma_buf_unmap_attachment(attach, sgt, DMA_BIDIRECTIONAL);
err_buf_detach:
	dma_buf_detach(dma_buf, attach);
	return ERR_PTR(ret);
}

MODULE_AUTHOR("Inki Dae <inki.dae@samsung.com>");
MODULE_DESCRIPTION("Samsung SoC DRM DMABUF Module");
MODULE_LICENSE("GPL");<|MERGE_RESOLUTION|>--- conflicted
+++ resolved
@@ -23,14 +23,8 @@
  * OTHER DEALINGS IN THE SOFTWARE.
  */
 
-<<<<<<< HEAD
-#include "drmP.h"
-#include "drm.h"
-#include "exynos_drm.h"
-=======
 #include <drm/drmP.h>
 #include <drm/exynos_drm.h>
->>>>>>> 4a8e43fe
 #include "exynos_drm_drv.h"
 #include "exynos_drm_gem.h"
 
