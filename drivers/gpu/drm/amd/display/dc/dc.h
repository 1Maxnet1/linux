--- conflicted
+++ resolved
@@ -42,11 +42,7 @@
 #include "inc/hw/dmcu.h"
 #include "dml/display_mode_lib.h"
 
-<<<<<<< HEAD
-#define DC_VER "3.2.115"
-=======
 #define DC_VER "3.2.116"
->>>>>>> 8a8109f3
 
 #define MAX_SURFACES 3
 #define MAX_PLANES 6
