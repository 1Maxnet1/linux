// SPDX-License-Identifier: GPL-2.0
/*
 * Copyright (C) 2015-2019 Jason A. Donenfeld <Jason@zx2c4.com>. All Rights Reserved.
 */

#include "peer.h"
#include "device.h"
#include "queueing.h"
#include "timers.h"
#include "peerlookup.h"
#include "noise.h"

#include <linux/kref.h>
#include <linux/lockdep.h>
#include <linux/rcupdate.h>
#include <linux/list.h>

static struct kmem_cache *peer_cache;
static atomic64_t peer_counter = ATOMIC64_INIT(0);

struct wg_peer *wg_peer_create(struct wg_device *wg,
			       const u8 public_key[NOISE_PUBLIC_KEY_LEN],
			       const u8 preshared_key[NOISE_SYMMETRIC_KEY_LEN])
{
	struct wg_peer *peer;
	int ret = -ENOMEM;

	lockdep_assert_held(&wg->device_update_lock);

	if (wg->num_peers >= MAX_PEERS_PER_DEVICE)
		return ERR_PTR(ret);

	peer = kmem_cache_zalloc(peer_cache, GFP_KERNEL);
	if (unlikely(!peer))
		return ERR_PTR(ret);
<<<<<<< HEAD
	if (dst_cache_init(&peer->endpoint_cache, GFP_KERNEL))
=======
	if (unlikely(dst_cache_init(&peer->endpoint_cache, GFP_KERNEL)))
>>>>>>> 11e4b63a
		goto err;

	peer->device = wg;
	wg_noise_handshake_init(&peer->handshake, &wg->static_identity,
				public_key, preshared_key, peer);
	peer->internal_id = atomic64_inc_return(&peer_counter);
	peer->serial_work_cpu = nr_cpumask_bits;
	wg_cookie_init(&peer->latest_cookie);
	wg_timers_init(peer);
	wg_cookie_checker_precompute_peer_keys(peer);
	spin_lock_init(&peer->keypairs.keypair_update_lock);
	INIT_WORK(&peer->transmit_handshake_work, wg_packet_handshake_send_worker);
	INIT_WORK(&peer->transmit_packet_work, wg_packet_tx_worker);
	wg_prev_queue_init(&peer->tx_queue);
	wg_prev_queue_init(&peer->rx_queue);
	rwlock_init(&peer->endpoint_lock);
	kref_init(&peer->refcount);
	skb_queue_head_init(&peer->staged_packet_queue);
	wg_noise_reset_last_sent_handshake(&peer->last_sent_handshake);
	set_bit(NAPI_STATE_NO_BUSY_POLL, &peer->napi.state);
	netif_napi_add(wg->dev, &peer->napi, wg_packet_rx_poll,
		       NAPI_POLL_WEIGHT);
	napi_enable(&peer->napi);
	list_add_tail(&peer->peer_list, &wg->peer_list);
	INIT_LIST_HEAD(&peer->allowedips_list);
	wg_pubkey_hashtable_add(wg->peer_hashtable, peer);
	++wg->num_peers;
	pr_debug("%s: Peer %llu created\n", wg->dev->name, peer->internal_id);
	return peer;

err:
<<<<<<< HEAD
	kfree(peer);
=======
	kmem_cache_free(peer_cache, peer);
>>>>>>> 11e4b63a
	return ERR_PTR(ret);
}

struct wg_peer *wg_peer_get_maybe_zero(struct wg_peer *peer)
{
	RCU_LOCKDEP_WARN(!rcu_read_lock_bh_held(),
			 "Taking peer reference without holding the RCU read lock");
	if (unlikely(!peer || !kref_get_unless_zero(&peer->refcount)))
		return NULL;
	return peer;
}

static void peer_make_dead(struct wg_peer *peer)
{
	/* Remove from configuration-time lookup structures. */
	list_del_init(&peer->peer_list);
	wg_allowedips_remove_by_peer(&peer->device->peer_allowedips, peer,
				     &peer->device->device_update_lock);
	wg_pubkey_hashtable_remove(peer->device->peer_hashtable, peer);

	/* Mark as dead, so that we don't allow jumping contexts after. */
	WRITE_ONCE(peer->is_dead, true);

	/* The caller must now synchronize_net() for this to take effect. */
}

static void peer_remove_after_dead(struct wg_peer *peer)
{
	WARN_ON(!peer->is_dead);

	/* No more keypairs can be created for this peer, since is_dead protects
	 * add_new_keypair, so we can now destroy existing ones.
	 */
	wg_noise_keypairs_clear(&peer->keypairs);

	/* Destroy all ongoing timers that were in-flight at the beginning of
	 * this function.
	 */
	wg_timers_stop(peer);

	/* The transition between packet encryption/decryption queues isn't
	 * guarded by is_dead, but each reference's life is strictly bounded by
	 * two generations: once for parallel crypto and once for serial
	 * ingestion, so we can simply flush twice, and be sure that we no
	 * longer have references inside these queues.
	 */

	/* a) For encrypt/decrypt. */
	flush_workqueue(peer->device->packet_crypt_wq);
	/* b.1) For send (but not receive, since that's napi). */
	flush_workqueue(peer->device->packet_crypt_wq);
	/* b.2.1) For receive (but not send, since that's wq). */
	napi_disable(&peer->napi);
	/* b.2.1) It's now safe to remove the napi struct, which must be done
	 * here from process context.
	 */
	netif_napi_del(&peer->napi);

	/* Ensure any workstructs we own (like transmit_handshake_work or
	 * clear_peer_work) no longer are in use.
	 */
	flush_workqueue(peer->device->handshake_send_wq);

	/* After the above flushes, a peer might still be active in a few
	 * different contexts: 1) from xmit(), before hitting is_dead and
	 * returning, 2) from wg_packet_consume_data(), before hitting is_dead
	 * and returning, 3) from wg_receive_handshake_packet() after a point
	 * where it has processed an incoming handshake packet, but where
	 * all calls to pass it off to timers fails because of is_dead. We won't
	 * have new references in (1) eventually, because we're removed from
	 * allowedips; we won't have new references in (2) eventually, because
	 * wg_index_hashtable_lookup will always return NULL, since we removed
	 * all existing keypairs and no more can be created; we won't have new
	 * references in (3) eventually, because we're removed from the pubkey
	 * hash table, which allows for a maximum of one handshake response,
	 * via the still-uncleared index hashtable entry, but not more than one,
	 * and in wg_cookie_message_consume, the lookup eventually gets a peer
	 * with a refcount of zero, so no new reference is taken.
	 */

	--peer->device->num_peers;
	wg_peer_put(peer);
}

/* We have a separate "remove" function make sure that all active places where
 * a peer is currently operating will eventually come to an end and not pass
 * their reference onto another context.
 */
void wg_peer_remove(struct wg_peer *peer)
{
	if (unlikely(!peer))
		return;
	lockdep_assert_held(&peer->device->device_update_lock);

	peer_make_dead(peer);
	synchronize_net();
	peer_remove_after_dead(peer);
}

void wg_peer_remove_all(struct wg_device *wg)
{
	struct wg_peer *peer, *temp;
	LIST_HEAD(dead_peers);

	lockdep_assert_held(&wg->device_update_lock);

	/* Avoid having to traverse individually for each one. */
	wg_allowedips_free(&wg->peer_allowedips, &wg->device_update_lock);

	list_for_each_entry_safe(peer, temp, &wg->peer_list, peer_list) {
		peer_make_dead(peer);
		list_add_tail(&peer->peer_list, &dead_peers);
	}
	synchronize_net();
	list_for_each_entry_safe(peer, temp, &dead_peers, peer_list)
		peer_remove_after_dead(peer);
}

static void rcu_release(struct rcu_head *rcu)
{
	struct wg_peer *peer = container_of(rcu, struct wg_peer, rcu);

	dst_cache_destroy(&peer->endpoint_cache);
	WARN_ON(wg_prev_queue_peek(&peer->tx_queue) || wg_prev_queue_peek(&peer->rx_queue));

	/* The final zeroing takes care of clearing any remaining handshake key
	 * material and other potentially sensitive information.
	 */
	memzero_explicit(peer, sizeof(*peer));
	kmem_cache_free(peer_cache, peer);
}

static void kref_release(struct kref *refcount)
{
	struct wg_peer *peer = container_of(refcount, struct wg_peer, refcount);

	pr_debug("%s: Peer %llu (%pISpfsc) destroyed\n",
		 peer->device->dev->name, peer->internal_id,
		 &peer->endpoint.addr);

	/* Remove ourself from dynamic runtime lookup structures, now that the
	 * last reference is gone.
	 */
	wg_index_hashtable_remove(peer->device->index_hashtable,
				  &peer->handshake.entry);

	/* Remove any lingering packets that didn't have a chance to be
	 * transmitted.
	 */
	wg_packet_purge_staged_packets(peer);

	/* Free the memory used. */
	call_rcu(&peer->rcu, rcu_release);
}

void wg_peer_put(struct wg_peer *peer)
{
	if (unlikely(!peer))
		return;
	kref_put(&peer->refcount, kref_release);
}

int __init wg_peer_init(void)
{
	peer_cache = KMEM_CACHE(wg_peer, 0);
	return peer_cache ? 0 : -ENOMEM;
}

void wg_peer_uninit(void)
{
	kmem_cache_destroy(peer_cache);
}<|MERGE_RESOLUTION|>--- conflicted
+++ resolved
@@ -33,11 +33,7 @@
 	peer = kmem_cache_zalloc(peer_cache, GFP_KERNEL);
 	if (unlikely(!peer))
 		return ERR_PTR(ret);
-<<<<<<< HEAD
-	if (dst_cache_init(&peer->endpoint_cache, GFP_KERNEL))
-=======
 	if (unlikely(dst_cache_init(&peer->endpoint_cache, GFP_KERNEL)))
->>>>>>> 11e4b63a
 		goto err;
 
 	peer->device = wg;
@@ -69,11 +65,7 @@
 	return peer;
 
 err:
-<<<<<<< HEAD
-	kfree(peer);
-=======
 	kmem_cache_free(peer_cache, peer);
->>>>>>> 11e4b63a
 	return ERR_PTR(ret);
 }
 
