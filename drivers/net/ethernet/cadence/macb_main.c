// SPDX-License-Identifier: GPL-2.0-only
/*
 * Cadence MACB/GEM Ethernet Controller driver
 *
 * Copyright (C) 2004-2006 Atmel Corporation
 */

#define pr_fmt(fmt) KBUILD_MODNAME ": " fmt
#include <linux/clk.h>
#include <linux/clk-provider.h>
#include <linux/crc32.h>
#include <linux/module.h>
#include <linux/moduleparam.h>
#include <linux/kernel.h>
#include <linux/types.h>
#include <linux/circ_buf.h>
#include <linux/slab.h>
#include <linux/init.h>
#include <linux/io.h>
#include <linux/gpio.h>
#include <linux/gpio/consumer.h>
#include <linux/interrupt.h>
#include <linux/netdevice.h>
#include <linux/etherdevice.h>
#include <linux/dma-mapping.h>
#include <linux/platform_data/macb.h>
#include <linux/platform_device.h>
#include <linux/phylink.h>
#include <linux/of.h>
#include <linux/of_device.h>
#include <linux/of_gpio.h>
#include <linux/of_mdio.h>
#include <linux/of_net.h>
#include <linux/ip.h>
#include <linux/udp.h>
#include <linux/tcp.h>
#include <linux/iopoll.h>
#include <linux/pm_runtime.h>
#include "macb.h"

/* This structure is only used for MACB on SiFive FU540 devices */
struct sifive_fu540_macb_mgmt {
	void __iomem *reg;
	unsigned long rate;
	struct clk_hw hw;
};

#define MACB_RX_BUFFER_SIZE	128
#define RX_BUFFER_MULTIPLE	64  /* bytes */

#define DEFAULT_RX_RING_SIZE	512 /* must be power of 2 */
#define MIN_RX_RING_SIZE	64
#define MAX_RX_RING_SIZE	8192
#define RX_RING_BYTES(bp)	(macb_dma_desc_get_size(bp)	\
				 * (bp)->rx_ring_size)

#define DEFAULT_TX_RING_SIZE	512 /* must be power of 2 */
#define MIN_TX_RING_SIZE	64
#define MAX_TX_RING_SIZE	4096
#define TX_RING_BYTES(bp)	(macb_dma_desc_get_size(bp)	\
				 * (bp)->tx_ring_size)

/* level of occupied TX descriptors under which we wake up TX process */
#define MACB_TX_WAKEUP_THRESH(bp)	(3 * (bp)->tx_ring_size / 4)

#define MACB_RX_INT_FLAGS	(MACB_BIT(RCOMP) | MACB_BIT(ISR_ROVR))
#define MACB_TX_ERR_FLAGS	(MACB_BIT(ISR_TUND)			\
					| MACB_BIT(ISR_RLE)		\
					| MACB_BIT(TXERR))
#define MACB_TX_INT_FLAGS	(MACB_TX_ERR_FLAGS | MACB_BIT(TCOMP)	\
					| MACB_BIT(TXUBR))

/* Max length of transmit frame must be a multiple of 8 bytes */
#define MACB_TX_LEN_ALIGN	8
#define MACB_MAX_TX_LEN		((unsigned int)((1 << MACB_TX_FRMLEN_SIZE) - 1) & ~((unsigned int)(MACB_TX_LEN_ALIGN - 1)))
#define GEM_MAX_TX_LEN		((unsigned int)((1 << GEM_TX_FRMLEN_SIZE) - 1) & ~((unsigned int)(MACB_TX_LEN_ALIGN - 1)))

#define GEM_MTU_MIN_SIZE	ETH_MIN_MTU
#define MACB_NETIF_LSO		NETIF_F_TSO

#define MACB_WOL_HAS_MAGIC_PACKET	(0x1 << 0)
#define MACB_WOL_ENABLED		(0x1 << 1)

/* Graceful stop timeouts in us. We should allow up to
 * 1 frame time (10 Mbits/s, full-duplex, ignoring collisions)
 */
#define MACB_HALT_TIMEOUT	1230

#define MACB_PM_TIMEOUT  100 /* ms */

#define MACB_MDIO_TIMEOUT	1000000 /* in usecs */

/* DMA buffer descriptor might be different size
 * depends on hardware configuration:
 *
 * 1. dma address width 32 bits:
 *    word 1: 32 bit address of Data Buffer
 *    word 2: control
 *
 * 2. dma address width 64 bits:
 *    word 1: 32 bit address of Data Buffer
 *    word 2: control
 *    word 3: upper 32 bit address of Data Buffer
 *    word 4: unused
 *
 * 3. dma address width 32 bits with hardware timestamping:
 *    word 1: 32 bit address of Data Buffer
 *    word 2: control
 *    word 3: timestamp word 1
 *    word 4: timestamp word 2
 *
 * 4. dma address width 64 bits with hardware timestamping:
 *    word 1: 32 bit address of Data Buffer
 *    word 2: control
 *    word 3: upper 32 bit address of Data Buffer
 *    word 4: unused
 *    word 5: timestamp word 1
 *    word 6: timestamp word 2
 */
static unsigned int macb_dma_desc_get_size(struct macb *bp)
{
#ifdef MACB_EXT_DESC
	unsigned int desc_size;

	switch (bp->hw_dma_cap) {
	case HW_DMA_CAP_64B:
		desc_size = sizeof(struct macb_dma_desc)
			+ sizeof(struct macb_dma_desc_64);
		break;
	case HW_DMA_CAP_PTP:
		desc_size = sizeof(struct macb_dma_desc)
			+ sizeof(struct macb_dma_desc_ptp);
		break;
	case HW_DMA_CAP_64B_PTP:
		desc_size = sizeof(struct macb_dma_desc)
			+ sizeof(struct macb_dma_desc_64)
			+ sizeof(struct macb_dma_desc_ptp);
		break;
	default:
		desc_size = sizeof(struct macb_dma_desc);
	}
	return desc_size;
#endif
	return sizeof(struct macb_dma_desc);
}

static unsigned int macb_adj_dma_desc_idx(struct macb *bp, unsigned int desc_idx)
{
#ifdef MACB_EXT_DESC
	switch (bp->hw_dma_cap) {
	case HW_DMA_CAP_64B:
	case HW_DMA_CAP_PTP:
		desc_idx <<= 1;
		break;
	case HW_DMA_CAP_64B_PTP:
		desc_idx *= 3;
		break;
	default:
		break;
	}
#endif
	return desc_idx;
}

#ifdef CONFIG_ARCH_DMA_ADDR_T_64BIT
static struct macb_dma_desc_64 *macb_64b_desc(struct macb *bp, struct macb_dma_desc *desc)
{
	return (struct macb_dma_desc_64 *)((void *)desc
		+ sizeof(struct macb_dma_desc));
}
#endif

/* Ring buffer accessors */
static unsigned int macb_tx_ring_wrap(struct macb *bp, unsigned int index)
{
	return index & (bp->tx_ring_size - 1);
}

static struct macb_dma_desc *macb_tx_desc(struct macb_queue *queue,
					  unsigned int index)
{
	index = macb_tx_ring_wrap(queue->bp, index);
	index = macb_adj_dma_desc_idx(queue->bp, index);
	return &queue->tx_ring[index];
}

static struct macb_tx_skb *macb_tx_skb(struct macb_queue *queue,
				       unsigned int index)
{
	return &queue->tx_skb[macb_tx_ring_wrap(queue->bp, index)];
}

static dma_addr_t macb_tx_dma(struct macb_queue *queue, unsigned int index)
{
	dma_addr_t offset;

	offset = macb_tx_ring_wrap(queue->bp, index) *
			macb_dma_desc_get_size(queue->bp);

	return queue->tx_ring_dma + offset;
}

static unsigned int macb_rx_ring_wrap(struct macb *bp, unsigned int index)
{
	return index & (bp->rx_ring_size - 1);
}

static struct macb_dma_desc *macb_rx_desc(struct macb_queue *queue, unsigned int index)
{
	index = macb_rx_ring_wrap(queue->bp, index);
	index = macb_adj_dma_desc_idx(queue->bp, index);
	return &queue->rx_ring[index];
}

static void *macb_rx_buffer(struct macb_queue *queue, unsigned int index)
{
	return queue->rx_buffers + queue->bp->rx_buffer_size *
	       macb_rx_ring_wrap(queue->bp, index);
}

/* I/O accessors */
static u32 hw_readl_native(struct macb *bp, int offset)
{
	return __raw_readl(bp->regs + offset);
}

static void hw_writel_native(struct macb *bp, int offset, u32 value)
{
	__raw_writel(value, bp->regs + offset);
}

static u32 hw_readl(struct macb *bp, int offset)
{
	return readl_relaxed(bp->regs + offset);
}

static void hw_writel(struct macb *bp, int offset, u32 value)
{
	writel_relaxed(value, bp->regs + offset);
}

/* Find the CPU endianness by using the loopback bit of NCR register. When the
 * CPU is in big endian we need to program swapped mode for management
 * descriptor access.
 */
static bool hw_is_native_io(void __iomem *addr)
{
	u32 value = MACB_BIT(LLB);

	__raw_writel(value, addr + MACB_NCR);
	value = __raw_readl(addr + MACB_NCR);

	/* Write 0 back to disable everything */
	__raw_writel(0, addr + MACB_NCR);

	return value == MACB_BIT(LLB);
}

static bool hw_is_gem(void __iomem *addr, bool native_io)
{
	u32 id;

	if (native_io)
		id = __raw_readl(addr + MACB_MID);
	else
		id = readl_relaxed(addr + MACB_MID);

	return MACB_BFEXT(IDNUM, id) >= 0x2;
}

static void macb_set_hwaddr(struct macb *bp)
{
	u32 bottom;
	u16 top;

	bottom = cpu_to_le32(*((u32 *)bp->dev->dev_addr));
	macb_or_gem_writel(bp, SA1B, bottom);
	top = cpu_to_le16(*((u16 *)(bp->dev->dev_addr + 4)));
	macb_or_gem_writel(bp, SA1T, top);

	/* Clear unused address register sets */
	macb_or_gem_writel(bp, SA2B, 0);
	macb_or_gem_writel(bp, SA2T, 0);
	macb_or_gem_writel(bp, SA3B, 0);
	macb_or_gem_writel(bp, SA3T, 0);
	macb_or_gem_writel(bp, SA4B, 0);
	macb_or_gem_writel(bp, SA4T, 0);
}

static void macb_get_hwaddr(struct macb *bp)
{
	u32 bottom;
	u16 top;
	u8 addr[6];
	int i;

	/* Check all 4 address register for valid address */
	for (i = 0; i < 4; i++) {
		bottom = macb_or_gem_readl(bp, SA1B + i * 8);
		top = macb_or_gem_readl(bp, SA1T + i * 8);

		addr[0] = bottom & 0xff;
		addr[1] = (bottom >> 8) & 0xff;
		addr[2] = (bottom >> 16) & 0xff;
		addr[3] = (bottom >> 24) & 0xff;
		addr[4] = top & 0xff;
		addr[5] = (top >> 8) & 0xff;

		if (is_valid_ether_addr(addr)) {
			memcpy(bp->dev->dev_addr, addr, sizeof(addr));
			return;
		}
	}

	dev_info(&bp->pdev->dev, "invalid hw address, using random\n");
	eth_hw_addr_random(bp->dev);
}

static int macb_mdio_wait_for_idle(struct macb *bp)
{
	u32 val;

	return readx_poll_timeout(MACB_READ_NSR, bp, val, val & MACB_BIT(IDLE),
				  1, MACB_MDIO_TIMEOUT);
}

static int macb_mdio_read(struct mii_bus *bus, int mii_id, int regnum)
{
	struct macb *bp = bus->priv;
	int status;

	status = pm_runtime_get_sync(&bp->pdev->dev);
	if (status < 0)
		goto mdio_pm_exit;

	status = macb_mdio_wait_for_idle(bp);
	if (status < 0)
		goto mdio_read_exit;

	macb_writel(bp, MAN, (MACB_BF(SOF, MACB_MAN_SOF)
			      | MACB_BF(RW, MACB_MAN_READ)
			      | MACB_BF(PHYA, mii_id)
			      | MACB_BF(REGA, regnum)
			      | MACB_BF(CODE, MACB_MAN_CODE)));

	status = macb_mdio_wait_for_idle(bp);
	if (status < 0)
		goto mdio_read_exit;

	status = MACB_BFEXT(DATA, macb_readl(bp, MAN));

mdio_read_exit:
	pm_runtime_mark_last_busy(&bp->pdev->dev);
	pm_runtime_put_autosuspend(&bp->pdev->dev);
mdio_pm_exit:
	return status;
}

static int macb_mdio_write(struct mii_bus *bus, int mii_id, int regnum,
			   u16 value)
{
	struct macb *bp = bus->priv;
	int status;

	status = pm_runtime_get_sync(&bp->pdev->dev);
	if (status < 0)
		goto mdio_pm_exit;

	status = macb_mdio_wait_for_idle(bp);
	if (status < 0)
		goto mdio_write_exit;

	macb_writel(bp, MAN, (MACB_BF(SOF, MACB_MAN_SOF)
			      | MACB_BF(RW, MACB_MAN_WRITE)
			      | MACB_BF(PHYA, mii_id)
			      | MACB_BF(REGA, regnum)
			      | MACB_BF(CODE, MACB_MAN_CODE)
			      | MACB_BF(DATA, value)));

	status = macb_mdio_wait_for_idle(bp);
	if (status < 0)
		goto mdio_write_exit;

mdio_write_exit:
	pm_runtime_mark_last_busy(&bp->pdev->dev);
	pm_runtime_put_autosuspend(&bp->pdev->dev);
mdio_pm_exit:
	return status;
}

static void macb_init_buffers(struct macb *bp)
{
	struct macb_queue *queue;
	unsigned int q;

	for (q = 0, queue = bp->queues; q < bp->num_queues; ++q, ++queue) {
		queue_writel(queue, RBQP, lower_32_bits(queue->rx_ring_dma));
#ifdef CONFIG_ARCH_DMA_ADDR_T_64BIT
		if (bp->hw_dma_cap & HW_DMA_CAP_64B)
			queue_writel(queue, RBQPH,
				     upper_32_bits(queue->rx_ring_dma));
#endif
		queue_writel(queue, TBQP, lower_32_bits(queue->tx_ring_dma));
#ifdef CONFIG_ARCH_DMA_ADDR_T_64BIT
		if (bp->hw_dma_cap & HW_DMA_CAP_64B)
			queue_writel(queue, TBQPH,
				     upper_32_bits(queue->tx_ring_dma));
#endif
	}
}

/**
 * macb_set_tx_clk() - Set a clock to a new frequency
 * @clk		Pointer to the clock to change
 * @rate	New frequency in Hz
 * @dev		Pointer to the struct net_device
 */
static void macb_set_tx_clk(struct clk *clk, int speed, struct net_device *dev)
{
	long ferr, rate, rate_rounded;

	if (!clk)
		return;

	switch (speed) {
	case SPEED_10:
		rate = 2500000;
		break;
	case SPEED_100:
		rate = 25000000;
		break;
	case SPEED_1000:
		rate = 125000000;
		break;
	default:
		return;
	}

	rate_rounded = clk_round_rate(clk, rate);
	if (rate_rounded < 0)
		return;

	/* RGMII allows 50 ppm frequency error. Test and warn if this limit
	 * is not satisfied.
	 */
	ferr = abs(rate_rounded - rate);
	ferr = DIV_ROUND_UP(ferr, rate / 100000);
	if (ferr > 5)
		netdev_warn(dev, "unable to generate target frequency: %ld Hz\n",
			    rate);

	if (clk_set_rate(clk, rate_rounded))
		netdev_err(dev, "adjusting tx_clk failed.\n");
}

static void macb_validate(struct phylink_config *config,
			  unsigned long *supported,
			  struct phylink_link_state *state)
{
	struct net_device *ndev = to_net_dev(config->dev);
	__ETHTOOL_DECLARE_LINK_MODE_MASK(mask) = { 0, };
	struct macb *bp = netdev_priv(ndev);

	/* We only support MII, RMII, GMII, RGMII & SGMII. */
	if (state->interface != PHY_INTERFACE_MODE_NA &&
	    state->interface != PHY_INTERFACE_MODE_MII &&
	    state->interface != PHY_INTERFACE_MODE_RMII &&
	    state->interface != PHY_INTERFACE_MODE_GMII &&
	    state->interface != PHY_INTERFACE_MODE_SGMII &&
	    !phy_interface_mode_is_rgmii(state->interface)) {
		bitmap_zero(supported, __ETHTOOL_LINK_MODE_MASK_NBITS);
		return;
	}

	if (!macb_is_gem(bp) &&
	    (state->interface == PHY_INTERFACE_MODE_GMII ||
	     phy_interface_mode_is_rgmii(state->interface))) {
		bitmap_zero(supported, __ETHTOOL_LINK_MODE_MASK_NBITS);
		return;
	}

	phylink_set_port_modes(mask);
	phylink_set(mask, Autoneg);
	phylink_set(mask, Asym_Pause);

	phylink_set(mask, 10baseT_Half);
	phylink_set(mask, 10baseT_Full);
	phylink_set(mask, 100baseT_Half);
	phylink_set(mask, 100baseT_Full);

	if (bp->caps & MACB_CAPS_GIGABIT_MODE_AVAILABLE &&
	    (state->interface == PHY_INTERFACE_MODE_NA ||
	     state->interface == PHY_INTERFACE_MODE_GMII ||
	     state->interface == PHY_INTERFACE_MODE_SGMII ||
	     phy_interface_mode_is_rgmii(state->interface))) {
		phylink_set(mask, 1000baseT_Full);
		phylink_set(mask, 1000baseX_Full);

		if (!(bp->caps & MACB_CAPS_NO_GIGABIT_HALF))
			phylink_set(mask, 1000baseT_Half);
	}

	bitmap_and(supported, supported, mask, __ETHTOOL_LINK_MODE_MASK_NBITS);
	bitmap_and(state->advertising, state->advertising, mask,
		   __ETHTOOL_LINK_MODE_MASK_NBITS);
}

static void macb_mac_pcs_get_state(struct phylink_config *config,
				   struct phylink_link_state *state)
{
	state->link = 0;
}

static void macb_mac_an_restart(struct phylink_config *config)
{
	/* Not supported */
}

static void macb_mac_config(struct phylink_config *config, unsigned int mode,
			    const struct phylink_link_state *state)
{
	struct net_device *ndev = to_net_dev(config->dev);
	struct macb *bp = netdev_priv(ndev);
	unsigned long flags;
	u32 old_ctrl, ctrl;

	spin_lock_irqsave(&bp->lock, flags);

	old_ctrl = ctrl = macb_or_gem_readl(bp, NCFGR);

	/* Clear all the bits we might set later */
	ctrl &= ~(GEM_BIT(GBE) | MACB_BIT(SPD) | MACB_BIT(FD) | MACB_BIT(PAE) |
		  GEM_BIT(SGMIIEN) | GEM_BIT(PCSSEL));

	if (state->speed == SPEED_1000)
		ctrl |= GEM_BIT(GBE);
	else if (state->speed == SPEED_100)
		ctrl |= MACB_BIT(SPD);

	if (state->duplex)
		ctrl |= MACB_BIT(FD);

	/* We do not support MLO_PAUSE_RX yet */
	if (state->pause & MLO_PAUSE_TX)
		ctrl |= MACB_BIT(PAE);

	if (state->interface == PHY_INTERFACE_MODE_SGMII)
		ctrl |= GEM_BIT(SGMIIEN) | GEM_BIT(PCSSEL);

	/* Apply the new configuration, if any */
	if (old_ctrl ^ ctrl)
		macb_or_gem_writel(bp, NCFGR, ctrl);

	bp->speed = state->speed;

	spin_unlock_irqrestore(&bp->lock, flags);
}

static void macb_mac_link_down(struct phylink_config *config, unsigned int mode,
			       phy_interface_t interface)
{
	struct net_device *ndev = to_net_dev(config->dev);
	struct macb *bp = netdev_priv(ndev);
	struct macb_queue *queue;
	unsigned int q;
	u32 ctrl;

	for (q = 0, queue = bp->queues; q < bp->num_queues; ++q, ++queue)
		queue_writel(queue, IDR,
			     bp->rx_intr_mask | MACB_TX_INT_FLAGS | MACB_BIT(HRESP));

	/* Disable Rx and Tx */
	ctrl = macb_readl(bp, NCR) & ~(MACB_BIT(RE) | MACB_BIT(TE));
	macb_writel(bp, NCR, ctrl);

	netif_tx_stop_all_queues(ndev);
}

static void macb_mac_link_up(struct phylink_config *config, unsigned int mode,
			     phy_interface_t interface, struct phy_device *phy)
{
	struct net_device *ndev = to_net_dev(config->dev);
	struct macb *bp = netdev_priv(ndev);
	struct macb_queue *queue;
	unsigned int q;

	macb_set_tx_clk(bp->tx_clk, bp->speed, ndev);

	/* Initialize rings & buffers as clearing MACB_BIT(TE) in link down
	 * cleared the pipeline and control registers.
	 */
	bp->macbgem_ops.mog_init_rings(bp);
	macb_init_buffers(bp);

	for (q = 0, queue = bp->queues; q < bp->num_queues; ++q, ++queue)
		queue_writel(queue, IER,
			     bp->rx_intr_mask | MACB_TX_INT_FLAGS | MACB_BIT(HRESP));
<<<<<<< HEAD

	/* Enable Rx and Tx */
	macb_writel(bp, NCR, macb_readl(bp, NCR) | MACB_BIT(RE) | MACB_BIT(TE));

	netif_tx_wake_all_queues(ndev);
}

static const struct phylink_mac_ops macb_phylink_ops = {
	.validate = macb_validate,
	.mac_pcs_get_state = macb_mac_pcs_get_state,
	.mac_an_restart = macb_mac_an_restart,
	.mac_config = macb_mac_config,
	.mac_link_down = macb_mac_link_down,
	.mac_link_up = macb_mac_link_up,
};

static int macb_phylink_connect(struct macb *bp)
{
=======

	/* Enable Rx and Tx */
	macb_writel(bp, NCR, macb_readl(bp, NCR) | MACB_BIT(RE) | MACB_BIT(TE));

	netif_tx_wake_all_queues(ndev);
}

static const struct phylink_mac_ops macb_phylink_ops = {
	.validate = macb_validate,
	.mac_pcs_get_state = macb_mac_pcs_get_state,
	.mac_an_restart = macb_mac_an_restart,
	.mac_config = macb_mac_config,
	.mac_link_down = macb_mac_link_down,
	.mac_link_up = macb_mac_link_up,
};

static bool macb_phy_handle_exists(struct device_node *dn)
{
	dn = of_parse_phandle(dn, "phy-handle", 0);
	of_node_put(dn);
	return dn != NULL;
}

static int macb_phylink_connect(struct macb *bp)
{
	struct device_node *dn = bp->pdev->dev.of_node;
>>>>>>> a7196caf
	struct net_device *dev = bp->dev;
	struct phy_device *phydev;
	int ret;

<<<<<<< HEAD
	if (bp->pdev->dev.of_node &&
	    of_parse_phandle(bp->pdev->dev.of_node, "phy-handle", 0)) {
		ret = phylink_of_phy_connect(bp->phylink, bp->pdev->dev.of_node,
					     0);
		if (ret) {
			netdev_err(dev, "Could not attach PHY (%d)\n", ret);
			return ret;
		}
	} else {
=======
	if (dn)
		ret = phylink_of_phy_connect(bp->phylink, dn, 0);

	if (!dn || (ret && !macb_phy_handle_exists(dn))) {
>>>>>>> a7196caf
		phydev = phy_find_first(bp->mii_bus);
		if (!phydev) {
			netdev_err(dev, "no PHY found\n");
			return -ENXIO;
		}

		/* attach the mac to the phy */
		ret = phylink_connect_phy(bp->phylink, phydev);
<<<<<<< HEAD
		if (ret) {
			netdev_err(dev, "Could not attach to PHY (%d)\n", ret);
			return ret;
		}
	}

	phylink_start(bp->phylink);

	return 0;
}

=======
	}

	if (ret) {
		netdev_err(dev, "Could not attach PHY (%d)\n", ret);
		return ret;
	}

	phylink_start(bp->phylink);

	return 0;
}

>>>>>>> a7196caf
/* based on au1000_eth. c*/
static int macb_mii_probe(struct net_device *dev)
{
	struct macb *bp = netdev_priv(dev);

	bp->phylink_config.dev = &dev->dev;
	bp->phylink_config.type = PHYLINK_NETDEV;

	bp->phylink = phylink_create(&bp->phylink_config, bp->pdev->dev.fwnode,
				     bp->phy_interface, &macb_phylink_ops);
	if (IS_ERR(bp->phylink)) {
		netdev_err(dev, "Could not create a phylink instance (%ld)\n",
			   PTR_ERR(bp->phylink));
		return PTR_ERR(bp->phylink);
	}

	return 0;
}

static int macb_mdiobus_register(struct macb *bp)
{
	struct device_node *child, *np = bp->pdev->dev.of_node;

	/* Only create the PHY from the device tree if at least one PHY is
	 * described. Otherwise scan the entire MDIO bus. We do this to support
	 * old device tree that did not follow the best practices and did not
	 * describe their network PHYs.
	 */
	for_each_available_child_of_node(np, child)
		if (of_mdiobus_child_is_phy(child)) {
			/* The loop increments the child refcount,
			 * decrement it before returning.
			 */
			of_node_put(child);

			return of_mdiobus_register(bp->mii_bus, np);
		}

	return mdiobus_register(bp->mii_bus);
}

static int macb_mii_init(struct macb *bp)
{
	int err = -ENXIO;

	/* Enable management port */
	macb_writel(bp, NCR, MACB_BIT(MPE));

	bp->mii_bus = mdiobus_alloc();
	if (!bp->mii_bus) {
		err = -ENOMEM;
		goto err_out;
	}

	bp->mii_bus->name = "MACB_mii_bus";
	bp->mii_bus->read = &macb_mdio_read;
	bp->mii_bus->write = &macb_mdio_write;
	snprintf(bp->mii_bus->id, MII_BUS_ID_SIZE, "%s-%x",
		 bp->pdev->name, bp->pdev->id);
	bp->mii_bus->priv = bp;
	bp->mii_bus->parent = &bp->pdev->dev;

	dev_set_drvdata(&bp->dev->dev, bp->mii_bus);

<<<<<<< HEAD
	np = bp->pdev->dev.of_node;

	err = of_mdiobus_register(bp->mii_bus, np);
=======
	err = macb_mdiobus_register(bp);
>>>>>>> a7196caf
	if (err)
		goto err_out_free_mdiobus;

	err = macb_mii_probe(bp->dev);
	if (err)
		goto err_out_unregister_bus;

	return 0;

err_out_unregister_bus:
	mdiobus_unregister(bp->mii_bus);
err_out_free_mdiobus:
	mdiobus_free(bp->mii_bus);
err_out:
	return err;
}

static void macb_update_stats(struct macb *bp)
{
	u32 *p = &bp->hw_stats.macb.rx_pause_frames;
	u32 *end = &bp->hw_stats.macb.tx_pause_frames + 1;
	int offset = MACB_PFR;

	WARN_ON((unsigned long)(end - p - 1) != (MACB_TPF - MACB_PFR) / 4);

	for (; p < end; p++, offset += 4)
		*p += bp->macb_reg_readl(bp, offset);
}

static int macb_halt_tx(struct macb *bp)
{
	unsigned long	halt_time, timeout;
	u32		status;

	macb_writel(bp, NCR, macb_readl(bp, NCR) | MACB_BIT(THALT));

	timeout = jiffies + usecs_to_jiffies(MACB_HALT_TIMEOUT);
	do {
		halt_time = jiffies;
		status = macb_readl(bp, TSR);
		if (!(status & MACB_BIT(TGO)))
			return 0;

		udelay(250);
	} while (time_before(halt_time, timeout));

	return -ETIMEDOUT;
}

static void macb_tx_unmap(struct macb *bp, struct macb_tx_skb *tx_skb)
{
	if (tx_skb->mapping) {
		if (tx_skb->mapped_as_page)
			dma_unmap_page(&bp->pdev->dev, tx_skb->mapping,
				       tx_skb->size, DMA_TO_DEVICE);
		else
			dma_unmap_single(&bp->pdev->dev, tx_skb->mapping,
					 tx_skb->size, DMA_TO_DEVICE);
		tx_skb->mapping = 0;
	}

	if (tx_skb->skb) {
		dev_kfree_skb_any(tx_skb->skb);
		tx_skb->skb = NULL;
	}
}

static void macb_set_addr(struct macb *bp, struct macb_dma_desc *desc, dma_addr_t addr)
{
#ifdef CONFIG_ARCH_DMA_ADDR_T_64BIT
	struct macb_dma_desc_64 *desc_64;

	if (bp->hw_dma_cap & HW_DMA_CAP_64B) {
		desc_64 = macb_64b_desc(bp, desc);
		desc_64->addrh = upper_32_bits(addr);
		/* The low bits of RX address contain the RX_USED bit, clearing
		 * of which allows packet RX. Make sure the high bits are also
		 * visible to HW at that point.
		 */
		dma_wmb();
	}
#endif
	desc->addr = lower_32_bits(addr);
}

static dma_addr_t macb_get_addr(struct macb *bp, struct macb_dma_desc *desc)
{
	dma_addr_t addr = 0;
#ifdef CONFIG_ARCH_DMA_ADDR_T_64BIT
	struct macb_dma_desc_64 *desc_64;

	if (bp->hw_dma_cap & HW_DMA_CAP_64B) {
		desc_64 = macb_64b_desc(bp, desc);
		addr = ((u64)(desc_64->addrh) << 32);
	}
#endif
	addr |= MACB_BF(RX_WADDR, MACB_BFEXT(RX_WADDR, desc->addr));
	return addr;
}

static void macb_tx_error_task(struct work_struct *work)
{
	struct macb_queue	*queue = container_of(work, struct macb_queue,
						      tx_error_task);
	struct macb		*bp = queue->bp;
	struct macb_tx_skb	*tx_skb;
	struct macb_dma_desc	*desc;
	struct sk_buff		*skb;
	unsigned int		tail;
	unsigned long		flags;

	netdev_vdbg(bp->dev, "macb_tx_error_task: q = %u, t = %u, h = %u\n",
		    (unsigned int)(queue - bp->queues),
		    queue->tx_tail, queue->tx_head);

	/* Prevent the queue IRQ handlers from running: each of them may call
	 * macb_tx_interrupt(), which in turn may call netif_wake_subqueue().
	 * As explained below, we have to halt the transmission before updating
	 * TBQP registers so we call netif_tx_stop_all_queues() to notify the
	 * network engine about the macb/gem being halted.
	 */
	spin_lock_irqsave(&bp->lock, flags);

	/* Make sure nobody is trying to queue up new packets */
	netif_tx_stop_all_queues(bp->dev);

	/* Stop transmission now
	 * (in case we have just queued new packets)
	 * macb/gem must be halted to write TBQP register
	 */
	if (macb_halt_tx(bp))
		/* Just complain for now, reinitializing TX path can be good */
		netdev_err(bp->dev, "BUG: halt tx timed out\n");

	/* Treat frames in TX queue including the ones that caused the error.
	 * Free transmit buffers in upper layer.
	 */
	for (tail = queue->tx_tail; tail != queue->tx_head; tail++) {
		u32	ctrl;

		desc = macb_tx_desc(queue, tail);
		ctrl = desc->ctrl;
		tx_skb = macb_tx_skb(queue, tail);
		skb = tx_skb->skb;

		if (ctrl & MACB_BIT(TX_USED)) {
			/* skb is set for the last buffer of the frame */
			while (!skb) {
				macb_tx_unmap(bp, tx_skb);
				tail++;
				tx_skb = macb_tx_skb(queue, tail);
				skb = tx_skb->skb;
			}

			/* ctrl still refers to the first buffer descriptor
			 * since it's the only one written back by the hardware
			 */
			if (!(ctrl & MACB_BIT(TX_BUF_EXHAUSTED))) {
				netdev_vdbg(bp->dev, "txerr skb %u (data %p) TX complete\n",
					    macb_tx_ring_wrap(bp, tail),
					    skb->data);
				bp->dev->stats.tx_packets++;
				queue->stats.tx_packets++;
				bp->dev->stats.tx_bytes += skb->len;
				queue->stats.tx_bytes += skb->len;
			}
		} else {
			/* "Buffers exhausted mid-frame" errors may only happen
			 * if the driver is buggy, so complain loudly about
			 * those. Statistics are updated by hardware.
			 */
			if (ctrl & MACB_BIT(TX_BUF_EXHAUSTED))
				netdev_err(bp->dev,
					   "BUG: TX buffers exhausted mid-frame\n");

			desc->ctrl = ctrl | MACB_BIT(TX_USED);
		}

		macb_tx_unmap(bp, tx_skb);
	}

	/* Set end of TX queue */
	desc = macb_tx_desc(queue, 0);
	macb_set_addr(bp, desc, 0);
	desc->ctrl = MACB_BIT(TX_USED);

	/* Make descriptor updates visible to hardware */
	wmb();

	/* Reinitialize the TX desc queue */
	queue_writel(queue, TBQP, lower_32_bits(queue->tx_ring_dma));
#ifdef CONFIG_ARCH_DMA_ADDR_T_64BIT
	if (bp->hw_dma_cap & HW_DMA_CAP_64B)
		queue_writel(queue, TBQPH, upper_32_bits(queue->tx_ring_dma));
#endif
	/* Make TX ring reflect state of hardware */
	queue->tx_head = 0;
	queue->tx_tail = 0;

	/* Housework before enabling TX IRQ */
	macb_writel(bp, TSR, macb_readl(bp, TSR));
	queue_writel(queue, IER, MACB_TX_INT_FLAGS);

	/* Now we are ready to start transmission again */
	netif_tx_start_all_queues(bp->dev);
	macb_writel(bp, NCR, macb_readl(bp, NCR) | MACB_BIT(TSTART));

	spin_unlock_irqrestore(&bp->lock, flags);
}

static void macb_tx_interrupt(struct macb_queue *queue)
{
	unsigned int tail;
	unsigned int head;
	u32 status;
	struct macb *bp = queue->bp;
	u16 queue_index = queue - bp->queues;

	status = macb_readl(bp, TSR);
	macb_writel(bp, TSR, status);

	if (bp->caps & MACB_CAPS_ISR_CLEAR_ON_WRITE)
		queue_writel(queue, ISR, MACB_BIT(TCOMP));

	netdev_vdbg(bp->dev, "macb_tx_interrupt status = 0x%03lx\n",
		    (unsigned long)status);

	head = queue->tx_head;
	for (tail = queue->tx_tail; tail != head; tail++) {
		struct macb_tx_skb	*tx_skb;
		struct sk_buff		*skb;
		struct macb_dma_desc	*desc;
		u32			ctrl;

		desc = macb_tx_desc(queue, tail);

		/* Make hw descriptor updates visible to CPU */
		rmb();

		ctrl = desc->ctrl;

		/* TX_USED bit is only set by hardware on the very first buffer
		 * descriptor of the transmitted frame.
		 */
		if (!(ctrl & MACB_BIT(TX_USED)))
			break;

		/* Process all buffers of the current transmitted frame */
		for (;; tail++) {
			tx_skb = macb_tx_skb(queue, tail);
			skb = tx_skb->skb;

			/* First, update TX stats if needed */
			if (skb) {
				if (unlikely(skb_shinfo(skb)->tx_flags &
					     SKBTX_HW_TSTAMP) &&
				    gem_ptp_do_txstamp(queue, skb, desc) == 0) {
					/* skb now belongs to timestamp buffer
					 * and will be removed later
					 */
					tx_skb->skb = NULL;
				}
				netdev_vdbg(bp->dev, "skb %u (data %p) TX complete\n",
					    macb_tx_ring_wrap(bp, tail),
					    skb->data);
				bp->dev->stats.tx_packets++;
				queue->stats.tx_packets++;
				bp->dev->stats.tx_bytes += skb->len;
				queue->stats.tx_bytes += skb->len;
			}

			/* Now we can safely release resources */
			macb_tx_unmap(bp, tx_skb);

			/* skb is set only for the last buffer of the frame.
			 * WARNING: at this point skb has been freed by
			 * macb_tx_unmap().
			 */
			if (skb)
				break;
		}
	}

	queue->tx_tail = tail;
	if (__netif_subqueue_stopped(bp->dev, queue_index) &&
	    CIRC_CNT(queue->tx_head, queue->tx_tail,
		     bp->tx_ring_size) <= MACB_TX_WAKEUP_THRESH(bp))
		netif_wake_subqueue(bp->dev, queue_index);
}

static void gem_rx_refill(struct macb_queue *queue)
{
	unsigned int		entry;
	struct sk_buff		*skb;
	dma_addr_t		paddr;
	struct macb *bp = queue->bp;
	struct macb_dma_desc *desc;

	while (CIRC_SPACE(queue->rx_prepared_head, queue->rx_tail,
			bp->rx_ring_size) > 0) {
		entry = macb_rx_ring_wrap(bp, queue->rx_prepared_head);

		/* Make hw descriptor updates visible to CPU */
		rmb();

		queue->rx_prepared_head++;
		desc = macb_rx_desc(queue, entry);

		if (!queue->rx_skbuff[entry]) {
			/* allocate sk_buff for this free entry in ring */
			skb = netdev_alloc_skb(bp->dev, bp->rx_buffer_size);
			if (unlikely(!skb)) {
				netdev_err(bp->dev,
					   "Unable to allocate sk_buff\n");
				break;
			}

			/* now fill corresponding descriptor entry */
			paddr = dma_map_single(&bp->pdev->dev, skb->data,
					       bp->rx_buffer_size,
					       DMA_FROM_DEVICE);
			if (dma_mapping_error(&bp->pdev->dev, paddr)) {
				dev_kfree_skb(skb);
				break;
			}

			queue->rx_skbuff[entry] = skb;

			if (entry == bp->rx_ring_size - 1)
				paddr |= MACB_BIT(RX_WRAP);
			desc->ctrl = 0;
			/* Setting addr clears RX_USED and allows reception,
			 * make sure ctrl is cleared first to avoid a race.
			 */
			dma_wmb();
			macb_set_addr(bp, desc, paddr);

			/* properly align Ethernet header */
			skb_reserve(skb, NET_IP_ALIGN);
		} else {
			desc->ctrl = 0;
			dma_wmb();
			desc->addr &= ~MACB_BIT(RX_USED);
		}
	}

	/* Make descriptor updates visible to hardware */
	wmb();

	netdev_vdbg(bp->dev, "rx ring: queue: %p, prepared head %d, tail %d\n",
			queue, queue->rx_prepared_head, queue->rx_tail);
}

/* Mark DMA descriptors from begin up to and not including end as unused */
static void discard_partial_frame(struct macb_queue *queue, unsigned int begin,
				  unsigned int end)
{
	unsigned int frag;

	for (frag = begin; frag != end; frag++) {
		struct macb_dma_desc *desc = macb_rx_desc(queue, frag);

		desc->addr &= ~MACB_BIT(RX_USED);
	}

	/* Make descriptor updates visible to hardware */
	wmb();

	/* When this happens, the hardware stats registers for
	 * whatever caused this is updated, so we don't have to record
	 * anything.
	 */
}

static int gem_rx(struct macb_queue *queue, struct napi_struct *napi,
		  int budget)
{
	struct macb *bp = queue->bp;
	unsigned int		len;
	unsigned int		entry;
	struct sk_buff		*skb;
	struct macb_dma_desc	*desc;
	int			count = 0;

	while (count < budget) {
		u32 ctrl;
		dma_addr_t addr;
		bool rxused;

		entry = macb_rx_ring_wrap(bp, queue->rx_tail);
		desc = macb_rx_desc(queue, entry);

		/* Make hw descriptor updates visible to CPU */
		rmb();

		rxused = (desc->addr & MACB_BIT(RX_USED)) ? true : false;
		addr = macb_get_addr(bp, desc);

		if (!rxused)
			break;

		/* Ensure ctrl is at least as up-to-date as rxused */
		dma_rmb();

		ctrl = desc->ctrl;

		queue->rx_tail++;
		count++;

		if (!(ctrl & MACB_BIT(RX_SOF) && ctrl & MACB_BIT(RX_EOF))) {
			netdev_err(bp->dev,
				   "not whole frame pointed by descriptor\n");
			bp->dev->stats.rx_dropped++;
			queue->stats.rx_dropped++;
			break;
		}
		skb = queue->rx_skbuff[entry];
		if (unlikely(!skb)) {
			netdev_err(bp->dev,
				   "inconsistent Rx descriptor chain\n");
			bp->dev->stats.rx_dropped++;
			queue->stats.rx_dropped++;
			break;
		}
		/* now everything is ready for receiving packet */
		queue->rx_skbuff[entry] = NULL;
		len = ctrl & bp->rx_frm_len_mask;

		netdev_vdbg(bp->dev, "gem_rx %u (len %u)\n", entry, len);

		skb_put(skb, len);
		dma_unmap_single(&bp->pdev->dev, addr,
				 bp->rx_buffer_size, DMA_FROM_DEVICE);

		skb->protocol = eth_type_trans(skb, bp->dev);
		skb_checksum_none_assert(skb);
		if (bp->dev->features & NETIF_F_RXCSUM &&
		    !(bp->dev->flags & IFF_PROMISC) &&
		    GEM_BFEXT(RX_CSUM, ctrl) & GEM_RX_CSUM_CHECKED_MASK)
			skb->ip_summed = CHECKSUM_UNNECESSARY;

		bp->dev->stats.rx_packets++;
		queue->stats.rx_packets++;
		bp->dev->stats.rx_bytes += skb->len;
		queue->stats.rx_bytes += skb->len;

		gem_ptp_do_rxstamp(bp, skb, desc);

#if defined(DEBUG) && defined(VERBOSE_DEBUG)
		netdev_vdbg(bp->dev, "received skb of length %u, csum: %08x\n",
			    skb->len, skb->csum);
		print_hex_dump(KERN_DEBUG, " mac: ", DUMP_PREFIX_ADDRESS, 16, 1,
			       skb_mac_header(skb), 16, true);
		print_hex_dump(KERN_DEBUG, "data: ", DUMP_PREFIX_ADDRESS, 16, 1,
			       skb->data, 32, true);
#endif

		napi_gro_receive(napi, skb);
	}

	gem_rx_refill(queue);

	return count;
}

static int macb_rx_frame(struct macb_queue *queue, struct napi_struct *napi,
			 unsigned int first_frag, unsigned int last_frag)
{
	unsigned int len;
	unsigned int frag;
	unsigned int offset;
	struct sk_buff *skb;
	struct macb_dma_desc *desc;
	struct macb *bp = queue->bp;

	desc = macb_rx_desc(queue, last_frag);
	len = desc->ctrl & bp->rx_frm_len_mask;

	netdev_vdbg(bp->dev, "macb_rx_frame frags %u - %u (len %u)\n",
		macb_rx_ring_wrap(bp, first_frag),
		macb_rx_ring_wrap(bp, last_frag), len);

	/* The ethernet header starts NET_IP_ALIGN bytes into the
	 * first buffer. Since the header is 14 bytes, this makes the
	 * payload word-aligned.
	 *
	 * Instead of calling skb_reserve(NET_IP_ALIGN), we just copy
	 * the two padding bytes into the skb so that we avoid hitting
	 * the slowpath in memcpy(), and pull them off afterwards.
	 */
	skb = netdev_alloc_skb(bp->dev, len + NET_IP_ALIGN);
	if (!skb) {
		bp->dev->stats.rx_dropped++;
		for (frag = first_frag; ; frag++) {
			desc = macb_rx_desc(queue, frag);
			desc->addr &= ~MACB_BIT(RX_USED);
			if (frag == last_frag)
				break;
		}

		/* Make descriptor updates visible to hardware */
		wmb();

		return 1;
	}

	offset = 0;
	len += NET_IP_ALIGN;
	skb_checksum_none_assert(skb);
	skb_put(skb, len);

	for (frag = first_frag; ; frag++) {
		unsigned int frag_len = bp->rx_buffer_size;

		if (offset + frag_len > len) {
			if (unlikely(frag != last_frag)) {
				dev_kfree_skb_any(skb);
				return -1;
			}
			frag_len = len - offset;
		}
		skb_copy_to_linear_data_offset(skb, offset,
					       macb_rx_buffer(queue, frag),
					       frag_len);
		offset += bp->rx_buffer_size;
		desc = macb_rx_desc(queue, frag);
		desc->addr &= ~MACB_BIT(RX_USED);

		if (frag == last_frag)
			break;
	}

	/* Make descriptor updates visible to hardware */
	wmb();

	__skb_pull(skb, NET_IP_ALIGN);
	skb->protocol = eth_type_trans(skb, bp->dev);

	bp->dev->stats.rx_packets++;
	bp->dev->stats.rx_bytes += skb->len;
	netdev_vdbg(bp->dev, "received skb of length %u, csum: %08x\n",
		    skb->len, skb->csum);
	napi_gro_receive(napi, skb);

	return 0;
}

static inline void macb_init_rx_ring(struct macb_queue *queue)
{
	struct macb *bp = queue->bp;
	dma_addr_t addr;
	struct macb_dma_desc *desc = NULL;
	int i;

	addr = queue->rx_buffers_dma;
	for (i = 0; i < bp->rx_ring_size; i++) {
		desc = macb_rx_desc(queue, i);
		macb_set_addr(bp, desc, addr);
		desc->ctrl = 0;
		addr += bp->rx_buffer_size;
	}
	desc->addr |= MACB_BIT(RX_WRAP);
	queue->rx_tail = 0;
}

static int macb_rx(struct macb_queue *queue, struct napi_struct *napi,
		   int budget)
{
	struct macb *bp = queue->bp;
	bool reset_rx_queue = false;
	int received = 0;
	unsigned int tail;
	int first_frag = -1;

	for (tail = queue->rx_tail; budget > 0; tail++) {
		struct macb_dma_desc *desc = macb_rx_desc(queue, tail);
		u32 ctrl;

		/* Make hw descriptor updates visible to CPU */
		rmb();

		if (!(desc->addr & MACB_BIT(RX_USED)))
			break;

		/* Ensure ctrl is at least as up-to-date as addr */
		dma_rmb();

		ctrl = desc->ctrl;

		if (ctrl & MACB_BIT(RX_SOF)) {
			if (first_frag != -1)
				discard_partial_frame(queue, first_frag, tail);
			first_frag = tail;
		}

		if (ctrl & MACB_BIT(RX_EOF)) {
			int dropped;

			if (unlikely(first_frag == -1)) {
				reset_rx_queue = true;
				continue;
			}

			dropped = macb_rx_frame(queue, napi, first_frag, tail);
			first_frag = -1;
			if (unlikely(dropped < 0)) {
				reset_rx_queue = true;
				continue;
			}
			if (!dropped) {
				received++;
				budget--;
			}
		}
	}

	if (unlikely(reset_rx_queue)) {
		unsigned long flags;
		u32 ctrl;

		netdev_err(bp->dev, "RX queue corruption: reset it\n");

		spin_lock_irqsave(&bp->lock, flags);

		ctrl = macb_readl(bp, NCR);
		macb_writel(bp, NCR, ctrl & ~MACB_BIT(RE));

		macb_init_rx_ring(queue);
		queue_writel(queue, RBQP, queue->rx_ring_dma);

		macb_writel(bp, NCR, ctrl | MACB_BIT(RE));

		spin_unlock_irqrestore(&bp->lock, flags);
		return received;
	}

	if (first_frag != -1)
		queue->rx_tail = first_frag;
	else
		queue->rx_tail = tail;

	return received;
}

static int macb_poll(struct napi_struct *napi, int budget)
{
	struct macb_queue *queue = container_of(napi, struct macb_queue, napi);
	struct macb *bp = queue->bp;
	int work_done;
	u32 status;

	status = macb_readl(bp, RSR);
	macb_writel(bp, RSR, status);

	netdev_vdbg(bp->dev, "poll: status = %08lx, budget = %d\n",
		    (unsigned long)status, budget);

	work_done = bp->macbgem_ops.mog_rx(queue, napi, budget);
	if (work_done < budget) {
		napi_complete_done(napi, work_done);

		/* Packets received while interrupts were disabled */
		status = macb_readl(bp, RSR);
		if (status) {
			if (bp->caps & MACB_CAPS_ISR_CLEAR_ON_WRITE)
				queue_writel(queue, ISR, MACB_BIT(RCOMP));
			napi_reschedule(napi);
		} else {
			queue_writel(queue, IER, bp->rx_intr_mask);
		}
	}

	/* TODO: Handle errors */

	return work_done;
}

static void macb_hresp_error_task(unsigned long data)
{
	struct macb *bp = (struct macb *)data;
	struct net_device *dev = bp->dev;
	struct macb_queue *queue = bp->queues;
	unsigned int q;
	u32 ctrl;

	for (q = 0, queue = bp->queues; q < bp->num_queues; ++q, ++queue) {
		queue_writel(queue, IDR, bp->rx_intr_mask |
					 MACB_TX_INT_FLAGS |
					 MACB_BIT(HRESP));
	}
	ctrl = macb_readl(bp, NCR);
	ctrl &= ~(MACB_BIT(RE) | MACB_BIT(TE));
	macb_writel(bp, NCR, ctrl);

	netif_tx_stop_all_queues(dev);
	netif_carrier_off(dev);

	bp->macbgem_ops.mog_init_rings(bp);

	/* Initialize TX and RX buffers */
	macb_init_buffers(bp);

	/* Enable interrupts */
	for (q = 0, queue = bp->queues; q < bp->num_queues; ++q, ++queue)
		queue_writel(queue, IER,
			     bp->rx_intr_mask |
			     MACB_TX_INT_FLAGS |
			     MACB_BIT(HRESP));

	ctrl |= MACB_BIT(RE) | MACB_BIT(TE);
	macb_writel(bp, NCR, ctrl);

	netif_carrier_on(dev);
	netif_tx_start_all_queues(dev);
}

static void macb_tx_restart(struct macb_queue *queue)
{
	unsigned int head = queue->tx_head;
	unsigned int tail = queue->tx_tail;
	struct macb *bp = queue->bp;

	if (bp->caps & MACB_CAPS_ISR_CLEAR_ON_WRITE)
		queue_writel(queue, ISR, MACB_BIT(TXUBR));

	if (head == tail)
		return;

	macb_writel(bp, NCR, macb_readl(bp, NCR) | MACB_BIT(TSTART));
}

static irqreturn_t macb_interrupt(int irq, void *dev_id)
{
	struct macb_queue *queue = dev_id;
	struct macb *bp = queue->bp;
	struct net_device *dev = bp->dev;
	u32 status, ctrl;

	status = queue_readl(queue, ISR);

	if (unlikely(!status))
		return IRQ_NONE;

	spin_lock(&bp->lock);

	while (status) {
		/* close possible race with dev_close */
		if (unlikely(!netif_running(dev))) {
			queue_writel(queue, IDR, -1);
			if (bp->caps & MACB_CAPS_ISR_CLEAR_ON_WRITE)
				queue_writel(queue, ISR, -1);
			break;
		}

		netdev_vdbg(bp->dev, "queue = %u, isr = 0x%08lx\n",
			    (unsigned int)(queue - bp->queues),
			    (unsigned long)status);

		if (status & bp->rx_intr_mask) {
			/* There's no point taking any more interrupts
			 * until we have processed the buffers. The
			 * scheduling call may fail if the poll routine
			 * is already scheduled, so disable interrupts
			 * now.
			 */
			queue_writel(queue, IDR, bp->rx_intr_mask);
			if (bp->caps & MACB_CAPS_ISR_CLEAR_ON_WRITE)
				queue_writel(queue, ISR, MACB_BIT(RCOMP));

			if (napi_schedule_prep(&queue->napi)) {
				netdev_vdbg(bp->dev, "scheduling RX softirq\n");
				__napi_schedule(&queue->napi);
			}
		}

		if (unlikely(status & (MACB_TX_ERR_FLAGS))) {
			queue_writel(queue, IDR, MACB_TX_INT_FLAGS);
			schedule_work(&queue->tx_error_task);

			if (bp->caps & MACB_CAPS_ISR_CLEAR_ON_WRITE)
				queue_writel(queue, ISR, MACB_TX_ERR_FLAGS);

			break;
		}

		if (status & MACB_BIT(TCOMP))
			macb_tx_interrupt(queue);

		if (status & MACB_BIT(TXUBR))
			macb_tx_restart(queue);

		/* Link change detection isn't possible with RMII, so we'll
		 * add that if/when we get our hands on a full-blown MII PHY.
		 */

		/* There is a hardware issue under heavy load where DMA can
		 * stop, this causes endless "used buffer descriptor read"
		 * interrupts but it can be cleared by re-enabling RX. See
		 * the at91rm9200 manual, section 41.3.1 or the Zynq manual
		 * section 16.7.4 for details. RXUBR is only enabled for
		 * these two versions.
		 */
		if (status & MACB_BIT(RXUBR)) {
			ctrl = macb_readl(bp, NCR);
			macb_writel(bp, NCR, ctrl & ~MACB_BIT(RE));
			wmb();
			macb_writel(bp, NCR, ctrl | MACB_BIT(RE));

			if (bp->caps & MACB_CAPS_ISR_CLEAR_ON_WRITE)
				queue_writel(queue, ISR, MACB_BIT(RXUBR));
		}

		if (status & MACB_BIT(ISR_ROVR)) {
			/* We missed at least one packet */
			if (macb_is_gem(bp))
				bp->hw_stats.gem.rx_overruns++;
			else
				bp->hw_stats.macb.rx_overruns++;

			if (bp->caps & MACB_CAPS_ISR_CLEAR_ON_WRITE)
				queue_writel(queue, ISR, MACB_BIT(ISR_ROVR));
		}

		if (status & MACB_BIT(HRESP)) {
			tasklet_schedule(&bp->hresp_err_tasklet);
			netdev_err(dev, "DMA bus error: HRESP not OK\n");

			if (bp->caps & MACB_CAPS_ISR_CLEAR_ON_WRITE)
				queue_writel(queue, ISR, MACB_BIT(HRESP));
		}
		status = queue_readl(queue, ISR);
	}

	spin_unlock(&bp->lock);

	return IRQ_HANDLED;
}

#ifdef CONFIG_NET_POLL_CONTROLLER
/* Polling receive - used by netconsole and other diagnostic tools
 * to allow network i/o with interrupts disabled.
 */
static void macb_poll_controller(struct net_device *dev)
{
	struct macb *bp = netdev_priv(dev);
	struct macb_queue *queue;
	unsigned long flags;
	unsigned int q;

	local_irq_save(flags);
	for (q = 0, queue = bp->queues; q < bp->num_queues; ++q, ++queue)
		macb_interrupt(dev->irq, queue);
	local_irq_restore(flags);
}
#endif

static unsigned int macb_tx_map(struct macb *bp,
				struct macb_queue *queue,
				struct sk_buff *skb,
				unsigned int hdrlen)
{
	dma_addr_t mapping;
	unsigned int len, entry, i, tx_head = queue->tx_head;
	struct macb_tx_skb *tx_skb = NULL;
	struct macb_dma_desc *desc;
	unsigned int offset, size, count = 0;
	unsigned int f, nr_frags = skb_shinfo(skb)->nr_frags;
	unsigned int eof = 1, mss_mfs = 0;
	u32 ctrl, lso_ctrl = 0, seq_ctrl = 0;

	/* LSO */
	if (skb_shinfo(skb)->gso_size != 0) {
		if (ip_hdr(skb)->protocol == IPPROTO_UDP)
			/* UDP - UFO */
			lso_ctrl = MACB_LSO_UFO_ENABLE;
		else
			/* TCP - TSO */
			lso_ctrl = MACB_LSO_TSO_ENABLE;
	}

	/* First, map non-paged data */
	len = skb_headlen(skb);

	/* first buffer length */
	size = hdrlen;

	offset = 0;
	while (len) {
		entry = macb_tx_ring_wrap(bp, tx_head);
		tx_skb = &queue->tx_skb[entry];

		mapping = dma_map_single(&bp->pdev->dev,
					 skb->data + offset,
					 size, DMA_TO_DEVICE);
		if (dma_mapping_error(&bp->pdev->dev, mapping))
			goto dma_error;

		/* Save info to properly release resources */
		tx_skb->skb = NULL;
		tx_skb->mapping = mapping;
		tx_skb->size = size;
		tx_skb->mapped_as_page = false;

		len -= size;
		offset += size;
		count++;
		tx_head++;

		size = min(len, bp->max_tx_length);
	}

	/* Then, map paged data from fragments */
	for (f = 0; f < nr_frags; f++) {
		const skb_frag_t *frag = &skb_shinfo(skb)->frags[f];

		len = skb_frag_size(frag);
		offset = 0;
		while (len) {
			size = min(len, bp->max_tx_length);
			entry = macb_tx_ring_wrap(bp, tx_head);
			tx_skb = &queue->tx_skb[entry];

			mapping = skb_frag_dma_map(&bp->pdev->dev, frag,
						   offset, size, DMA_TO_DEVICE);
			if (dma_mapping_error(&bp->pdev->dev, mapping))
				goto dma_error;

			/* Save info to properly release resources */
			tx_skb->skb = NULL;
			tx_skb->mapping = mapping;
			tx_skb->size = size;
			tx_skb->mapped_as_page = true;

			len -= size;
			offset += size;
			count++;
			tx_head++;
		}
	}

	/* Should never happen */
	if (unlikely(!tx_skb)) {
		netdev_err(bp->dev, "BUG! empty skb!\n");
		return 0;
	}

	/* This is the last buffer of the frame: save socket buffer */
	tx_skb->skb = skb;

	/* Update TX ring: update buffer descriptors in reverse order
	 * to avoid race condition
	 */

	/* Set 'TX_USED' bit in buffer descriptor at tx_head position
	 * to set the end of TX queue
	 */
	i = tx_head;
	entry = macb_tx_ring_wrap(bp, i);
	ctrl = MACB_BIT(TX_USED);
	desc = macb_tx_desc(queue, entry);
	desc->ctrl = ctrl;

	if (lso_ctrl) {
		if (lso_ctrl == MACB_LSO_UFO_ENABLE)
			/* include header and FCS in value given to h/w */
			mss_mfs = skb_shinfo(skb)->gso_size +
					skb_transport_offset(skb) +
					ETH_FCS_LEN;
		else /* TSO */ {
			mss_mfs = skb_shinfo(skb)->gso_size;
			/* TCP Sequence Number Source Select
			 * can be set only for TSO
			 */
			seq_ctrl = 0;
		}
	}

	do {
		i--;
		entry = macb_tx_ring_wrap(bp, i);
		tx_skb = &queue->tx_skb[entry];
		desc = macb_tx_desc(queue, entry);

		ctrl = (u32)tx_skb->size;
		if (eof) {
			ctrl |= MACB_BIT(TX_LAST);
			eof = 0;
		}
		if (unlikely(entry == (bp->tx_ring_size - 1)))
			ctrl |= MACB_BIT(TX_WRAP);

		/* First descriptor is header descriptor */
		if (i == queue->tx_head) {
			ctrl |= MACB_BF(TX_LSO, lso_ctrl);
			ctrl |= MACB_BF(TX_TCP_SEQ_SRC, seq_ctrl);
			if ((bp->dev->features & NETIF_F_HW_CSUM) &&
			    skb->ip_summed != CHECKSUM_PARTIAL && !lso_ctrl)
				ctrl |= MACB_BIT(TX_NOCRC);
		} else
			/* Only set MSS/MFS on payload descriptors
			 * (second or later descriptor)
			 */
			ctrl |= MACB_BF(MSS_MFS, mss_mfs);

		/* Set TX buffer descriptor */
		macb_set_addr(bp, desc, tx_skb->mapping);
		/* desc->addr must be visible to hardware before clearing
		 * 'TX_USED' bit in desc->ctrl.
		 */
		wmb();
		desc->ctrl = ctrl;
	} while (i != queue->tx_head);

	queue->tx_head = tx_head;

	return count;

dma_error:
	netdev_err(bp->dev, "TX DMA map failed\n");

	for (i = queue->tx_head; i != tx_head; i++) {
		tx_skb = macb_tx_skb(queue, i);

		macb_tx_unmap(bp, tx_skb);
	}

	return 0;
}

static netdev_features_t macb_features_check(struct sk_buff *skb,
					     struct net_device *dev,
					     netdev_features_t features)
{
	unsigned int nr_frags, f;
	unsigned int hdrlen;

	/* Validate LSO compatibility */

	/* there is only one buffer */
	if (!skb_is_nonlinear(skb))
		return features;

	/* length of header */
	hdrlen = skb_transport_offset(skb);
	if (ip_hdr(skb)->protocol == IPPROTO_TCP)
		hdrlen += tcp_hdrlen(skb);

	/* For LSO:
	 * When software supplies two or more payload buffers all payload buffers
	 * apart from the last must be a multiple of 8 bytes in size.
	 */
	if (!IS_ALIGNED(skb_headlen(skb) - hdrlen, MACB_TX_LEN_ALIGN))
		return features & ~MACB_NETIF_LSO;

	nr_frags = skb_shinfo(skb)->nr_frags;
	/* No need to check last fragment */
	nr_frags--;
	for (f = 0; f < nr_frags; f++) {
		const skb_frag_t *frag = &skb_shinfo(skb)->frags[f];

		if (!IS_ALIGNED(skb_frag_size(frag), MACB_TX_LEN_ALIGN))
			return features & ~MACB_NETIF_LSO;
	}
	return features;
}

static inline int macb_clear_csum(struct sk_buff *skb)
{
	/* no change for packets without checksum offloading */
	if (skb->ip_summed != CHECKSUM_PARTIAL)
		return 0;

	/* make sure we can modify the header */
	if (unlikely(skb_cow_head(skb, 0)))
		return -1;

	/* initialize checksum field
	 * This is required - at least for Zynq, which otherwise calculates
	 * wrong UDP header checksums for UDP packets with UDP data len <=2
	 */
	*(__sum16 *)(skb_checksum_start(skb) + skb->csum_offset) = 0;
	return 0;
}

static int macb_pad_and_fcs(struct sk_buff **skb, struct net_device *ndev)
{
	bool cloned = skb_cloned(*skb) || skb_header_cloned(*skb);
	int padlen = ETH_ZLEN - (*skb)->len;
	int headroom = skb_headroom(*skb);
	int tailroom = skb_tailroom(*skb);
	struct sk_buff *nskb;
	u32 fcs;

	if (!(ndev->features & NETIF_F_HW_CSUM) ||
	    !((*skb)->ip_summed != CHECKSUM_PARTIAL) ||
	    skb_shinfo(*skb)->gso_size)	/* Not available for GSO */
		return 0;

	if (padlen <= 0) {
		/* FCS could be appeded to tailroom. */
		if (tailroom >= ETH_FCS_LEN)
			goto add_fcs;
		/* FCS could be appeded by moving data to headroom. */
		else if (!cloned && headroom + tailroom >= ETH_FCS_LEN)
			padlen = 0;
		/* No room for FCS, need to reallocate skb. */
		else
			padlen = ETH_FCS_LEN;
	} else {
		/* Add room for FCS. */
		padlen += ETH_FCS_LEN;
	}

	if (!cloned && headroom + tailroom >= padlen) {
		(*skb)->data = memmove((*skb)->head, (*skb)->data, (*skb)->len);
		skb_set_tail_pointer(*skb, (*skb)->len);
	} else {
		nskb = skb_copy_expand(*skb, 0, padlen, GFP_ATOMIC);
		if (!nskb)
			return -ENOMEM;

		dev_consume_skb_any(*skb);
		*skb = nskb;
	}

	if (padlen > ETH_FCS_LEN)
		skb_put_zero(*skb, padlen - ETH_FCS_LEN);

add_fcs:
	/* set FCS to packet */
	fcs = crc32_le(~0, (*skb)->data, (*skb)->len);
	fcs = ~fcs;

	skb_put_u8(*skb, fcs		& 0xff);
	skb_put_u8(*skb, (fcs >> 8)	& 0xff);
	skb_put_u8(*skb, (fcs >> 16)	& 0xff);
	skb_put_u8(*skb, (fcs >> 24)	& 0xff);

	return 0;
}

static netdev_tx_t macb_start_xmit(struct sk_buff *skb, struct net_device *dev)
{
	u16 queue_index = skb_get_queue_mapping(skb);
	struct macb *bp = netdev_priv(dev);
	struct macb_queue *queue = &bp->queues[queue_index];
	unsigned long flags;
	unsigned int desc_cnt, nr_frags, frag_size, f;
	unsigned int hdrlen;
	bool is_lso, is_udp = 0;
	netdev_tx_t ret = NETDEV_TX_OK;

	if (macb_clear_csum(skb)) {
		dev_kfree_skb_any(skb);
		return ret;
	}

	if (macb_pad_and_fcs(&skb, dev)) {
		dev_kfree_skb_any(skb);
		return ret;
	}

	is_lso = (skb_shinfo(skb)->gso_size != 0);

	if (is_lso) {
		is_udp = !!(ip_hdr(skb)->protocol == IPPROTO_UDP);

		/* length of headers */
		if (is_udp)
			/* only queue eth + ip headers separately for UDP */
			hdrlen = skb_transport_offset(skb);
		else
			hdrlen = skb_transport_offset(skb) + tcp_hdrlen(skb);
		if (skb_headlen(skb) < hdrlen) {
			netdev_err(bp->dev, "Error - LSO headers fragmented!!!\n");
			/* if this is required, would need to copy to single buffer */
			return NETDEV_TX_BUSY;
		}
	} else
		hdrlen = min(skb_headlen(skb), bp->max_tx_length);

#if defined(DEBUG) && defined(VERBOSE_DEBUG)
	netdev_vdbg(bp->dev,
		    "start_xmit: queue %hu len %u head %p data %p tail %p end %p\n",
		    queue_index, skb->len, skb->head, skb->data,
		    skb_tail_pointer(skb), skb_end_pointer(skb));
	print_hex_dump(KERN_DEBUG, "data: ", DUMP_PREFIX_OFFSET, 16, 1,
		       skb->data, 16, true);
#endif

	/* Count how many TX buffer descriptors are needed to send this
	 * socket buffer: skb fragments of jumbo frames may need to be
	 * split into many buffer descriptors.
	 */
	if (is_lso && (skb_headlen(skb) > hdrlen))
		/* extra header descriptor if also payload in first buffer */
		desc_cnt = DIV_ROUND_UP((skb_headlen(skb) - hdrlen), bp->max_tx_length) + 1;
	else
		desc_cnt = DIV_ROUND_UP(skb_headlen(skb), bp->max_tx_length);
	nr_frags = skb_shinfo(skb)->nr_frags;
	for (f = 0; f < nr_frags; f++) {
		frag_size = skb_frag_size(&skb_shinfo(skb)->frags[f]);
		desc_cnt += DIV_ROUND_UP(frag_size, bp->max_tx_length);
	}

	spin_lock_irqsave(&bp->lock, flags);

	/* This is a hard error, log it. */
	if (CIRC_SPACE(queue->tx_head, queue->tx_tail,
		       bp->tx_ring_size) < desc_cnt) {
		netif_stop_subqueue(dev, queue_index);
		spin_unlock_irqrestore(&bp->lock, flags);
		netdev_dbg(bp->dev, "tx_head = %u, tx_tail = %u\n",
			   queue->tx_head, queue->tx_tail);
		return NETDEV_TX_BUSY;
	}

	/* Map socket buffer for DMA transfer */
	if (!macb_tx_map(bp, queue, skb, hdrlen)) {
		dev_kfree_skb_any(skb);
		goto unlock;
	}

	/* Make newly initialized descriptor visible to hardware */
	wmb();
	skb_tx_timestamp(skb);

	macb_writel(bp, NCR, macb_readl(bp, NCR) | MACB_BIT(TSTART));

	if (CIRC_SPACE(queue->tx_head, queue->tx_tail, bp->tx_ring_size) < 1)
		netif_stop_subqueue(dev, queue_index);

unlock:
	spin_unlock_irqrestore(&bp->lock, flags);

	return ret;
}

static void macb_init_rx_buffer_size(struct macb *bp, size_t size)
{
	if (!macb_is_gem(bp)) {
		bp->rx_buffer_size = MACB_RX_BUFFER_SIZE;
	} else {
		bp->rx_buffer_size = size;

		if (bp->rx_buffer_size % RX_BUFFER_MULTIPLE) {
			netdev_dbg(bp->dev,
				   "RX buffer must be multiple of %d bytes, expanding\n",
				   RX_BUFFER_MULTIPLE);
			bp->rx_buffer_size =
				roundup(bp->rx_buffer_size, RX_BUFFER_MULTIPLE);
		}
	}

	netdev_dbg(bp->dev, "mtu [%u] rx_buffer_size [%zu]\n",
		   bp->dev->mtu, bp->rx_buffer_size);
}

static void gem_free_rx_buffers(struct macb *bp)
{
	struct sk_buff		*skb;
	struct macb_dma_desc	*desc;
	struct macb_queue *queue;
	dma_addr_t		addr;
	unsigned int q;
	int i;

	for (q = 0, queue = bp->queues; q < bp->num_queues; ++q, ++queue) {
		if (!queue->rx_skbuff)
			continue;

		for (i = 0; i < bp->rx_ring_size; i++) {
			skb = queue->rx_skbuff[i];

			if (!skb)
				continue;

			desc = macb_rx_desc(queue, i);
			addr = macb_get_addr(bp, desc);

			dma_unmap_single(&bp->pdev->dev, addr, bp->rx_buffer_size,
					DMA_FROM_DEVICE);
			dev_kfree_skb_any(skb);
			skb = NULL;
		}

		kfree(queue->rx_skbuff);
		queue->rx_skbuff = NULL;
	}
}

static void macb_free_rx_buffers(struct macb *bp)
{
	struct macb_queue *queue = &bp->queues[0];

	if (queue->rx_buffers) {
		dma_free_coherent(&bp->pdev->dev,
				  bp->rx_ring_size * bp->rx_buffer_size,
				  queue->rx_buffers, queue->rx_buffers_dma);
		queue->rx_buffers = NULL;
	}
}

static void macb_free_consistent(struct macb *bp)
{
	struct macb_queue *queue;
	unsigned int q;
	int size;

	bp->macbgem_ops.mog_free_rx_buffers(bp);

	for (q = 0, queue = bp->queues; q < bp->num_queues; ++q, ++queue) {
		kfree(queue->tx_skb);
		queue->tx_skb = NULL;
		if (queue->tx_ring) {
			size = TX_RING_BYTES(bp) + bp->tx_bd_rd_prefetch;
			dma_free_coherent(&bp->pdev->dev, size,
					  queue->tx_ring, queue->tx_ring_dma);
			queue->tx_ring = NULL;
		}
		if (queue->rx_ring) {
			size = RX_RING_BYTES(bp) + bp->rx_bd_rd_prefetch;
			dma_free_coherent(&bp->pdev->dev, size,
					  queue->rx_ring, queue->rx_ring_dma);
			queue->rx_ring = NULL;
		}
	}
}

static int gem_alloc_rx_buffers(struct macb *bp)
{
	struct macb_queue *queue;
	unsigned int q;
	int size;

	for (q = 0, queue = bp->queues; q < bp->num_queues; ++q, ++queue) {
		size = bp->rx_ring_size * sizeof(struct sk_buff *);
		queue->rx_skbuff = kzalloc(size, GFP_KERNEL);
		if (!queue->rx_skbuff)
			return -ENOMEM;
		else
			netdev_dbg(bp->dev,
				   "Allocated %d RX struct sk_buff entries at %p\n",
				   bp->rx_ring_size, queue->rx_skbuff);
	}
	return 0;
}

static int macb_alloc_rx_buffers(struct macb *bp)
{
	struct macb_queue *queue = &bp->queues[0];
	int size;

	size = bp->rx_ring_size * bp->rx_buffer_size;
	queue->rx_buffers = dma_alloc_coherent(&bp->pdev->dev, size,
					    &queue->rx_buffers_dma, GFP_KERNEL);
	if (!queue->rx_buffers)
		return -ENOMEM;

	netdev_dbg(bp->dev,
		   "Allocated RX buffers of %d bytes at %08lx (mapped %p)\n",
		   size, (unsigned long)queue->rx_buffers_dma, queue->rx_buffers);
	return 0;
}

static int macb_alloc_consistent(struct macb *bp)
{
	struct macb_queue *queue;
	unsigned int q;
	int size;

	for (q = 0, queue = bp->queues; q < bp->num_queues; ++q, ++queue) {
		size = TX_RING_BYTES(bp) + bp->tx_bd_rd_prefetch;
		queue->tx_ring = dma_alloc_coherent(&bp->pdev->dev, size,
						    &queue->tx_ring_dma,
						    GFP_KERNEL);
		if (!queue->tx_ring)
			goto out_err;
		netdev_dbg(bp->dev,
			   "Allocated TX ring for queue %u of %d bytes at %08lx (mapped %p)\n",
			   q, size, (unsigned long)queue->tx_ring_dma,
			   queue->tx_ring);

		size = bp->tx_ring_size * sizeof(struct macb_tx_skb);
		queue->tx_skb = kmalloc(size, GFP_KERNEL);
		if (!queue->tx_skb)
			goto out_err;

		size = RX_RING_BYTES(bp) + bp->rx_bd_rd_prefetch;
		queue->rx_ring = dma_alloc_coherent(&bp->pdev->dev, size,
						 &queue->rx_ring_dma, GFP_KERNEL);
		if (!queue->rx_ring)
			goto out_err;
		netdev_dbg(bp->dev,
			   "Allocated RX ring of %d bytes at %08lx (mapped %p)\n",
			   size, (unsigned long)queue->rx_ring_dma, queue->rx_ring);
	}
	if (bp->macbgem_ops.mog_alloc_rx_buffers(bp))
		goto out_err;

	return 0;

out_err:
	macb_free_consistent(bp);
	return -ENOMEM;
}

static void gem_init_rings(struct macb *bp)
{
	struct macb_queue *queue;
	struct macb_dma_desc *desc = NULL;
	unsigned int q;
	int i;

	for (q = 0, queue = bp->queues; q < bp->num_queues; ++q, ++queue) {
		for (i = 0; i < bp->tx_ring_size; i++) {
			desc = macb_tx_desc(queue, i);
			macb_set_addr(bp, desc, 0);
			desc->ctrl = MACB_BIT(TX_USED);
		}
		desc->ctrl |= MACB_BIT(TX_WRAP);
		queue->tx_head = 0;
		queue->tx_tail = 0;

		queue->rx_tail = 0;
		queue->rx_prepared_head = 0;

		gem_rx_refill(queue);
	}

}

static void macb_init_rings(struct macb *bp)
{
	int i;
	struct macb_dma_desc *desc = NULL;

	macb_init_rx_ring(&bp->queues[0]);

	for (i = 0; i < bp->tx_ring_size; i++) {
		desc = macb_tx_desc(&bp->queues[0], i);
		macb_set_addr(bp, desc, 0);
		desc->ctrl = MACB_BIT(TX_USED);
	}
	bp->queues[0].tx_head = 0;
	bp->queues[0].tx_tail = 0;
	desc->ctrl |= MACB_BIT(TX_WRAP);
}

static void macb_reset_hw(struct macb *bp)
{
	struct macb_queue *queue;
	unsigned int q;
	u32 ctrl = macb_readl(bp, NCR);

	/* Disable RX and TX (XXX: Should we halt the transmission
	 * more gracefully?)
	 */
	ctrl &= ~(MACB_BIT(RE) | MACB_BIT(TE));

	/* Clear the stats registers (XXX: Update stats first?) */
	ctrl |= MACB_BIT(CLRSTAT);

	macb_writel(bp, NCR, ctrl);

	/* Clear all status flags */
	macb_writel(bp, TSR, -1);
	macb_writel(bp, RSR, -1);

	/* Disable all interrupts */
	for (q = 0, queue = bp->queues; q < bp->num_queues; ++q, ++queue) {
		queue_writel(queue, IDR, -1);
		queue_readl(queue, ISR);
		if (bp->caps & MACB_CAPS_ISR_CLEAR_ON_WRITE)
			queue_writel(queue, ISR, -1);
	}
}

static u32 gem_mdc_clk_div(struct macb *bp)
{
	u32 config;
	unsigned long pclk_hz = clk_get_rate(bp->pclk);

	if (pclk_hz <= 20000000)
		config = GEM_BF(CLK, GEM_CLK_DIV8);
	else if (pclk_hz <= 40000000)
		config = GEM_BF(CLK, GEM_CLK_DIV16);
	else if (pclk_hz <= 80000000)
		config = GEM_BF(CLK, GEM_CLK_DIV32);
	else if (pclk_hz <= 120000000)
		config = GEM_BF(CLK, GEM_CLK_DIV48);
	else if (pclk_hz <= 160000000)
		config = GEM_BF(CLK, GEM_CLK_DIV64);
	else
		config = GEM_BF(CLK, GEM_CLK_DIV96);

	return config;
}

static u32 macb_mdc_clk_div(struct macb *bp)
{
	u32 config;
	unsigned long pclk_hz;

	if (macb_is_gem(bp))
		return gem_mdc_clk_div(bp);

	pclk_hz = clk_get_rate(bp->pclk);
	if (pclk_hz <= 20000000)
		config = MACB_BF(CLK, MACB_CLK_DIV8);
	else if (pclk_hz <= 40000000)
		config = MACB_BF(CLK, MACB_CLK_DIV16);
	else if (pclk_hz <= 80000000)
		config = MACB_BF(CLK, MACB_CLK_DIV32);
	else
		config = MACB_BF(CLK, MACB_CLK_DIV64);

	return config;
}

/* Get the DMA bus width field of the network configuration register that we
 * should program.  We find the width from decoding the design configuration
 * register to find the maximum supported data bus width.
 */
static u32 macb_dbw(struct macb *bp)
{
	if (!macb_is_gem(bp))
		return 0;

	switch (GEM_BFEXT(DBWDEF, gem_readl(bp, DCFG1))) {
	case 4:
		return GEM_BF(DBW, GEM_DBW128);
	case 2:
		return GEM_BF(DBW, GEM_DBW64);
	case 1:
	default:
		return GEM_BF(DBW, GEM_DBW32);
	}
}

/* Configure the receive DMA engine
 * - use the correct receive buffer size
 * - set best burst length for DMA operations
 *   (if not supported by FIFO, it will fallback to default)
 * - set both rx/tx packet buffers to full memory size
 * These are configurable parameters for GEM.
 */
static void macb_configure_dma(struct macb *bp)
{
	struct macb_queue *queue;
	u32 buffer_size;
	unsigned int q;
	u32 dmacfg;

	buffer_size = bp->rx_buffer_size / RX_BUFFER_MULTIPLE;
	if (macb_is_gem(bp)) {
		dmacfg = gem_readl(bp, DMACFG) & ~GEM_BF(RXBS, -1L);
		for (q = 0, queue = bp->queues; q < bp->num_queues; ++q, ++queue) {
			if (q)
				queue_writel(queue, RBQS, buffer_size);
			else
				dmacfg |= GEM_BF(RXBS, buffer_size);
		}
		if (bp->dma_burst_length)
			dmacfg = GEM_BFINS(FBLDO, bp->dma_burst_length, dmacfg);
		dmacfg |= GEM_BIT(TXPBMS) | GEM_BF(RXBMS, -1L);
		dmacfg &= ~GEM_BIT(ENDIA_PKT);

		if (bp->native_io)
			dmacfg &= ~GEM_BIT(ENDIA_DESC);
		else
			dmacfg |= GEM_BIT(ENDIA_DESC); /* CPU in big endian */

		if (bp->dev->features & NETIF_F_HW_CSUM)
			dmacfg |= GEM_BIT(TXCOEN);
		else
			dmacfg &= ~GEM_BIT(TXCOEN);

		dmacfg &= ~GEM_BIT(ADDR64);
#ifdef CONFIG_ARCH_DMA_ADDR_T_64BIT
		if (bp->hw_dma_cap & HW_DMA_CAP_64B)
			dmacfg |= GEM_BIT(ADDR64);
#endif
#ifdef CONFIG_MACB_USE_HWSTAMP
		if (bp->hw_dma_cap & HW_DMA_CAP_PTP)
			dmacfg |= GEM_BIT(RXEXT) | GEM_BIT(TXEXT);
#endif
		netdev_dbg(bp->dev, "Cadence configure DMA with 0x%08x\n",
			   dmacfg);
		gem_writel(bp, DMACFG, dmacfg);
	}
}

static void macb_init_hw(struct macb *bp)
{
	u32 config;

	macb_reset_hw(bp);
	macb_set_hwaddr(bp);

	config = macb_mdc_clk_div(bp);
	config |= MACB_BF(RBOF, NET_IP_ALIGN);	/* Make eth data aligned */
	config |= MACB_BIT(DRFCS);		/* Discard Rx FCS */
	if (bp->caps & MACB_CAPS_JUMBO)
		config |= MACB_BIT(JFRAME);	/* Enable jumbo frames */
	else
		config |= MACB_BIT(BIG);	/* Receive oversized frames */
	if (bp->dev->flags & IFF_PROMISC)
		config |= MACB_BIT(CAF);	/* Copy All Frames */
	else if (macb_is_gem(bp) && bp->dev->features & NETIF_F_RXCSUM)
		config |= GEM_BIT(RXCOEN);
	if (!(bp->dev->flags & IFF_BROADCAST))
		config |= MACB_BIT(NBC);	/* No BroadCast */
	config |= macb_dbw(bp);
	macb_writel(bp, NCFGR, config);
	if ((bp->caps & MACB_CAPS_JUMBO) && bp->jumbo_max_len)
		gem_writel(bp, JML, bp->jumbo_max_len);
	bp->rx_frm_len_mask = MACB_RX_FRMLEN_MASK;
	if (bp->caps & MACB_CAPS_JUMBO)
		bp->rx_frm_len_mask = MACB_RX_JFRMLEN_MASK;

	macb_configure_dma(bp);
}

/* The hash address register is 64 bits long and takes up two
 * locations in the memory map.  The least significant bits are stored
 * in EMAC_HSL and the most significant bits in EMAC_HSH.
 *
 * The unicast hash enable and the multicast hash enable bits in the
 * network configuration register enable the reception of hash matched
 * frames. The destination address is reduced to a 6 bit index into
 * the 64 bit hash register using the following hash function.  The
 * hash function is an exclusive or of every sixth bit of the
 * destination address.
 *
 * hi[5] = da[5] ^ da[11] ^ da[17] ^ da[23] ^ da[29] ^ da[35] ^ da[41] ^ da[47]
 * hi[4] = da[4] ^ da[10] ^ da[16] ^ da[22] ^ da[28] ^ da[34] ^ da[40] ^ da[46]
 * hi[3] = da[3] ^ da[09] ^ da[15] ^ da[21] ^ da[27] ^ da[33] ^ da[39] ^ da[45]
 * hi[2] = da[2] ^ da[08] ^ da[14] ^ da[20] ^ da[26] ^ da[32] ^ da[38] ^ da[44]
 * hi[1] = da[1] ^ da[07] ^ da[13] ^ da[19] ^ da[25] ^ da[31] ^ da[37] ^ da[43]
 * hi[0] = da[0] ^ da[06] ^ da[12] ^ da[18] ^ da[24] ^ da[30] ^ da[36] ^ da[42]
 *
 * da[0] represents the least significant bit of the first byte
 * received, that is, the multicast/unicast indicator, and da[47]
 * represents the most significant bit of the last byte received.  If
 * the hash index, hi[n], points to a bit that is set in the hash
 * register then the frame will be matched according to whether the
 * frame is multicast or unicast.  A multicast match will be signalled
 * if the multicast hash enable bit is set, da[0] is 1 and the hash
 * index points to a bit set in the hash register.  A unicast match
 * will be signalled if the unicast hash enable bit is set, da[0] is 0
 * and the hash index points to a bit set in the hash register.  To
 * receive all multicast frames, the hash register should be set with
 * all ones and the multicast hash enable bit should be set in the
 * network configuration register.
 */

static inline int hash_bit_value(int bitnr, __u8 *addr)
{
	if (addr[bitnr / 8] & (1 << (bitnr % 8)))
		return 1;
	return 0;
}

/* Return the hash index value for the specified address. */
static int hash_get_index(__u8 *addr)
{
	int i, j, bitval;
	int hash_index = 0;

	for (j = 0; j < 6; j++) {
		for (i = 0, bitval = 0; i < 8; i++)
			bitval ^= hash_bit_value(i * 6 + j, addr);

		hash_index |= (bitval << j);
	}

	return hash_index;
}

/* Add multicast addresses to the internal multicast-hash table. */
static void macb_sethashtable(struct net_device *dev)
{
	struct netdev_hw_addr *ha;
	unsigned long mc_filter[2];
	unsigned int bitnr;
	struct macb *bp = netdev_priv(dev);

	mc_filter[0] = 0;
	mc_filter[1] = 0;

	netdev_for_each_mc_addr(ha, dev) {
		bitnr = hash_get_index(ha->addr);
		mc_filter[bitnr >> 5] |= 1 << (bitnr & 31);
	}

	macb_or_gem_writel(bp, HRB, mc_filter[0]);
	macb_or_gem_writel(bp, HRT, mc_filter[1]);
}

/* Enable/Disable promiscuous and multicast modes. */
static void macb_set_rx_mode(struct net_device *dev)
{
	unsigned long cfg;
	struct macb *bp = netdev_priv(dev);

	cfg = macb_readl(bp, NCFGR);

	if (dev->flags & IFF_PROMISC) {
		/* Enable promiscuous mode */
		cfg |= MACB_BIT(CAF);

		/* Disable RX checksum offload */
		if (macb_is_gem(bp))
			cfg &= ~GEM_BIT(RXCOEN);
	} else {
		/* Disable promiscuous mode */
		cfg &= ~MACB_BIT(CAF);

		/* Enable RX checksum offload only if requested */
		if (macb_is_gem(bp) && dev->features & NETIF_F_RXCSUM)
			cfg |= GEM_BIT(RXCOEN);
	}

	if (dev->flags & IFF_ALLMULTI) {
		/* Enable all multicast mode */
		macb_or_gem_writel(bp, HRB, -1);
		macb_or_gem_writel(bp, HRT, -1);
		cfg |= MACB_BIT(NCFGR_MTI);
	} else if (!netdev_mc_empty(dev)) {
		/* Enable specific multicasts */
		macb_sethashtable(dev);
		cfg |= MACB_BIT(NCFGR_MTI);
	} else if (dev->flags & (~IFF_ALLMULTI)) {
		/* Disable all multicast mode */
		macb_or_gem_writel(bp, HRB, 0);
		macb_or_gem_writel(bp, HRT, 0);
		cfg &= ~MACB_BIT(NCFGR_MTI);
	}

	macb_writel(bp, NCFGR, cfg);
}

static int macb_open(struct net_device *dev)
{
	size_t bufsz = dev->mtu + ETH_HLEN + ETH_FCS_LEN + NET_IP_ALIGN;
	struct macb *bp = netdev_priv(dev);
	struct macb_queue *queue;
	unsigned int q;
	int err;

	netdev_dbg(bp->dev, "open\n");

	err = pm_runtime_get_sync(&bp->pdev->dev);
	if (err < 0)
		goto pm_exit;

	/* RX buffers initialization */
	macb_init_rx_buffer_size(bp, bufsz);

	err = macb_alloc_consistent(bp);
	if (err) {
		netdev_err(dev, "Unable to allocate DMA memory (error %d)\n",
			   err);
		goto pm_exit;
	}

	for (q = 0, queue = bp->queues; q < bp->num_queues; ++q, ++queue)
		napi_enable(&queue->napi);

	macb_init_hw(bp);

	err = macb_phylink_connect(bp);
	if (err)
		goto pm_exit;

	netif_tx_start_all_queues(dev);

	if (bp->ptp_info)
		bp->ptp_info->ptp_init(dev);

pm_exit:
	if (err) {
		pm_runtime_put_sync(&bp->pdev->dev);
		return err;
	}
	return 0;
}

static int macb_close(struct net_device *dev)
{
	struct macb *bp = netdev_priv(dev);
	struct macb_queue *queue;
	unsigned long flags;
	unsigned int q;

	netif_tx_stop_all_queues(dev);

	for (q = 0, queue = bp->queues; q < bp->num_queues; ++q, ++queue)
		napi_disable(&queue->napi);

	phylink_stop(bp->phylink);
	phylink_disconnect_phy(bp->phylink);

	spin_lock_irqsave(&bp->lock, flags);
	macb_reset_hw(bp);
	netif_carrier_off(dev);
	spin_unlock_irqrestore(&bp->lock, flags);

	macb_free_consistent(bp);

	if (bp->ptp_info)
		bp->ptp_info->ptp_remove(dev);

	pm_runtime_put(&bp->pdev->dev);

	return 0;
}

static int macb_change_mtu(struct net_device *dev, int new_mtu)
{
	if (netif_running(dev))
		return -EBUSY;

	dev->mtu = new_mtu;

	return 0;
}

static void gem_update_stats(struct macb *bp)
{
	struct macb_queue *queue;
	unsigned int i, q, idx;
	unsigned long *stat;

	u32 *p = &bp->hw_stats.gem.tx_octets_31_0;

	for (i = 0; i < GEM_STATS_LEN; ++i, ++p) {
		u32 offset = gem_statistics[i].offset;
		u64 val = bp->macb_reg_readl(bp, offset);

		bp->ethtool_stats[i] += val;
		*p += val;

		if (offset == GEM_OCTTXL || offset == GEM_OCTRXL) {
			/* Add GEM_OCTTXH, GEM_OCTRXH */
			val = bp->macb_reg_readl(bp, offset + 4);
			bp->ethtool_stats[i] += ((u64)val) << 32;
			*(++p) += val;
		}
	}

	idx = GEM_STATS_LEN;
	for (q = 0, queue = bp->queues; q < bp->num_queues; ++q, ++queue)
		for (i = 0, stat = &queue->stats.first; i < QUEUE_STATS_LEN; ++i, ++stat)
			bp->ethtool_stats[idx++] = *stat;
}

static struct net_device_stats *gem_get_stats(struct macb *bp)
{
	struct gem_stats *hwstat = &bp->hw_stats.gem;
	struct net_device_stats *nstat = &bp->dev->stats;

	gem_update_stats(bp);

	nstat->rx_errors = (hwstat->rx_frame_check_sequence_errors +
			    hwstat->rx_alignment_errors +
			    hwstat->rx_resource_errors +
			    hwstat->rx_overruns +
			    hwstat->rx_oversize_frames +
			    hwstat->rx_jabbers +
			    hwstat->rx_undersized_frames +
			    hwstat->rx_length_field_frame_errors);
	nstat->tx_errors = (hwstat->tx_late_collisions +
			    hwstat->tx_excessive_collisions +
			    hwstat->tx_underrun +
			    hwstat->tx_carrier_sense_errors);
	nstat->multicast = hwstat->rx_multicast_frames;
	nstat->collisions = (hwstat->tx_single_collision_frames +
			     hwstat->tx_multiple_collision_frames +
			     hwstat->tx_excessive_collisions);
	nstat->rx_length_errors = (hwstat->rx_oversize_frames +
				   hwstat->rx_jabbers +
				   hwstat->rx_undersized_frames +
				   hwstat->rx_length_field_frame_errors);
	nstat->rx_over_errors = hwstat->rx_resource_errors;
	nstat->rx_crc_errors = hwstat->rx_frame_check_sequence_errors;
	nstat->rx_frame_errors = hwstat->rx_alignment_errors;
	nstat->rx_fifo_errors = hwstat->rx_overruns;
	nstat->tx_aborted_errors = hwstat->tx_excessive_collisions;
	nstat->tx_carrier_errors = hwstat->tx_carrier_sense_errors;
	nstat->tx_fifo_errors = hwstat->tx_underrun;

	return nstat;
}

static void gem_get_ethtool_stats(struct net_device *dev,
				  struct ethtool_stats *stats, u64 *data)
{
	struct macb *bp;

	bp = netdev_priv(dev);
	gem_update_stats(bp);
	memcpy(data, &bp->ethtool_stats, sizeof(u64)
			* (GEM_STATS_LEN + QUEUE_STATS_LEN * MACB_MAX_QUEUES));
}

static int gem_get_sset_count(struct net_device *dev, int sset)
{
	struct macb *bp = netdev_priv(dev);

	switch (sset) {
	case ETH_SS_STATS:
		return GEM_STATS_LEN + bp->num_queues * QUEUE_STATS_LEN;
	default:
		return -EOPNOTSUPP;
	}
}

static void gem_get_ethtool_strings(struct net_device *dev, u32 sset, u8 *p)
{
	char stat_string[ETH_GSTRING_LEN];
	struct macb *bp = netdev_priv(dev);
	struct macb_queue *queue;
	unsigned int i;
	unsigned int q;

	switch (sset) {
	case ETH_SS_STATS:
		for (i = 0; i < GEM_STATS_LEN; i++, p += ETH_GSTRING_LEN)
			memcpy(p, gem_statistics[i].stat_string,
			       ETH_GSTRING_LEN);

		for (q = 0, queue = bp->queues; q < bp->num_queues; ++q, ++queue) {
			for (i = 0; i < QUEUE_STATS_LEN; i++, p += ETH_GSTRING_LEN) {
				snprintf(stat_string, ETH_GSTRING_LEN, "q%d_%s",
						q, queue_statistics[i].stat_string);
				memcpy(p, stat_string, ETH_GSTRING_LEN);
			}
		}
		break;
	}
}

static struct net_device_stats *macb_get_stats(struct net_device *dev)
{
	struct macb *bp = netdev_priv(dev);
	struct net_device_stats *nstat = &bp->dev->stats;
	struct macb_stats *hwstat = &bp->hw_stats.macb;

	if (macb_is_gem(bp))
		return gem_get_stats(bp);

	/* read stats from hardware */
	macb_update_stats(bp);

	/* Convert HW stats into netdevice stats */
	nstat->rx_errors = (hwstat->rx_fcs_errors +
			    hwstat->rx_align_errors +
			    hwstat->rx_resource_errors +
			    hwstat->rx_overruns +
			    hwstat->rx_oversize_pkts +
			    hwstat->rx_jabbers +
			    hwstat->rx_undersize_pkts +
			    hwstat->rx_length_mismatch);
	nstat->tx_errors = (hwstat->tx_late_cols +
			    hwstat->tx_excessive_cols +
			    hwstat->tx_underruns +
			    hwstat->tx_carrier_errors +
			    hwstat->sqe_test_errors);
	nstat->collisions = (hwstat->tx_single_cols +
			     hwstat->tx_multiple_cols +
			     hwstat->tx_excessive_cols);
	nstat->rx_length_errors = (hwstat->rx_oversize_pkts +
				   hwstat->rx_jabbers +
				   hwstat->rx_undersize_pkts +
				   hwstat->rx_length_mismatch);
	nstat->rx_over_errors = hwstat->rx_resource_errors +
				   hwstat->rx_overruns;
	nstat->rx_crc_errors = hwstat->rx_fcs_errors;
	nstat->rx_frame_errors = hwstat->rx_align_errors;
	nstat->rx_fifo_errors = hwstat->rx_overruns;
	/* XXX: What does "missed" mean? */
	nstat->tx_aborted_errors = hwstat->tx_excessive_cols;
	nstat->tx_carrier_errors = hwstat->tx_carrier_errors;
	nstat->tx_fifo_errors = hwstat->tx_underruns;
	/* Don't know about heartbeat or window errors... */

	return nstat;
}

static int macb_get_regs_len(struct net_device *netdev)
{
	return MACB_GREGS_NBR * sizeof(u32);
}

static void macb_get_regs(struct net_device *dev, struct ethtool_regs *regs,
			  void *p)
{
	struct macb *bp = netdev_priv(dev);
	unsigned int tail, head;
	u32 *regs_buff = p;

	regs->version = (macb_readl(bp, MID) & ((1 << MACB_REV_SIZE) - 1))
			| MACB_GREGS_VERSION;

	tail = macb_tx_ring_wrap(bp, bp->queues[0].tx_tail);
	head = macb_tx_ring_wrap(bp, bp->queues[0].tx_head);

	regs_buff[0]  = macb_readl(bp, NCR);
	regs_buff[1]  = macb_or_gem_readl(bp, NCFGR);
	regs_buff[2]  = macb_readl(bp, NSR);
	regs_buff[3]  = macb_readl(bp, TSR);
	regs_buff[4]  = macb_readl(bp, RBQP);
	regs_buff[5]  = macb_readl(bp, TBQP);
	regs_buff[6]  = macb_readl(bp, RSR);
	regs_buff[7]  = macb_readl(bp, IMR);

	regs_buff[8]  = tail;
	regs_buff[9]  = head;
	regs_buff[10] = macb_tx_dma(&bp->queues[0], tail);
	regs_buff[11] = macb_tx_dma(&bp->queues[0], head);

	if (!(bp->caps & MACB_CAPS_USRIO_DISABLED))
		regs_buff[12] = macb_or_gem_readl(bp, USRIO);
	if (macb_is_gem(bp))
		regs_buff[13] = gem_readl(bp, DMACFG);
}

static void macb_get_wol(struct net_device *netdev, struct ethtool_wolinfo *wol)
{
	struct macb *bp = netdev_priv(netdev);

	wol->supported = 0;
	wol->wolopts = 0;

	if (bp->wol & MACB_WOL_HAS_MAGIC_PACKET)
		phylink_ethtool_get_wol(bp->phylink, wol);
}

static int macb_set_wol(struct net_device *netdev, struct ethtool_wolinfo *wol)
{
	struct macb *bp = netdev_priv(netdev);
	int ret;

	ret = phylink_ethtool_set_wol(bp->phylink, wol);
	if (!ret)
		return 0;

	if (!(bp->wol & MACB_WOL_HAS_MAGIC_PACKET) ||
	    (wol->wolopts & ~WAKE_MAGIC))
		return -EOPNOTSUPP;

	if (wol->wolopts & WAKE_MAGIC)
		bp->wol |= MACB_WOL_ENABLED;
	else
		bp->wol &= ~MACB_WOL_ENABLED;

	device_set_wakeup_enable(&bp->pdev->dev, bp->wol & MACB_WOL_ENABLED);

	return 0;
}

static int macb_get_link_ksettings(struct net_device *netdev,
				   struct ethtool_link_ksettings *kset)
{
	struct macb *bp = netdev_priv(netdev);

	return phylink_ethtool_ksettings_get(bp->phylink, kset);
}

static int macb_set_link_ksettings(struct net_device *netdev,
				   const struct ethtool_link_ksettings *kset)
{
	struct macb *bp = netdev_priv(netdev);

	return phylink_ethtool_ksettings_set(bp->phylink, kset);
}

static void macb_get_ringparam(struct net_device *netdev,
			       struct ethtool_ringparam *ring)
{
	struct macb *bp = netdev_priv(netdev);

	ring->rx_max_pending = MAX_RX_RING_SIZE;
	ring->tx_max_pending = MAX_TX_RING_SIZE;

	ring->rx_pending = bp->rx_ring_size;
	ring->tx_pending = bp->tx_ring_size;
}

static int macb_set_ringparam(struct net_device *netdev,
			      struct ethtool_ringparam *ring)
{
	struct macb *bp = netdev_priv(netdev);
	u32 new_rx_size, new_tx_size;
	unsigned int reset = 0;

	if ((ring->rx_mini_pending) || (ring->rx_jumbo_pending))
		return -EINVAL;

	new_rx_size = clamp_t(u32, ring->rx_pending,
			      MIN_RX_RING_SIZE, MAX_RX_RING_SIZE);
	new_rx_size = roundup_pow_of_two(new_rx_size);

	new_tx_size = clamp_t(u32, ring->tx_pending,
			      MIN_TX_RING_SIZE, MAX_TX_RING_SIZE);
	new_tx_size = roundup_pow_of_two(new_tx_size);

	if ((new_tx_size == bp->tx_ring_size) &&
	    (new_rx_size == bp->rx_ring_size)) {
		/* nothing to do */
		return 0;
	}

	if (netif_running(bp->dev)) {
		reset = 1;
		macb_close(bp->dev);
	}

	bp->rx_ring_size = new_rx_size;
	bp->tx_ring_size = new_tx_size;

	if (reset)
		macb_open(bp->dev);

	return 0;
}

#ifdef CONFIG_MACB_USE_HWSTAMP
static unsigned int gem_get_tsu_rate(struct macb *bp)
{
	struct clk *tsu_clk;
	unsigned int tsu_rate;

	tsu_clk = devm_clk_get(&bp->pdev->dev, "tsu_clk");
	if (!IS_ERR(tsu_clk))
		tsu_rate = clk_get_rate(tsu_clk);
	/* try pclk instead */
	else if (!IS_ERR(bp->pclk)) {
		tsu_clk = bp->pclk;
		tsu_rate = clk_get_rate(tsu_clk);
	} else
		return -ENOTSUPP;
	return tsu_rate;
}

static s32 gem_get_ptp_max_adj(void)
{
	return 64000000;
}

static int gem_get_ts_info(struct net_device *dev,
			   struct ethtool_ts_info *info)
{
	struct macb *bp = netdev_priv(dev);

	if ((bp->hw_dma_cap & HW_DMA_CAP_PTP) == 0) {
		ethtool_op_get_ts_info(dev, info);
		return 0;
	}

	info->so_timestamping =
		SOF_TIMESTAMPING_TX_SOFTWARE |
		SOF_TIMESTAMPING_RX_SOFTWARE |
		SOF_TIMESTAMPING_SOFTWARE |
		SOF_TIMESTAMPING_TX_HARDWARE |
		SOF_TIMESTAMPING_RX_HARDWARE |
		SOF_TIMESTAMPING_RAW_HARDWARE;
	info->tx_types =
		(1 << HWTSTAMP_TX_ONESTEP_SYNC) |
		(1 << HWTSTAMP_TX_OFF) |
		(1 << HWTSTAMP_TX_ON);
	info->rx_filters =
		(1 << HWTSTAMP_FILTER_NONE) |
		(1 << HWTSTAMP_FILTER_ALL);

	info->phc_index = bp->ptp_clock ? ptp_clock_index(bp->ptp_clock) : -1;

	return 0;
}

static struct macb_ptp_info gem_ptp_info = {
	.ptp_init	 = gem_ptp_init,
	.ptp_remove	 = gem_ptp_remove,
	.get_ptp_max_adj = gem_get_ptp_max_adj,
	.get_tsu_rate	 = gem_get_tsu_rate,
	.get_ts_info	 = gem_get_ts_info,
	.get_hwtst	 = gem_get_hwtst,
	.set_hwtst	 = gem_set_hwtst,
};
#endif

static int macb_get_ts_info(struct net_device *netdev,
			    struct ethtool_ts_info *info)
{
	struct macb *bp = netdev_priv(netdev);

	if (bp->ptp_info)
		return bp->ptp_info->get_ts_info(netdev, info);

	return ethtool_op_get_ts_info(netdev, info);
}

static void gem_enable_flow_filters(struct macb *bp, bool enable)
{
	struct net_device *netdev = bp->dev;
	struct ethtool_rx_fs_item *item;
	u32 t2_scr;
	int num_t2_scr;

	if (!(netdev->features & NETIF_F_NTUPLE))
		return;

	num_t2_scr = GEM_BFEXT(T2SCR, gem_readl(bp, DCFG8));

	list_for_each_entry(item, &bp->rx_fs_list.list, list) {
		struct ethtool_rx_flow_spec *fs = &item->fs;
		struct ethtool_tcpip4_spec *tp4sp_m;

		if (fs->location >= num_t2_scr)
			continue;

		t2_scr = gem_readl_n(bp, SCRT2, fs->location);

		/* enable/disable screener regs for the flow entry */
		t2_scr = GEM_BFINS(ETHTEN, enable, t2_scr);

		/* only enable fields with no masking */
		tp4sp_m = &(fs->m_u.tcp_ip4_spec);

		if (enable && (tp4sp_m->ip4src == 0xFFFFFFFF))
			t2_scr = GEM_BFINS(CMPAEN, 1, t2_scr);
		else
			t2_scr = GEM_BFINS(CMPAEN, 0, t2_scr);

		if (enable && (tp4sp_m->ip4dst == 0xFFFFFFFF))
			t2_scr = GEM_BFINS(CMPBEN, 1, t2_scr);
		else
			t2_scr = GEM_BFINS(CMPBEN, 0, t2_scr);

		if (enable && ((tp4sp_m->psrc == 0xFFFF) || (tp4sp_m->pdst == 0xFFFF)))
			t2_scr = GEM_BFINS(CMPCEN, 1, t2_scr);
		else
			t2_scr = GEM_BFINS(CMPCEN, 0, t2_scr);

		gem_writel_n(bp, SCRT2, fs->location, t2_scr);
	}
}

static void gem_prog_cmp_regs(struct macb *bp, struct ethtool_rx_flow_spec *fs)
{
	struct ethtool_tcpip4_spec *tp4sp_v, *tp4sp_m;
	uint16_t index = fs->location;
	u32 w0, w1, t2_scr;
	bool cmp_a = false;
	bool cmp_b = false;
	bool cmp_c = false;

	tp4sp_v = &(fs->h_u.tcp_ip4_spec);
	tp4sp_m = &(fs->m_u.tcp_ip4_spec);

	/* ignore field if any masking set */
	if (tp4sp_m->ip4src == 0xFFFFFFFF) {
		/* 1st compare reg - IP source address */
		w0 = 0;
		w1 = 0;
		w0 = tp4sp_v->ip4src;
		w1 = GEM_BFINS(T2DISMSK, 1, w1); /* 32-bit compare */
		w1 = GEM_BFINS(T2CMPOFST, GEM_T2COMPOFST_ETYPE, w1);
		w1 = GEM_BFINS(T2OFST, ETYPE_SRCIP_OFFSET, w1);
		gem_writel_n(bp, T2CMPW0, T2CMP_OFST(GEM_IP4SRC_CMP(index)), w0);
		gem_writel_n(bp, T2CMPW1, T2CMP_OFST(GEM_IP4SRC_CMP(index)), w1);
		cmp_a = true;
	}

	/* ignore field if any masking set */
	if (tp4sp_m->ip4dst == 0xFFFFFFFF) {
		/* 2nd compare reg - IP destination address */
		w0 = 0;
		w1 = 0;
		w0 = tp4sp_v->ip4dst;
		w1 = GEM_BFINS(T2DISMSK, 1, w1); /* 32-bit compare */
		w1 = GEM_BFINS(T2CMPOFST, GEM_T2COMPOFST_ETYPE, w1);
		w1 = GEM_BFINS(T2OFST, ETYPE_DSTIP_OFFSET, w1);
		gem_writel_n(bp, T2CMPW0, T2CMP_OFST(GEM_IP4DST_CMP(index)), w0);
		gem_writel_n(bp, T2CMPW1, T2CMP_OFST(GEM_IP4DST_CMP(index)), w1);
		cmp_b = true;
	}

	/* ignore both port fields if masking set in both */
	if ((tp4sp_m->psrc == 0xFFFF) || (tp4sp_m->pdst == 0xFFFF)) {
		/* 3rd compare reg - source port, destination port */
		w0 = 0;
		w1 = 0;
		w1 = GEM_BFINS(T2CMPOFST, GEM_T2COMPOFST_IPHDR, w1);
		if (tp4sp_m->psrc == tp4sp_m->pdst) {
			w0 = GEM_BFINS(T2MASK, tp4sp_v->psrc, w0);
			w0 = GEM_BFINS(T2CMP, tp4sp_v->pdst, w0);
			w1 = GEM_BFINS(T2DISMSK, 1, w1); /* 32-bit compare */
			w1 = GEM_BFINS(T2OFST, IPHDR_SRCPORT_OFFSET, w1);
		} else {
			/* only one port definition */
			w1 = GEM_BFINS(T2DISMSK, 0, w1); /* 16-bit compare */
			w0 = GEM_BFINS(T2MASK, 0xFFFF, w0);
			if (tp4sp_m->psrc == 0xFFFF) { /* src port */
				w0 = GEM_BFINS(T2CMP, tp4sp_v->psrc, w0);
				w1 = GEM_BFINS(T2OFST, IPHDR_SRCPORT_OFFSET, w1);
			} else { /* dst port */
				w0 = GEM_BFINS(T2CMP, tp4sp_v->pdst, w0);
				w1 = GEM_BFINS(T2OFST, IPHDR_DSTPORT_OFFSET, w1);
			}
		}
		gem_writel_n(bp, T2CMPW0, T2CMP_OFST(GEM_PORT_CMP(index)), w0);
		gem_writel_n(bp, T2CMPW1, T2CMP_OFST(GEM_PORT_CMP(index)), w1);
		cmp_c = true;
	}

	t2_scr = 0;
	t2_scr = GEM_BFINS(QUEUE, (fs->ring_cookie) & 0xFF, t2_scr);
	t2_scr = GEM_BFINS(ETHT2IDX, SCRT2_ETHT, t2_scr);
	if (cmp_a)
		t2_scr = GEM_BFINS(CMPA, GEM_IP4SRC_CMP(index), t2_scr);
	if (cmp_b)
		t2_scr = GEM_BFINS(CMPB, GEM_IP4DST_CMP(index), t2_scr);
	if (cmp_c)
		t2_scr = GEM_BFINS(CMPC, GEM_PORT_CMP(index), t2_scr);
	gem_writel_n(bp, SCRT2, index, t2_scr);
}

static int gem_add_flow_filter(struct net_device *netdev,
		struct ethtool_rxnfc *cmd)
{
	struct macb *bp = netdev_priv(netdev);
	struct ethtool_rx_flow_spec *fs = &cmd->fs;
	struct ethtool_rx_fs_item *item, *newfs;
	unsigned long flags;
	int ret = -EINVAL;
	bool added = false;

	newfs = kmalloc(sizeof(*newfs), GFP_KERNEL);
	if (newfs == NULL)
		return -ENOMEM;
	memcpy(&newfs->fs, fs, sizeof(newfs->fs));

	netdev_dbg(netdev,
			"Adding flow filter entry,type=%u,queue=%u,loc=%u,src=%08X,dst=%08X,ps=%u,pd=%u\n",
			fs->flow_type, (int)fs->ring_cookie, fs->location,
			htonl(fs->h_u.tcp_ip4_spec.ip4src),
			htonl(fs->h_u.tcp_ip4_spec.ip4dst),
			htons(fs->h_u.tcp_ip4_spec.psrc), htons(fs->h_u.tcp_ip4_spec.pdst));

	spin_lock_irqsave(&bp->rx_fs_lock, flags);

	/* find correct place to add in list */
	list_for_each_entry(item, &bp->rx_fs_list.list, list) {
		if (item->fs.location > newfs->fs.location) {
			list_add_tail(&newfs->list, &item->list);
			added = true;
			break;
		} else if (item->fs.location == fs->location) {
			netdev_err(netdev, "Rule not added: location %d not free!\n",
					fs->location);
			ret = -EBUSY;
			goto err;
		}
	}
	if (!added)
		list_add_tail(&newfs->list, &bp->rx_fs_list.list);

	gem_prog_cmp_regs(bp, fs);
	bp->rx_fs_list.count++;
	/* enable filtering if NTUPLE on */
	gem_enable_flow_filters(bp, 1);

	spin_unlock_irqrestore(&bp->rx_fs_lock, flags);
	return 0;

err:
	spin_unlock_irqrestore(&bp->rx_fs_lock, flags);
	kfree(newfs);
	return ret;
}

static int gem_del_flow_filter(struct net_device *netdev,
		struct ethtool_rxnfc *cmd)
{
	struct macb *bp = netdev_priv(netdev);
	struct ethtool_rx_fs_item *item;
	struct ethtool_rx_flow_spec *fs;
	unsigned long flags;

	spin_lock_irqsave(&bp->rx_fs_lock, flags);

	list_for_each_entry(item, &bp->rx_fs_list.list, list) {
		if (item->fs.location == cmd->fs.location) {
			/* disable screener regs for the flow entry */
			fs = &(item->fs);
			netdev_dbg(netdev,
					"Deleting flow filter entry,type=%u,queue=%u,loc=%u,src=%08X,dst=%08X,ps=%u,pd=%u\n",
					fs->flow_type, (int)fs->ring_cookie, fs->location,
					htonl(fs->h_u.tcp_ip4_spec.ip4src),
					htonl(fs->h_u.tcp_ip4_spec.ip4dst),
					htons(fs->h_u.tcp_ip4_spec.psrc),
					htons(fs->h_u.tcp_ip4_spec.pdst));

			gem_writel_n(bp, SCRT2, fs->location, 0);

			list_del(&item->list);
			bp->rx_fs_list.count--;
			spin_unlock_irqrestore(&bp->rx_fs_lock, flags);
			kfree(item);
			return 0;
		}
	}

	spin_unlock_irqrestore(&bp->rx_fs_lock, flags);
	return -EINVAL;
}

static int gem_get_flow_entry(struct net_device *netdev,
		struct ethtool_rxnfc *cmd)
{
	struct macb *bp = netdev_priv(netdev);
	struct ethtool_rx_fs_item *item;

	list_for_each_entry(item, &bp->rx_fs_list.list, list) {
		if (item->fs.location == cmd->fs.location) {
			memcpy(&cmd->fs, &item->fs, sizeof(cmd->fs));
			return 0;
		}
	}
	return -EINVAL;
}

static int gem_get_all_flow_entries(struct net_device *netdev,
		struct ethtool_rxnfc *cmd, u32 *rule_locs)
{
	struct macb *bp = netdev_priv(netdev);
	struct ethtool_rx_fs_item *item;
	uint32_t cnt = 0;

	list_for_each_entry(item, &bp->rx_fs_list.list, list) {
		if (cnt == cmd->rule_cnt)
			return -EMSGSIZE;
		rule_locs[cnt] = item->fs.location;
		cnt++;
	}
	cmd->data = bp->max_tuples;
	cmd->rule_cnt = cnt;

	return 0;
}

static int gem_get_rxnfc(struct net_device *netdev, struct ethtool_rxnfc *cmd,
		u32 *rule_locs)
{
	struct macb *bp = netdev_priv(netdev);
	int ret = 0;

	switch (cmd->cmd) {
	case ETHTOOL_GRXRINGS:
		cmd->data = bp->num_queues;
		break;
	case ETHTOOL_GRXCLSRLCNT:
		cmd->rule_cnt = bp->rx_fs_list.count;
		break;
	case ETHTOOL_GRXCLSRULE:
		ret = gem_get_flow_entry(netdev, cmd);
		break;
	case ETHTOOL_GRXCLSRLALL:
		ret = gem_get_all_flow_entries(netdev, cmd, rule_locs);
		break;
	default:
		netdev_err(netdev,
			  "Command parameter %d is not supported\n", cmd->cmd);
		ret = -EOPNOTSUPP;
	}

	return ret;
}

static int gem_set_rxnfc(struct net_device *netdev, struct ethtool_rxnfc *cmd)
{
	struct macb *bp = netdev_priv(netdev);
	int ret;

	switch (cmd->cmd) {
	case ETHTOOL_SRXCLSRLINS:
		if ((cmd->fs.location >= bp->max_tuples)
				|| (cmd->fs.ring_cookie >= bp->num_queues)) {
			ret = -EINVAL;
			break;
		}
		ret = gem_add_flow_filter(netdev, cmd);
		break;
	case ETHTOOL_SRXCLSRLDEL:
		ret = gem_del_flow_filter(netdev, cmd);
		break;
	default:
		netdev_err(netdev,
			  "Command parameter %d is not supported\n", cmd->cmd);
		ret = -EOPNOTSUPP;
	}

	return ret;
}

static const struct ethtool_ops macb_ethtool_ops = {
	.get_regs_len		= macb_get_regs_len,
	.get_regs		= macb_get_regs,
	.get_link		= ethtool_op_get_link,
	.get_ts_info		= ethtool_op_get_ts_info,
	.get_wol		= macb_get_wol,
	.set_wol		= macb_set_wol,
	.get_link_ksettings     = macb_get_link_ksettings,
	.set_link_ksettings     = macb_set_link_ksettings,
	.get_ringparam		= macb_get_ringparam,
	.set_ringparam		= macb_set_ringparam,
};

static const struct ethtool_ops gem_ethtool_ops = {
	.get_regs_len		= macb_get_regs_len,
	.get_regs		= macb_get_regs,
	.get_link		= ethtool_op_get_link,
	.get_ts_info		= macb_get_ts_info,
	.get_ethtool_stats	= gem_get_ethtool_stats,
	.get_strings		= gem_get_ethtool_strings,
	.get_sset_count		= gem_get_sset_count,
	.get_link_ksettings     = macb_get_link_ksettings,
	.set_link_ksettings     = macb_set_link_ksettings,
	.get_ringparam		= macb_get_ringparam,
	.set_ringparam		= macb_set_ringparam,
	.get_rxnfc			= gem_get_rxnfc,
	.set_rxnfc			= gem_set_rxnfc,
};

static int macb_ioctl(struct net_device *dev, struct ifreq *rq, int cmd)
{
	struct macb *bp = netdev_priv(dev);

	if (!netif_running(dev))
		return -EINVAL;

	if (bp->ptp_info) {
		switch (cmd) {
		case SIOCSHWTSTAMP:
			return bp->ptp_info->set_hwtst(dev, rq, cmd);
		case SIOCGHWTSTAMP:
			return bp->ptp_info->get_hwtst(dev, rq);
		}
	}

	return phylink_mii_ioctl(bp->phylink, rq, cmd);
}

static inline void macb_set_txcsum_feature(struct macb *bp,
					   netdev_features_t features)
{
	u32 val;

	if (!macb_is_gem(bp))
		return;

	val = gem_readl(bp, DMACFG);
	if (features & NETIF_F_HW_CSUM)
		val |= GEM_BIT(TXCOEN);
	else
		val &= ~GEM_BIT(TXCOEN);

	gem_writel(bp, DMACFG, val);
}

static inline void macb_set_rxcsum_feature(struct macb *bp,
					   netdev_features_t features)
{
	struct net_device *netdev = bp->dev;
	u32 val;

	if (!macb_is_gem(bp))
		return;

	val = gem_readl(bp, NCFGR);
	if ((features & NETIF_F_RXCSUM) && !(netdev->flags & IFF_PROMISC))
		val |= GEM_BIT(RXCOEN);
	else
		val &= ~GEM_BIT(RXCOEN);

	gem_writel(bp, NCFGR, val);
}

static inline void macb_set_rxflow_feature(struct macb *bp,
					   netdev_features_t features)
{
	if (!macb_is_gem(bp))
		return;

	gem_enable_flow_filters(bp, !!(features & NETIF_F_NTUPLE));
}

static int macb_set_features(struct net_device *netdev,
			     netdev_features_t features)
{
	struct macb *bp = netdev_priv(netdev);
	netdev_features_t changed = features ^ netdev->features;

	/* TX checksum offload */
	if (changed & NETIF_F_HW_CSUM)
		macb_set_txcsum_feature(bp, features);

	/* RX checksum offload */
	if (changed & NETIF_F_RXCSUM)
		macb_set_rxcsum_feature(bp, features);

	/* RX Flow Filters */
	if (changed & NETIF_F_NTUPLE)
		macb_set_rxflow_feature(bp, features);

	return 0;
}

static void macb_restore_features(struct macb *bp)
{
	struct net_device *netdev = bp->dev;
	netdev_features_t features = netdev->features;

	/* TX checksum offload */
	macb_set_txcsum_feature(bp, features);

	/* RX checksum offload */
	macb_set_rxcsum_feature(bp, features);

	/* RX Flow Filters */
	macb_set_rxflow_feature(bp, features);
}

static const struct net_device_ops macb_netdev_ops = {
	.ndo_open		= macb_open,
	.ndo_stop		= macb_close,
	.ndo_start_xmit		= macb_start_xmit,
	.ndo_set_rx_mode	= macb_set_rx_mode,
	.ndo_get_stats		= macb_get_stats,
	.ndo_do_ioctl		= macb_ioctl,
	.ndo_validate_addr	= eth_validate_addr,
	.ndo_change_mtu		= macb_change_mtu,
	.ndo_set_mac_address	= eth_mac_addr,
#ifdef CONFIG_NET_POLL_CONTROLLER
	.ndo_poll_controller	= macb_poll_controller,
#endif
	.ndo_set_features	= macb_set_features,
	.ndo_features_check	= macb_features_check,
};

/* Configure peripheral capabilities according to device tree
 * and integration options used
 */
static void macb_configure_caps(struct macb *bp,
				const struct macb_config *dt_conf)
{
	u32 dcfg;

	if (dt_conf)
		bp->caps = dt_conf->caps;

	if (hw_is_gem(bp->regs, bp->native_io)) {
		bp->caps |= MACB_CAPS_MACB_IS_GEM;

		dcfg = gem_readl(bp, DCFG1);
		if (GEM_BFEXT(IRQCOR, dcfg) == 0)
			bp->caps |= MACB_CAPS_ISR_CLEAR_ON_WRITE;
		dcfg = gem_readl(bp, DCFG2);
		if ((dcfg & (GEM_BIT(RX_PKT_BUFF) | GEM_BIT(TX_PKT_BUFF))) == 0)
			bp->caps |= MACB_CAPS_FIFO_MODE;
#ifdef CONFIG_MACB_USE_HWSTAMP
		if (gem_has_ptp(bp)) {
			if (!GEM_BFEXT(TSU, gem_readl(bp, DCFG5)))
				dev_err(&bp->pdev->dev,
					"GEM doesn't support hardware ptp.\n");
			else {
				bp->hw_dma_cap |= HW_DMA_CAP_PTP;
				bp->ptp_info = &gem_ptp_info;
			}
		}
#endif
	}

	dev_dbg(&bp->pdev->dev, "Cadence caps 0x%08x\n", bp->caps);
}

static void macb_probe_queues(void __iomem *mem,
			      bool native_io,
			      unsigned int *queue_mask,
			      unsigned int *num_queues)
{
	unsigned int hw_q;

	*queue_mask = 0x1;
	*num_queues = 1;

	/* is it macb or gem ?
	 *
	 * We need to read directly from the hardware here because
	 * we are early in the probe process and don't have the
	 * MACB_CAPS_MACB_IS_GEM flag positioned
	 */
	if (!hw_is_gem(mem, native_io))
		return;

	/* bit 0 is never set but queue 0 always exists */
	*queue_mask = readl_relaxed(mem + GEM_DCFG6) & 0xff;

	*queue_mask |= 0x1;

	for (hw_q = 1; hw_q < MACB_MAX_QUEUES; ++hw_q)
		if (*queue_mask & (1 << hw_q))
			(*num_queues)++;
}

static int macb_clk_init(struct platform_device *pdev, struct clk **pclk,
			 struct clk **hclk, struct clk **tx_clk,
			 struct clk **rx_clk, struct clk **tsu_clk)
{
	struct macb_platform_data *pdata;
	int err;

	pdata = dev_get_platdata(&pdev->dev);
	if (pdata) {
		*pclk = pdata->pclk;
		*hclk = pdata->hclk;
	} else {
		*pclk = devm_clk_get(&pdev->dev, "pclk");
		*hclk = devm_clk_get(&pdev->dev, "hclk");
	}

	if (IS_ERR_OR_NULL(*pclk)) {
		err = PTR_ERR(*pclk);
		if (!err)
			err = -ENODEV;

		dev_err(&pdev->dev, "failed to get macb_clk (%d)\n", err);
		return err;
	}

	if (IS_ERR_OR_NULL(*hclk)) {
		err = PTR_ERR(*hclk);
		if (!err)
			err = -ENODEV;

		dev_err(&pdev->dev, "failed to get hclk (%d)\n", err);
		return err;
	}

	*tx_clk = devm_clk_get_optional(&pdev->dev, "tx_clk");
	if (IS_ERR(*tx_clk))
		return PTR_ERR(*tx_clk);

	*rx_clk = devm_clk_get_optional(&pdev->dev, "rx_clk");
	if (IS_ERR(*rx_clk))
		return PTR_ERR(*rx_clk);

	*tsu_clk = devm_clk_get_optional(&pdev->dev, "tsu_clk");
	if (IS_ERR(*tsu_clk))
		return PTR_ERR(*tsu_clk);

	err = clk_prepare_enable(*pclk);
	if (err) {
		dev_err(&pdev->dev, "failed to enable pclk (%d)\n", err);
		return err;
	}

	err = clk_prepare_enable(*hclk);
	if (err) {
		dev_err(&pdev->dev, "failed to enable hclk (%d)\n", err);
		goto err_disable_pclk;
	}

	err = clk_prepare_enable(*tx_clk);
	if (err) {
		dev_err(&pdev->dev, "failed to enable tx_clk (%d)\n", err);
		goto err_disable_hclk;
	}

	err = clk_prepare_enable(*rx_clk);
	if (err) {
		dev_err(&pdev->dev, "failed to enable rx_clk (%d)\n", err);
		goto err_disable_txclk;
	}

	err = clk_prepare_enable(*tsu_clk);
	if (err) {
		dev_err(&pdev->dev, "failed to enable tsu_clk (%d)\n", err);
		goto err_disable_rxclk;
	}

	return 0;

err_disable_rxclk:
	clk_disable_unprepare(*rx_clk);

err_disable_txclk:
	clk_disable_unprepare(*tx_clk);

err_disable_hclk:
	clk_disable_unprepare(*hclk);

err_disable_pclk:
	clk_disable_unprepare(*pclk);

	return err;
}

static int macb_init(struct platform_device *pdev)
{
	struct net_device *dev = platform_get_drvdata(pdev);
	unsigned int hw_q, q;
	struct macb *bp = netdev_priv(dev);
	struct macb_queue *queue;
	int err;
	u32 val, reg;

	bp->tx_ring_size = DEFAULT_TX_RING_SIZE;
	bp->rx_ring_size = DEFAULT_RX_RING_SIZE;

	/* set the queue register mapping once for all: queue0 has a special
	 * register mapping but we don't want to test the queue index then
	 * compute the corresponding register offset at run time.
	 */
	for (hw_q = 0, q = 0; hw_q < MACB_MAX_QUEUES; ++hw_q) {
		if (!(bp->queue_mask & (1 << hw_q)))
			continue;

		queue = &bp->queues[q];
		queue->bp = bp;
		netif_napi_add(dev, &queue->napi, macb_poll, NAPI_POLL_WEIGHT);
		if (hw_q) {
			queue->ISR  = GEM_ISR(hw_q - 1);
			queue->IER  = GEM_IER(hw_q - 1);
			queue->IDR  = GEM_IDR(hw_q - 1);
			queue->IMR  = GEM_IMR(hw_q - 1);
			queue->TBQP = GEM_TBQP(hw_q - 1);
			queue->RBQP = GEM_RBQP(hw_q - 1);
			queue->RBQS = GEM_RBQS(hw_q - 1);
#ifdef CONFIG_ARCH_DMA_ADDR_T_64BIT
			if (bp->hw_dma_cap & HW_DMA_CAP_64B) {
				queue->TBQPH = GEM_TBQPH(hw_q - 1);
				queue->RBQPH = GEM_RBQPH(hw_q - 1);
			}
#endif
		} else {
			/* queue0 uses legacy registers */
			queue->ISR  = MACB_ISR;
			queue->IER  = MACB_IER;
			queue->IDR  = MACB_IDR;
			queue->IMR  = MACB_IMR;
			queue->TBQP = MACB_TBQP;
			queue->RBQP = MACB_RBQP;
#ifdef CONFIG_ARCH_DMA_ADDR_T_64BIT
			if (bp->hw_dma_cap & HW_DMA_CAP_64B) {
				queue->TBQPH = MACB_TBQPH;
				queue->RBQPH = MACB_RBQPH;
			}
#endif
		}

		/* get irq: here we use the linux queue index, not the hardware
		 * queue index. the queue irq definitions in the device tree
		 * must remove the optional gaps that could exist in the
		 * hardware queue mask.
		 */
		queue->irq = platform_get_irq(pdev, q);
		err = devm_request_irq(&pdev->dev, queue->irq, macb_interrupt,
				       IRQF_SHARED, dev->name, queue);
		if (err) {
			dev_err(&pdev->dev,
				"Unable to request IRQ %d (error %d)\n",
				queue->irq, err);
			return err;
		}

		INIT_WORK(&queue->tx_error_task, macb_tx_error_task);
		q++;
	}

	dev->netdev_ops = &macb_netdev_ops;

	/* setup appropriated routines according to adapter type */
	if (macb_is_gem(bp)) {
		bp->max_tx_length = GEM_MAX_TX_LEN;
		bp->macbgem_ops.mog_alloc_rx_buffers = gem_alloc_rx_buffers;
		bp->macbgem_ops.mog_free_rx_buffers = gem_free_rx_buffers;
		bp->macbgem_ops.mog_init_rings = gem_init_rings;
		bp->macbgem_ops.mog_rx = gem_rx;
		dev->ethtool_ops = &gem_ethtool_ops;
	} else {
		bp->max_tx_length = MACB_MAX_TX_LEN;
		bp->macbgem_ops.mog_alloc_rx_buffers = macb_alloc_rx_buffers;
		bp->macbgem_ops.mog_free_rx_buffers = macb_free_rx_buffers;
		bp->macbgem_ops.mog_init_rings = macb_init_rings;
		bp->macbgem_ops.mog_rx = macb_rx;
		dev->ethtool_ops = &macb_ethtool_ops;
	}

	/* Set features */
	dev->hw_features = NETIF_F_SG;

	/* Check LSO capability */
	if (GEM_BFEXT(PBUF_LSO, gem_readl(bp, DCFG6)))
		dev->hw_features |= MACB_NETIF_LSO;

	/* Checksum offload is only available on gem with packet buffer */
	if (macb_is_gem(bp) && !(bp->caps & MACB_CAPS_FIFO_MODE))
		dev->hw_features |= NETIF_F_HW_CSUM | NETIF_F_RXCSUM;
	if (bp->caps & MACB_CAPS_SG_DISABLED)
		dev->hw_features &= ~NETIF_F_SG;
	dev->features = dev->hw_features;

	/* Check RX Flow Filters support.
	 * Max Rx flows set by availability of screeners & compare regs:
	 * each 4-tuple define requires 1 T2 screener reg + 3 compare regs
	 */
	reg = gem_readl(bp, DCFG8);
	bp->max_tuples = min((GEM_BFEXT(SCR2CMP, reg) / 3),
			GEM_BFEXT(T2SCR, reg));
	if (bp->max_tuples > 0) {
		/* also needs one ethtype match to check IPv4 */
		if (GEM_BFEXT(SCR2ETH, reg) > 0) {
			/* program this reg now */
			reg = 0;
			reg = GEM_BFINS(ETHTCMP, (uint16_t)ETH_P_IP, reg);
			gem_writel_n(bp, ETHT, SCRT2_ETHT, reg);
			/* Filtering is supported in hw but don't enable it in kernel now */
			dev->hw_features |= NETIF_F_NTUPLE;
			/* init Rx flow definitions */
			INIT_LIST_HEAD(&bp->rx_fs_list.list);
			bp->rx_fs_list.count = 0;
			spin_lock_init(&bp->rx_fs_lock);
		} else
			bp->max_tuples = 0;
	}

	if (!(bp->caps & MACB_CAPS_USRIO_DISABLED)) {
		val = 0;
		if (bp->phy_interface == PHY_INTERFACE_MODE_RGMII)
			val = GEM_BIT(RGMII);
		else if (bp->phy_interface == PHY_INTERFACE_MODE_RMII &&
			 (bp->caps & MACB_CAPS_USRIO_DEFAULT_IS_MII_GMII))
			val = MACB_BIT(RMII);
		else if (!(bp->caps & MACB_CAPS_USRIO_DEFAULT_IS_MII_GMII))
			val = MACB_BIT(MII);

		if (bp->caps & MACB_CAPS_USRIO_HAS_CLKEN)
			val |= MACB_BIT(CLKEN);

		macb_or_gem_writel(bp, USRIO, val);
	}

	/* Set MII management clock divider */
	val = macb_mdc_clk_div(bp);
	val |= macb_dbw(bp);
	if (bp->phy_interface == PHY_INTERFACE_MODE_SGMII)
		val |= GEM_BIT(SGMIIEN) | GEM_BIT(PCSSEL);
	macb_writel(bp, NCFGR, val);

	return 0;
}

#if defined(CONFIG_OF)
/* 1518 rounded up */
#define AT91ETHER_MAX_RBUFF_SZ	0x600
/* max number of receive buffers */
#define AT91ETHER_MAX_RX_DESCR	9

static struct sifive_fu540_macb_mgmt *mgmt;

/* Initialize and start the Receiver and Transmit subsystems */
static int at91ether_start(struct net_device *dev)
{
	struct macb *lp = netdev_priv(dev);
	struct macb_queue *q = &lp->queues[0];
	struct macb_dma_desc *desc;
	dma_addr_t addr;
	u32 ctl;
	int i;

	q->rx_ring = dma_alloc_coherent(&lp->pdev->dev,
					 (AT91ETHER_MAX_RX_DESCR *
					  macb_dma_desc_get_size(lp)),
					 &q->rx_ring_dma, GFP_KERNEL);
	if (!q->rx_ring)
		return -ENOMEM;

	q->rx_buffers = dma_alloc_coherent(&lp->pdev->dev,
					    AT91ETHER_MAX_RX_DESCR *
					    AT91ETHER_MAX_RBUFF_SZ,
					    &q->rx_buffers_dma, GFP_KERNEL);
	if (!q->rx_buffers) {
		dma_free_coherent(&lp->pdev->dev,
				  AT91ETHER_MAX_RX_DESCR *
				  macb_dma_desc_get_size(lp),
				  q->rx_ring, q->rx_ring_dma);
		q->rx_ring = NULL;
		return -ENOMEM;
	}

	addr = q->rx_buffers_dma;
	for (i = 0; i < AT91ETHER_MAX_RX_DESCR; i++) {
		desc = macb_rx_desc(q, i);
		macb_set_addr(lp, desc, addr);
		desc->ctrl = 0;
		addr += AT91ETHER_MAX_RBUFF_SZ;
	}

	/* Set the Wrap bit on the last descriptor */
	desc->addr |= MACB_BIT(RX_WRAP);

	/* Reset buffer index */
	q->rx_tail = 0;

	/* Program address of descriptor list in Rx Buffer Queue register */
	macb_writel(lp, RBQP, q->rx_ring_dma);

	/* Enable Receive and Transmit */
	ctl = macb_readl(lp, NCR);
	macb_writel(lp, NCR, ctl | MACB_BIT(RE) | MACB_BIT(TE));

	return 0;
}

/* Open the ethernet interface */
static int at91ether_open(struct net_device *dev)
{
	struct macb *lp = netdev_priv(dev);
	u32 ctl;
	int ret;

	/* Clear internal statistics */
	ctl = macb_readl(lp, NCR);
	macb_writel(lp, NCR, ctl | MACB_BIT(CLRSTAT));

	macb_set_hwaddr(lp);

	ret = at91ether_start(dev);
	if (ret)
		return ret;

	/* Enable MAC interrupts */
	macb_writel(lp, IER, MACB_BIT(RCOMP)	|
			     MACB_BIT(RXUBR)	|
			     MACB_BIT(ISR_TUND)	|
			     MACB_BIT(ISR_RLE)	|
			     MACB_BIT(TCOMP)	|
			     MACB_BIT(ISR_ROVR)	|
			     MACB_BIT(HRESP));

	ret = macb_phylink_connect(lp);
	if (ret)
		return ret;

	netif_start_queue(dev);

	return 0;
}

/* Close the interface */
static int at91ether_close(struct net_device *dev)
{
	struct macb *lp = netdev_priv(dev);
	struct macb_queue *q = &lp->queues[0];
	u32 ctl;

	/* Disable Receiver and Transmitter */
	ctl = macb_readl(lp, NCR);
	macb_writel(lp, NCR, ctl & ~(MACB_BIT(TE) | MACB_BIT(RE)));

	/* Disable MAC interrupts */
	macb_writel(lp, IDR, MACB_BIT(RCOMP)	|
			     MACB_BIT(RXUBR)	|
			     MACB_BIT(ISR_TUND)	|
			     MACB_BIT(ISR_RLE)	|
			     MACB_BIT(TCOMP)	|
			     MACB_BIT(ISR_ROVR) |
			     MACB_BIT(HRESP));

	netif_stop_queue(dev);

	phylink_stop(lp->phylink);
	phylink_disconnect_phy(lp->phylink);

	dma_free_coherent(&lp->pdev->dev,
			  AT91ETHER_MAX_RX_DESCR *
			  macb_dma_desc_get_size(lp),
			  q->rx_ring, q->rx_ring_dma);
	q->rx_ring = NULL;

	dma_free_coherent(&lp->pdev->dev,
			  AT91ETHER_MAX_RX_DESCR * AT91ETHER_MAX_RBUFF_SZ,
			  q->rx_buffers, q->rx_buffers_dma);
	q->rx_buffers = NULL;

	return 0;
}

/* Transmit packet */
static netdev_tx_t at91ether_start_xmit(struct sk_buff *skb,
					struct net_device *dev)
{
	struct macb *lp = netdev_priv(dev);

	if (macb_readl(lp, TSR) & MACB_BIT(RM9200_BNQ)) {
		netif_stop_queue(dev);

		/* Store packet information (to free when Tx completed) */
		lp->skb = skb;
		lp->skb_length = skb->len;
		lp->skb_physaddr = dma_map_single(&lp->pdev->dev, skb->data,
						  skb->len, DMA_TO_DEVICE);
		if (dma_mapping_error(&lp->pdev->dev, lp->skb_physaddr)) {
			dev_kfree_skb_any(skb);
			dev->stats.tx_dropped++;
			netdev_err(dev, "%s: DMA mapping error\n", __func__);
			return NETDEV_TX_OK;
		}

		/* Set address of the data in the Transmit Address register */
		macb_writel(lp, TAR, lp->skb_physaddr);
		/* Set length of the packet in the Transmit Control register */
		macb_writel(lp, TCR, skb->len);

	} else {
		netdev_err(dev, "%s called, but device is busy!\n", __func__);
		return NETDEV_TX_BUSY;
	}

	return NETDEV_TX_OK;
}

/* Extract received frame from buffer descriptors and sent to upper layers.
 * (Called from interrupt context)
 */
static void at91ether_rx(struct net_device *dev)
{
	struct macb *lp = netdev_priv(dev);
	struct macb_queue *q = &lp->queues[0];
	struct macb_dma_desc *desc;
	unsigned char *p_recv;
	struct sk_buff *skb;
	unsigned int pktlen;

	desc = macb_rx_desc(q, q->rx_tail);
	while (desc->addr & MACB_BIT(RX_USED)) {
		p_recv = q->rx_buffers + q->rx_tail * AT91ETHER_MAX_RBUFF_SZ;
		pktlen = MACB_BF(RX_FRMLEN, desc->ctrl);
		skb = netdev_alloc_skb(dev, pktlen + 2);
		if (skb) {
			skb_reserve(skb, 2);
			skb_put_data(skb, p_recv, pktlen);

			skb->protocol = eth_type_trans(skb, dev);
			dev->stats.rx_packets++;
			dev->stats.rx_bytes += pktlen;
			netif_rx(skb);
		} else {
			dev->stats.rx_dropped++;
		}

		if (desc->ctrl & MACB_BIT(RX_MHASH_MATCH))
			dev->stats.multicast++;

		/* reset ownership bit */
		desc->addr &= ~MACB_BIT(RX_USED);

		/* wrap after last buffer */
		if (q->rx_tail == AT91ETHER_MAX_RX_DESCR - 1)
			q->rx_tail = 0;
		else
			q->rx_tail++;

		desc = macb_rx_desc(q, q->rx_tail);
	}
}

/* MAC interrupt handler */
static irqreturn_t at91ether_interrupt(int irq, void *dev_id)
{
	struct net_device *dev = dev_id;
	struct macb *lp = netdev_priv(dev);
	u32 intstatus, ctl;

	/* MAC Interrupt Status register indicates what interrupts are pending.
	 * It is automatically cleared once read.
	 */
	intstatus = macb_readl(lp, ISR);

	/* Receive complete */
	if (intstatus & MACB_BIT(RCOMP))
		at91ether_rx(dev);

	/* Transmit complete */
	if (intstatus & MACB_BIT(TCOMP)) {
		/* The TCOM bit is set even if the transmission failed */
		if (intstatus & (MACB_BIT(ISR_TUND) | MACB_BIT(ISR_RLE)))
			dev->stats.tx_errors++;

		if (lp->skb) {
			dev_consume_skb_irq(lp->skb);
			lp->skb = NULL;
			dma_unmap_single(&lp->pdev->dev, lp->skb_physaddr,
					 lp->skb_length, DMA_TO_DEVICE);
			dev->stats.tx_packets++;
			dev->stats.tx_bytes += lp->skb_length;
		}
		netif_wake_queue(dev);
	}

	/* Work-around for EMAC Errata section 41.3.1 */
	if (intstatus & MACB_BIT(RXUBR)) {
		ctl = macb_readl(lp, NCR);
		macb_writel(lp, NCR, ctl & ~MACB_BIT(RE));
		wmb();
		macb_writel(lp, NCR, ctl | MACB_BIT(RE));
	}

	if (intstatus & MACB_BIT(ISR_ROVR))
		netdev_err(dev, "ROVR error\n");

	return IRQ_HANDLED;
}

#ifdef CONFIG_NET_POLL_CONTROLLER
static void at91ether_poll_controller(struct net_device *dev)
{
	unsigned long flags;

	local_irq_save(flags);
	at91ether_interrupt(dev->irq, dev);
	local_irq_restore(flags);
}
#endif

static const struct net_device_ops at91ether_netdev_ops = {
	.ndo_open		= at91ether_open,
	.ndo_stop		= at91ether_close,
	.ndo_start_xmit		= at91ether_start_xmit,
	.ndo_get_stats		= macb_get_stats,
	.ndo_set_rx_mode	= macb_set_rx_mode,
	.ndo_set_mac_address	= eth_mac_addr,
	.ndo_do_ioctl		= macb_ioctl,
	.ndo_validate_addr	= eth_validate_addr,
#ifdef CONFIG_NET_POLL_CONTROLLER
	.ndo_poll_controller	= at91ether_poll_controller,
#endif
};

static int at91ether_clk_init(struct platform_device *pdev, struct clk **pclk,
			      struct clk **hclk, struct clk **tx_clk,
			      struct clk **rx_clk, struct clk **tsu_clk)
{
	int err;

	*hclk = NULL;
	*tx_clk = NULL;
	*rx_clk = NULL;
	*tsu_clk = NULL;

	*pclk = devm_clk_get(&pdev->dev, "ether_clk");
	if (IS_ERR(*pclk))
		return PTR_ERR(*pclk);

	err = clk_prepare_enable(*pclk);
	if (err) {
		dev_err(&pdev->dev, "failed to enable pclk (%d)\n", err);
		return err;
	}

	return 0;
}

static int at91ether_init(struct platform_device *pdev)
{
	struct net_device *dev = platform_get_drvdata(pdev);
	struct macb *bp = netdev_priv(dev);
	int err;
	u32 reg;

	bp->queues[0].bp = bp;

	dev->netdev_ops = &at91ether_netdev_ops;
	dev->ethtool_ops = &macb_ethtool_ops;

	err = devm_request_irq(&pdev->dev, dev->irq, at91ether_interrupt,
			       0, dev->name, dev);
	if (err)
		return err;

	macb_writel(bp, NCR, 0);

	reg = MACB_BF(CLK, MACB_CLK_DIV32) | MACB_BIT(BIG);
	if (bp->phy_interface == PHY_INTERFACE_MODE_RMII)
		reg |= MACB_BIT(RM9200_RMII);

	macb_writel(bp, NCFGR, reg);

	return 0;
}

static unsigned long fu540_macb_tx_recalc_rate(struct clk_hw *hw,
					       unsigned long parent_rate)
{
	return mgmt->rate;
}

static long fu540_macb_tx_round_rate(struct clk_hw *hw, unsigned long rate,
				     unsigned long *parent_rate)
{
	if (WARN_ON(rate < 2500000))
		return 2500000;
	else if (rate == 2500000)
		return 2500000;
	else if (WARN_ON(rate < 13750000))
		return 2500000;
	else if (WARN_ON(rate < 25000000))
		return 25000000;
	else if (rate == 25000000)
		return 25000000;
	else if (WARN_ON(rate < 75000000))
		return 25000000;
	else if (WARN_ON(rate < 125000000))
		return 125000000;
	else if (rate == 125000000)
		return 125000000;

	WARN_ON(rate > 125000000);

	return 125000000;
}

static int fu540_macb_tx_set_rate(struct clk_hw *hw, unsigned long rate,
				  unsigned long parent_rate)
{
	rate = fu540_macb_tx_round_rate(hw, rate, &parent_rate);
	if (rate != 125000000)
		iowrite32(1, mgmt->reg);
	else
		iowrite32(0, mgmt->reg);
	mgmt->rate = rate;

	return 0;
}

static const struct clk_ops fu540_c000_ops = {
	.recalc_rate = fu540_macb_tx_recalc_rate,
	.round_rate = fu540_macb_tx_round_rate,
	.set_rate = fu540_macb_tx_set_rate,
};

static int fu540_c000_clk_init(struct platform_device *pdev, struct clk **pclk,
			       struct clk **hclk, struct clk **tx_clk,
			       struct clk **rx_clk, struct clk **tsu_clk)
{
	struct clk_init_data init;
	int err = 0;

	err = macb_clk_init(pdev, pclk, hclk, tx_clk, rx_clk, tsu_clk);
	if (err)
		return err;

	mgmt = devm_kzalloc(&pdev->dev, sizeof(*mgmt), GFP_KERNEL);
	if (!mgmt)
		return -ENOMEM;

	init.name = "sifive-gemgxl-mgmt";
	init.ops = &fu540_c000_ops;
	init.flags = 0;
	init.num_parents = 0;

	mgmt->rate = 0;
	mgmt->hw.init = &init;

	*tx_clk = devm_clk_register(&pdev->dev, &mgmt->hw);
	if (IS_ERR(*tx_clk))
		return PTR_ERR(*tx_clk);

	err = clk_prepare_enable(*tx_clk);
	if (err)
		dev_err(&pdev->dev, "failed to enable tx_clk (%u)\n", err);
	else
		dev_info(&pdev->dev, "Registered clk switch '%s'\n", init.name);

	return 0;
}

static int fu540_c000_init(struct platform_device *pdev)
{
	struct resource *res;

	res = platform_get_resource(pdev, IORESOURCE_MEM, 1);
	if (!res)
		return -ENODEV;

	mgmt->reg = ioremap(res->start, resource_size(res));
	if (!mgmt->reg)
		return -ENOMEM;

	return macb_init(pdev);
}

static const struct macb_config fu540_c000_config = {
	.caps = MACB_CAPS_GIGABIT_MODE_AVAILABLE | MACB_CAPS_JUMBO |
		MACB_CAPS_GEM_HAS_PTP,
	.dma_burst_length = 16,
	.clk_init = fu540_c000_clk_init,
	.init = fu540_c000_init,
	.jumbo_max_len = 10240,
};

static const struct macb_config at91sam9260_config = {
	.caps = MACB_CAPS_USRIO_HAS_CLKEN | MACB_CAPS_USRIO_DEFAULT_IS_MII_GMII,
	.clk_init = macb_clk_init,
	.init = macb_init,
};

static const struct macb_config sama5d3macb_config = {
	.caps = MACB_CAPS_SG_DISABLED
	      | MACB_CAPS_USRIO_HAS_CLKEN | MACB_CAPS_USRIO_DEFAULT_IS_MII_GMII,
	.clk_init = macb_clk_init,
	.init = macb_init,
};

static const struct macb_config pc302gem_config = {
	.caps = MACB_CAPS_SG_DISABLED | MACB_CAPS_GIGABIT_MODE_AVAILABLE,
	.dma_burst_length = 16,
	.clk_init = macb_clk_init,
	.init = macb_init,
};

static const struct macb_config sama5d2_config = {
	.caps = MACB_CAPS_USRIO_DEFAULT_IS_MII_GMII,
	.dma_burst_length = 16,
	.clk_init = macb_clk_init,
	.init = macb_init,
};

static const struct macb_config sama5d3_config = {
	.caps = MACB_CAPS_SG_DISABLED | MACB_CAPS_GIGABIT_MODE_AVAILABLE
	      | MACB_CAPS_USRIO_DEFAULT_IS_MII_GMII | MACB_CAPS_JUMBO,
	.dma_burst_length = 16,
	.clk_init = macb_clk_init,
	.init = macb_init,
	.jumbo_max_len = 10240,
};

static const struct macb_config sama5d4_config = {
	.caps = MACB_CAPS_USRIO_DEFAULT_IS_MII_GMII,
	.dma_burst_length = 4,
	.clk_init = macb_clk_init,
	.init = macb_init,
};

static const struct macb_config emac_config = {
	.caps = MACB_CAPS_NEEDS_RSTONUBR,
	.clk_init = at91ether_clk_init,
	.init = at91ether_init,
};

static const struct macb_config np4_config = {
	.caps = MACB_CAPS_USRIO_DISABLED,
	.clk_init = macb_clk_init,
	.init = macb_init,
};

static const struct macb_config zynqmp_config = {
	.caps = MACB_CAPS_GIGABIT_MODE_AVAILABLE |
			MACB_CAPS_JUMBO |
			MACB_CAPS_GEM_HAS_PTP | MACB_CAPS_BD_RD_PREFETCH,
	.dma_burst_length = 16,
	.clk_init = macb_clk_init,
	.init = macb_init,
	.jumbo_max_len = 10240,
};

static const struct macb_config zynq_config = {
	.caps = MACB_CAPS_GIGABIT_MODE_AVAILABLE | MACB_CAPS_NO_GIGABIT_HALF |
		MACB_CAPS_NEEDS_RSTONUBR,
	.dma_burst_length = 16,
	.clk_init = macb_clk_init,
	.init = macb_init,
};

static const struct of_device_id macb_dt_ids[] = {
	{ .compatible = "cdns,at32ap7000-macb" },
	{ .compatible = "cdns,at91sam9260-macb", .data = &at91sam9260_config },
	{ .compatible = "cdns,macb" },
	{ .compatible = "cdns,np4-macb", .data = &np4_config },
	{ .compatible = "cdns,pc302-gem", .data = &pc302gem_config },
	{ .compatible = "cdns,gem", .data = &pc302gem_config },
	{ .compatible = "cdns,sam9x60-macb", .data = &at91sam9260_config },
	{ .compatible = "atmel,sama5d2-gem", .data = &sama5d2_config },
	{ .compatible = "atmel,sama5d3-gem", .data = &sama5d3_config },
	{ .compatible = "atmel,sama5d3-macb", .data = &sama5d3macb_config },
	{ .compatible = "atmel,sama5d4-gem", .data = &sama5d4_config },
	{ .compatible = "cdns,at91rm9200-emac", .data = &emac_config },
	{ .compatible = "cdns,emac", .data = &emac_config },
	{ .compatible = "cdns,zynqmp-gem", .data = &zynqmp_config},
	{ .compatible = "cdns,zynq-gem", .data = &zynq_config },
	{ .compatible = "sifive,fu540-c000-gem", .data = &fu540_c000_config },
	{ /* sentinel */ }
};
MODULE_DEVICE_TABLE(of, macb_dt_ids);
#endif /* CONFIG_OF */

static const struct macb_config default_gem_config = {
	.caps = MACB_CAPS_GIGABIT_MODE_AVAILABLE |
			MACB_CAPS_JUMBO |
			MACB_CAPS_GEM_HAS_PTP,
	.dma_burst_length = 16,
	.clk_init = macb_clk_init,
	.init = macb_init,
	.jumbo_max_len = 10240,
};

static int macb_probe(struct platform_device *pdev)
{
	const struct macb_config *macb_config = &default_gem_config;
	int (*clk_init)(struct platform_device *, struct clk **,
			struct clk **, struct clk **,  struct clk **,
			struct clk **) = macb_config->clk_init;
	int (*init)(struct platform_device *) = macb_config->init;
	struct device_node *np = pdev->dev.of_node;
	struct clk *pclk, *hclk = NULL, *tx_clk = NULL, *rx_clk = NULL;
	struct clk *tsu_clk = NULL;
	unsigned int queue_mask, num_queues;
	bool native_io;
	phy_interface_t interface;
	struct net_device *dev;
	struct resource *regs;
	void __iomem *mem;
	const char *mac;
	struct macb *bp;
	int err, val;

	regs = platform_get_resource(pdev, IORESOURCE_MEM, 0);
	mem = devm_ioremap_resource(&pdev->dev, regs);
	if (IS_ERR(mem))
		return PTR_ERR(mem);

	if (np) {
		const struct of_device_id *match;

		match = of_match_node(macb_dt_ids, np);
		if (match && match->data) {
			macb_config = match->data;
			clk_init = macb_config->clk_init;
			init = macb_config->init;
		}
	}

	err = clk_init(pdev, &pclk, &hclk, &tx_clk, &rx_clk, &tsu_clk);
	if (err)
		return err;

	pm_runtime_set_autosuspend_delay(&pdev->dev, MACB_PM_TIMEOUT);
	pm_runtime_use_autosuspend(&pdev->dev);
	pm_runtime_get_noresume(&pdev->dev);
	pm_runtime_set_active(&pdev->dev);
	pm_runtime_enable(&pdev->dev);
	native_io = hw_is_native_io(mem);

	macb_probe_queues(mem, native_io, &queue_mask, &num_queues);
	dev = alloc_etherdev_mq(sizeof(*bp), num_queues);
	if (!dev) {
		err = -ENOMEM;
		goto err_disable_clocks;
	}

	dev->base_addr = regs->start;

	SET_NETDEV_DEV(dev, &pdev->dev);

	bp = netdev_priv(dev);
	bp->pdev = pdev;
	bp->dev = dev;
	bp->regs = mem;
	bp->native_io = native_io;
	if (native_io) {
		bp->macb_reg_readl = hw_readl_native;
		bp->macb_reg_writel = hw_writel_native;
	} else {
		bp->macb_reg_readl = hw_readl;
		bp->macb_reg_writel = hw_writel;
	}
	bp->num_queues = num_queues;
	bp->queue_mask = queue_mask;
	if (macb_config)
		bp->dma_burst_length = macb_config->dma_burst_length;
	bp->pclk = pclk;
	bp->hclk = hclk;
	bp->tx_clk = tx_clk;
	bp->rx_clk = rx_clk;
	bp->tsu_clk = tsu_clk;
	if (macb_config)
		bp->jumbo_max_len = macb_config->jumbo_max_len;

	bp->wol = 0;
	if (of_get_property(np, "magic-packet", NULL))
		bp->wol |= MACB_WOL_HAS_MAGIC_PACKET;
	device_init_wakeup(&pdev->dev, bp->wol & MACB_WOL_HAS_MAGIC_PACKET);

	spin_lock_init(&bp->lock);

	/* setup capabilities */
	macb_configure_caps(bp, macb_config);

#ifdef CONFIG_ARCH_DMA_ADDR_T_64BIT
	if (GEM_BFEXT(DAW64, gem_readl(bp, DCFG6))) {
		dma_set_mask(&pdev->dev, DMA_BIT_MASK(44));
		bp->hw_dma_cap |= HW_DMA_CAP_64B;
	}
#endif
	platform_set_drvdata(pdev, dev);

	dev->irq = platform_get_irq(pdev, 0);
	if (dev->irq < 0) {
		err = dev->irq;
		goto err_out_free_netdev;
	}

	/* MTU range: 68 - 1500 or 10240 */
	dev->min_mtu = GEM_MTU_MIN_SIZE;
	if (bp->caps & MACB_CAPS_JUMBO)
		dev->max_mtu = gem_readl(bp, JML) - ETH_HLEN - ETH_FCS_LEN;
	else
		dev->max_mtu = ETH_DATA_LEN;

	if (bp->caps & MACB_CAPS_BD_RD_PREFETCH) {
		val = GEM_BFEXT(RXBD_RDBUFF, gem_readl(bp, DCFG10));
		if (val)
			bp->rx_bd_rd_prefetch = (2 << (val - 1)) *
						macb_dma_desc_get_size(bp);

		val = GEM_BFEXT(TXBD_RDBUFF, gem_readl(bp, DCFG10));
		if (val)
			bp->tx_bd_rd_prefetch = (2 << (val - 1)) *
						macb_dma_desc_get_size(bp);
	}

	bp->rx_intr_mask = MACB_RX_INT_FLAGS;
	if (bp->caps & MACB_CAPS_NEEDS_RSTONUBR)
		bp->rx_intr_mask |= MACB_BIT(RXUBR);

	mac = of_get_mac_address(np);
	if (PTR_ERR(mac) == -EPROBE_DEFER) {
		err = -EPROBE_DEFER;
		goto err_out_free_netdev;
	} else if (!IS_ERR_OR_NULL(mac)) {
		ether_addr_copy(bp->dev->dev_addr, mac);
	} else {
		macb_get_hwaddr(bp);
	}

	err = of_get_phy_mode(np, &interface);
	if (err)
		/* not found in DT, MII by default */
		bp->phy_interface = PHY_INTERFACE_MODE_MII;
	else
		bp->phy_interface = interface;

	bp->speed = SPEED_UNKNOWN;

	/* IP specific init */
	err = init(pdev);
	if (err)
		goto err_out_free_netdev;

	err = macb_mii_init(bp);
	if (err)
		goto err_out_free_netdev;

	netif_carrier_off(dev);

	err = register_netdev(dev);
	if (err) {
		dev_err(&pdev->dev, "Cannot register net device, aborting.\n");
		goto err_out_unregister_mdio;
	}

	tasklet_init(&bp->hresp_err_tasklet, macb_hresp_error_task,
		     (unsigned long)bp);

	netdev_info(dev, "Cadence %s rev 0x%08x at 0x%08lx irq %d (%pM)\n",
		    macb_is_gem(bp) ? "GEM" : "MACB", macb_readl(bp, MID),
		    dev->base_addr, dev->irq, dev->dev_addr);

	pm_runtime_mark_last_busy(&bp->pdev->dev);
	pm_runtime_put_autosuspend(&bp->pdev->dev);

	return 0;

err_out_unregister_mdio:
	mdiobus_unregister(bp->mii_bus);
	mdiobus_free(bp->mii_bus);

err_out_free_netdev:
	free_netdev(dev);

err_disable_clocks:
	clk_disable_unprepare(tx_clk);
	clk_disable_unprepare(hclk);
	clk_disable_unprepare(pclk);
	clk_disable_unprepare(rx_clk);
	clk_disable_unprepare(tsu_clk);
	pm_runtime_disable(&pdev->dev);
	pm_runtime_set_suspended(&pdev->dev);
	pm_runtime_dont_use_autosuspend(&pdev->dev);

	return err;
}

static int macb_remove(struct platform_device *pdev)
{
	struct net_device *dev;
	struct macb *bp;

	dev = platform_get_drvdata(pdev);

	if (dev) {
		bp = netdev_priv(dev);
		mdiobus_unregister(bp->mii_bus);
		mdiobus_free(bp->mii_bus);

		unregister_netdev(dev);
		tasklet_kill(&bp->hresp_err_tasklet);
		pm_runtime_disable(&pdev->dev);
		pm_runtime_dont_use_autosuspend(&pdev->dev);
		if (!pm_runtime_suspended(&pdev->dev)) {
			clk_disable_unprepare(bp->tx_clk);
			clk_disable_unprepare(bp->hclk);
			clk_disable_unprepare(bp->pclk);
			clk_disable_unprepare(bp->rx_clk);
			clk_disable_unprepare(bp->tsu_clk);
			pm_runtime_set_suspended(&pdev->dev);
		}
		phylink_destroy(bp->phylink);
		free_netdev(dev);
	}

	return 0;
}

static int __maybe_unused macb_suspend(struct device *dev)
{
	struct net_device *netdev = dev_get_drvdata(dev);
	struct macb *bp = netdev_priv(netdev);
	struct macb_queue *queue = bp->queues;
	unsigned long flags;
	unsigned int q;

	if (!netif_running(netdev))
		return 0;

	if (bp->wol & MACB_WOL_ENABLED) {
		macb_writel(bp, IER, MACB_BIT(WOL));
		macb_writel(bp, WOL, MACB_BIT(MAG));
		enable_irq_wake(bp->queues[0].irq);
		netif_device_detach(netdev);
	} else {
		netif_device_detach(netdev);
		for (q = 0, queue = bp->queues; q < bp->num_queues;
		     ++q, ++queue)
			napi_disable(&queue->napi);
		rtnl_lock();
		phylink_stop(bp->phylink);
		rtnl_unlock();
		spin_lock_irqsave(&bp->lock, flags);
		macb_reset_hw(bp);
		spin_unlock_irqrestore(&bp->lock, flags);

		if (!(bp->caps & MACB_CAPS_USRIO_DISABLED))
			bp->pm_data.usrio = macb_or_gem_readl(bp, USRIO);

		if (netdev->hw_features & NETIF_F_NTUPLE)
			bp->pm_data.scrt2 = gem_readl_n(bp, ETHT, SCRT2_ETHT);
	}

	netif_carrier_off(netdev);
	if (bp->ptp_info)
		bp->ptp_info->ptp_remove(netdev);
	pm_runtime_force_suspend(dev);

	return 0;
}

static int __maybe_unused macb_resume(struct device *dev)
{
	struct net_device *netdev = dev_get_drvdata(dev);
	struct macb *bp = netdev_priv(netdev);
	struct macb_queue *queue = bp->queues;
	unsigned int q;

	if (!netif_running(netdev))
		return 0;

	pm_runtime_force_resume(dev);

	if (bp->wol & MACB_WOL_ENABLED) {
		macb_writel(bp, IDR, MACB_BIT(WOL));
		macb_writel(bp, WOL, 0);
		disable_irq_wake(bp->queues[0].irq);
	} else {
		macb_writel(bp, NCR, MACB_BIT(MPE));

		if (netdev->hw_features & NETIF_F_NTUPLE)
			gem_writel_n(bp, ETHT, SCRT2_ETHT, bp->pm_data.scrt2);

		if (!(bp->caps & MACB_CAPS_USRIO_DISABLED))
			macb_or_gem_writel(bp, USRIO, bp->pm_data.usrio);

		for (q = 0, queue = bp->queues; q < bp->num_queues;
		     ++q, ++queue)
			napi_enable(&queue->napi);
		rtnl_lock();
		phylink_start(bp->phylink);
		rtnl_unlock();
	}

	macb_init_hw(bp);
	macb_set_rx_mode(netdev);
	macb_restore_features(bp);
	netif_device_attach(netdev);
	if (bp->ptp_info)
		bp->ptp_info->ptp_init(netdev);

	return 0;
}

static int __maybe_unused macb_runtime_suspend(struct device *dev)
{
	struct net_device *netdev = dev_get_drvdata(dev);
	struct macb *bp = netdev_priv(netdev);

	if (!(device_may_wakeup(&bp->dev->dev))) {
		clk_disable_unprepare(bp->tx_clk);
		clk_disable_unprepare(bp->hclk);
		clk_disable_unprepare(bp->pclk);
		clk_disable_unprepare(bp->rx_clk);
	}
	clk_disable_unprepare(bp->tsu_clk);

	return 0;
}

static int __maybe_unused macb_runtime_resume(struct device *dev)
{
	struct net_device *netdev = dev_get_drvdata(dev);
	struct macb *bp = netdev_priv(netdev);

	if (!(device_may_wakeup(&bp->dev->dev))) {
		clk_prepare_enable(bp->pclk);
		clk_prepare_enable(bp->hclk);
		clk_prepare_enable(bp->tx_clk);
		clk_prepare_enable(bp->rx_clk);
	}
	clk_prepare_enable(bp->tsu_clk);

	return 0;
}

static const struct dev_pm_ops macb_pm_ops = {
	SET_SYSTEM_SLEEP_PM_OPS(macb_suspend, macb_resume)
	SET_RUNTIME_PM_OPS(macb_runtime_suspend, macb_runtime_resume, NULL)
};

static struct platform_driver macb_driver = {
	.probe		= macb_probe,
	.remove		= macb_remove,
	.driver		= {
		.name		= "macb",
		.of_match_table	= of_match_ptr(macb_dt_ids),
		.pm	= &macb_pm_ops,
	},
};

module_platform_driver(macb_driver);

MODULE_LICENSE("GPL");
MODULE_DESCRIPTION("Cadence MACB/GEM Ethernet driver");
MODULE_AUTHOR("Haavard Skinnemoen (Atmel)");
MODULE_ALIAS("platform:macb");<|MERGE_RESOLUTION|>--- conflicted
+++ resolved
@@ -595,7 +595,6 @@
 	for (q = 0, queue = bp->queues; q < bp->num_queues; ++q, ++queue)
 		queue_writel(queue, IER,
 			     bp->rx_intr_mask | MACB_TX_INT_FLAGS | MACB_BIT(HRESP));
-<<<<<<< HEAD
 
 	/* Enable Rx and Tx */
 	macb_writel(bp, NCR, macb_readl(bp, NCR) | MACB_BIT(RE) | MACB_BIT(TE));
@@ -612,25 +611,6 @@
 	.mac_link_up = macb_mac_link_up,
 };
 
-static int macb_phylink_connect(struct macb *bp)
-{
-=======
-
-	/* Enable Rx and Tx */
-	macb_writel(bp, NCR, macb_readl(bp, NCR) | MACB_BIT(RE) | MACB_BIT(TE));
-
-	netif_tx_wake_all_queues(ndev);
-}
-
-static const struct phylink_mac_ops macb_phylink_ops = {
-	.validate = macb_validate,
-	.mac_pcs_get_state = macb_mac_pcs_get_state,
-	.mac_an_restart = macb_mac_an_restart,
-	.mac_config = macb_mac_config,
-	.mac_link_down = macb_mac_link_down,
-	.mac_link_up = macb_mac_link_up,
-};
-
 static bool macb_phy_handle_exists(struct device_node *dn)
 {
 	dn = of_parse_phandle(dn, "phy-handle", 0);
@@ -641,27 +621,14 @@
 static int macb_phylink_connect(struct macb *bp)
 {
 	struct device_node *dn = bp->pdev->dev.of_node;
->>>>>>> a7196caf
 	struct net_device *dev = bp->dev;
 	struct phy_device *phydev;
 	int ret;
 
-<<<<<<< HEAD
-	if (bp->pdev->dev.of_node &&
-	    of_parse_phandle(bp->pdev->dev.of_node, "phy-handle", 0)) {
-		ret = phylink_of_phy_connect(bp->phylink, bp->pdev->dev.of_node,
-					     0);
-		if (ret) {
-			netdev_err(dev, "Could not attach PHY (%d)\n", ret);
-			return ret;
-		}
-	} else {
-=======
 	if (dn)
 		ret = phylink_of_phy_connect(bp->phylink, dn, 0);
 
 	if (!dn || (ret && !macb_phy_handle_exists(dn))) {
->>>>>>> a7196caf
 		phydev = phy_find_first(bp->mii_bus);
 		if (!phydev) {
 			netdev_err(dev, "no PHY found\n");
@@ -670,19 +637,6 @@
 
 		/* attach the mac to the phy */
 		ret = phylink_connect_phy(bp->phylink, phydev);
-<<<<<<< HEAD
-		if (ret) {
-			netdev_err(dev, "Could not attach to PHY (%d)\n", ret);
-			return ret;
-		}
-	}
-
-	phylink_start(bp->phylink);
-
-	return 0;
-}
-
-=======
 	}
 
 	if (ret) {
@@ -695,7 +649,6 @@
 	return 0;
 }
 
->>>>>>> a7196caf
 /* based on au1000_eth. c*/
 static int macb_mii_probe(struct net_device *dev)
 {
@@ -760,13 +713,7 @@
 
 	dev_set_drvdata(&bp->dev->dev, bp->mii_bus);
 
-<<<<<<< HEAD
-	np = bp->pdev->dev.of_node;
-
-	err = of_mdiobus_register(bp->mii_bus, np);
-=======
 	err = macb_mdiobus_register(bp);
->>>>>>> a7196caf
 	if (err)
 		goto err_out_free_mdiobus;
 
