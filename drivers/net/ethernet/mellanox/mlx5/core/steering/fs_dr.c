// SPDX-License-Identifier: GPL-2.0 OR Linux-OpenIB
/* Copyright (c) 2019 Mellanox Technologies */

#include "mlx5_core.h"
#include "fs_core.h"
#include "fs_cmd.h"
#include "mlx5dr.h"
#include "fs_dr.h"

static bool mlx5_dr_is_fw_table(u32 flags)
{
	if (flags & MLX5_FLOW_TABLE_TERMINATION)
		return true;

	return false;
}

static int mlx5_cmd_dr_update_root_ft(struct mlx5_flow_root_namespace *ns,
				      struct mlx5_flow_table *ft,
				      u32 underlay_qpn,
				      bool disconnect)
{
	return mlx5_fs_cmd_get_fw_cmds()->update_root_ft(ns, ft, underlay_qpn,
							 disconnect);
}

static int set_miss_action(struct mlx5_flow_root_namespace *ns,
			   struct mlx5_flow_table *ft,
			   struct mlx5_flow_table *next_ft)
{
	struct mlx5dr_action *old_miss_action;
	struct mlx5dr_action *action = NULL;
	struct mlx5dr_table *next_tbl;
	int err;

	next_tbl = next_ft ? next_ft->fs_dr_table.dr_table : NULL;
	if (next_tbl) {
		action = mlx5dr_action_create_dest_table(next_tbl);
		if (!action)
			return -EINVAL;
	}
	old_miss_action = ft->fs_dr_table.miss_action;
	err = mlx5dr_table_set_miss_action(ft->fs_dr_table.dr_table, action);
	if (err && action) {
		err = mlx5dr_action_destroy(action);
		if (err) {
			action = NULL;
			mlx5_core_err(ns->dev, "Failed to destroy action (%d)\n",
				      err);
		}
	}
	ft->fs_dr_table.miss_action = action;
	if (old_miss_action) {
		err = mlx5dr_action_destroy(old_miss_action);
		if (err)
			mlx5_core_err(ns->dev, "Failed to destroy action (%d)\n",
				      err);
	}

	return err;
}

static int mlx5_cmd_dr_create_flow_table(struct mlx5_flow_root_namespace *ns,
					 struct mlx5_flow_table *ft,
					 unsigned int log_size,
					 struct mlx5_flow_table *next_ft)
{
	struct mlx5dr_table *tbl;
	u32 flags;
	int err;

	if (mlx5_dr_is_fw_table(ft->flags))
		return mlx5_fs_cmd_get_fw_cmds()->create_flow_table(ns, ft,
								    log_size,
								    next_ft);
	flags = ft->flags;
	/* turn off encap/decap if not supported for sw-str by fw */
	if (!MLX5_CAP_FLOWTABLE(ns->dev, sw_owner_reformat_supported))
		flags = ft->flags & ~(MLX5_FLOW_TABLE_TUNNEL_EN_REFORMAT |
				      MLX5_FLOW_TABLE_TUNNEL_EN_DECAP);

	tbl = mlx5dr_table_create(ns->fs_dr_domain.dr_domain, ft->level, flags);
	if (!tbl) {
		mlx5_core_err(ns->dev, "Failed creating dr flow_table\n");
		return -EINVAL;
	}

	ft->fs_dr_table.dr_table = tbl;
	ft->id = mlx5dr_table_get_id(tbl);

	if (next_ft) {
		err = set_miss_action(ns, ft, next_ft);
		if (err) {
			mlx5dr_table_destroy(tbl);
			ft->fs_dr_table.dr_table = NULL;
			return err;
		}
	}

	return 0;
}

static int mlx5_cmd_dr_destroy_flow_table(struct mlx5_flow_root_namespace *ns,
					  struct mlx5_flow_table *ft)
{
	struct mlx5dr_action *action = ft->fs_dr_table.miss_action;
	int err;

	if (mlx5_dr_is_fw_table(ft->flags))
		return mlx5_fs_cmd_get_fw_cmds()->destroy_flow_table(ns, ft);

	err = mlx5dr_table_destroy(ft->fs_dr_table.dr_table);
	if (err) {
		mlx5_core_err(ns->dev, "Failed to destroy flow_table (%d)\n",
			      err);
		return err;
	}
	if (action) {
		err = mlx5dr_action_destroy(action);
		if (err) {
			mlx5_core_err(ns->dev, "Failed to destroy action(%d)\n",
				      err);
			return err;
		}
	}

	return err;
}

static int mlx5_cmd_dr_modify_flow_table(struct mlx5_flow_root_namespace *ns,
					 struct mlx5_flow_table *ft,
					 struct mlx5_flow_table *next_ft)
{
	return set_miss_action(ns, ft, next_ft);
}

static int mlx5_cmd_dr_create_flow_group(struct mlx5_flow_root_namespace *ns,
					 struct mlx5_flow_table *ft,
					 u32 *in,
					 struct mlx5_flow_group *fg)
{
	struct mlx5dr_matcher *matcher;
	u32 priority = MLX5_GET(create_flow_group_in, in,
				start_flow_index);
	u8 match_criteria_enable = MLX5_GET(create_flow_group_in,
					    in,
					    match_criteria_enable);
	struct mlx5dr_match_parameters mask;

	if (mlx5_dr_is_fw_table(ft->flags))
		return mlx5_fs_cmd_get_fw_cmds()->create_flow_group(ns, ft, in,
								    fg);

	mask.match_buf = MLX5_ADDR_OF(create_flow_group_in,
				      in, match_criteria);
	mask.match_sz = sizeof(fg->mask.match_criteria);

	matcher = mlx5dr_matcher_create(ft->fs_dr_table.dr_table,
					priority,
					match_criteria_enable,
					&mask);
	if (!matcher) {
		mlx5_core_err(ns->dev, "Failed creating matcher\n");
		return -EINVAL;
	}

	fg->fs_dr_matcher.dr_matcher = matcher;
	return 0;
}

static int mlx5_cmd_dr_destroy_flow_group(struct mlx5_flow_root_namespace *ns,
					  struct mlx5_flow_table *ft,
					  struct mlx5_flow_group *fg)
{
	if (mlx5_dr_is_fw_table(ft->flags))
		return mlx5_fs_cmd_get_fw_cmds()->destroy_flow_group(ns, ft, fg);

	return mlx5dr_matcher_destroy(fg->fs_dr_matcher.dr_matcher);
}

static struct mlx5dr_action *create_vport_action(struct mlx5dr_domain *domain,
						 struct mlx5_flow_rule *dst)
{
	struct mlx5_flow_destination *dest_attr = &dst->dest_attr;

	return mlx5dr_action_create_dest_vport(domain, dest_attr->vport.num,
					       dest_attr->vport.flags &
					       MLX5_FLOW_DEST_VPORT_VHCA_ID,
					       dest_attr->vport.vhca_id);
}

static struct mlx5dr_action *create_ft_action(struct mlx5dr_domain *domain,
					      struct mlx5_flow_rule *dst)
{
	struct mlx5_flow_table *dest_ft = dst->dest_attr.ft;

	if (mlx5_dr_is_fw_table(dest_ft->flags))
		return mlx5dr_action_create_dest_flow_fw_table(domain, dest_ft);
	return mlx5dr_action_create_dest_table(dest_ft->fs_dr_table.dr_table);
}

static struct mlx5dr_action *create_action_push_vlan(struct mlx5dr_domain *domain,
						     struct mlx5_fs_vlan *vlan)
{
	u16 n_ethtype = vlan->ethtype;
	u8  prio = vlan->prio;
	u16 vid = vlan->vid;
	u32 vlan_hdr;

	vlan_hdr = (u32)n_ethtype << 16 | (u32)(prio) << 12 |  (u32)vid;
	return mlx5dr_action_create_push_vlan(domain, htonl(vlan_hdr));
}

static bool contain_vport_reformat_action(struct mlx5_flow_rule *dst)
{
	return dst->dest_attr.type == MLX5_FLOW_DESTINATION_TYPE_VPORT &&
		dst->dest_attr.vport.flags & MLX5_FLOW_DEST_VPORT_REFORMAT_ID;
}

#define MLX5_FLOW_CONTEXT_ACTION_MAX  20
static int mlx5_cmd_dr_create_fte(struct mlx5_flow_root_namespace *ns,
				  struct mlx5_flow_table *ft,
				  struct mlx5_flow_group *group,
				  struct fs_fte *fte)
{
	struct mlx5dr_domain *domain = ns->fs_dr_domain.dr_domain;
	struct mlx5dr_action_dest *term_actions;
	struct mlx5dr_match_parameters params;
	struct mlx5_core_dev *dev = ns->dev;
	struct mlx5dr_action **fs_dr_actions;
	struct mlx5dr_action *tmp_action;
	struct mlx5dr_action **actions;
	bool delay_encap_set = false;
	struct mlx5dr_rule *rule;
	struct mlx5_flow_rule *dst;
	int fs_dr_num_actions = 0;
	int num_term_actions = 0;
	int num_actions = 0;
	size_t match_sz;
	int err = 0;
	int i;

	if (mlx5_dr_is_fw_table(ft->flags))
		return mlx5_fs_cmd_get_fw_cmds()->create_fte(ns, ft, group, fte);

	actions = kcalloc(MLX5_FLOW_CONTEXT_ACTION_MAX, sizeof(*actions),
			  GFP_KERNEL);
	if (!actions) {
		err = -ENOMEM;
		goto out_err;
	}

	fs_dr_actions = kcalloc(MLX5_FLOW_CONTEXT_ACTION_MAX,
				sizeof(*fs_dr_actions), GFP_KERNEL);
	if (!fs_dr_actions) {
		err = -ENOMEM;
		goto free_actions_alloc;
	}

	term_actions = kcalloc(MLX5_FLOW_CONTEXT_ACTION_MAX,
			       sizeof(*term_actions), GFP_KERNEL);
	if (!term_actions) {
		err = -ENOMEM;
		goto free_fs_dr_actions_alloc;
	}

	match_sz = sizeof(fte->val);

	/* Drop reformat action bit if destination vport set with reformat */
	if (fte->action.action & MLX5_FLOW_CONTEXT_ACTION_FWD_DEST) {
		list_for_each_entry(dst, &fte->node.children, node.list) {
			if (!contain_vport_reformat_action(dst))
				continue;

			fte->action.action &= ~MLX5_FLOW_CONTEXT_ACTION_PACKET_REFORMAT;
			break;
		}
	}

	/* The order of the actions are must to be keep, only the following
	 * order is supported by SW steering:
	 * TX: push vlan -> modify header -> encap
	 * RX: decap -> pop vlan -> modify header
	 */
	if (fte->action.action & MLX5_FLOW_CONTEXT_ACTION_VLAN_PUSH) {
		tmp_action = create_action_push_vlan(domain, &fte->action.vlan[0]);
		if (!tmp_action) {
			err = -ENOMEM;
			goto free_actions;
		}
		fs_dr_actions[fs_dr_num_actions++] = tmp_action;
		actions[num_actions++] = tmp_action;
	}

	if (fte->action.action & MLX5_FLOW_CONTEXT_ACTION_VLAN_PUSH_2) {
		tmp_action = create_action_push_vlan(domain, &fte->action.vlan[1]);
		if (!tmp_action) {
			err = -ENOMEM;
			goto free_actions;
		}
		fs_dr_actions[fs_dr_num_actions++] = tmp_action;
		actions[num_actions++] = tmp_action;
	}

	if (fte->action.action & MLX5_FLOW_CONTEXT_ACTION_DECAP) {
		enum mlx5dr_action_reformat_type decap_type =
			DR_ACTION_REFORMAT_TYP_TNL_L2_TO_L2;

		tmp_action = mlx5dr_action_create_packet_reformat(domain,
								  decap_type, 0,
								  NULL);
		if (!tmp_action) {
			err = -ENOMEM;
			goto free_actions;
		}
		fs_dr_actions[fs_dr_num_actions++] = tmp_action;
		actions[num_actions++] = tmp_action;
	}

	if (fte->action.action & MLX5_FLOW_CONTEXT_ACTION_PACKET_REFORMAT) {
		bool is_decap = fte->action.pkt_reformat->reformat_type ==
			MLX5_REFORMAT_TYPE_L3_TUNNEL_TO_L2;

		if (is_decap)
			actions[num_actions++] =
				fte->action.pkt_reformat->action.dr_action;
		else
			delay_encap_set = true;
	}

	if (fte->action.action & MLX5_FLOW_CONTEXT_ACTION_VLAN_POP) {
		tmp_action =
			mlx5dr_action_create_pop_vlan();
		if (!tmp_action) {
			err = -ENOMEM;
			goto free_actions;
		}
		fs_dr_actions[fs_dr_num_actions++] = tmp_action;
		actions[num_actions++] = tmp_action;
	}

	if (fte->action.action & MLX5_FLOW_CONTEXT_ACTION_VLAN_POP_2) {
		tmp_action =
			mlx5dr_action_create_pop_vlan();
		if (!tmp_action) {
			err = -ENOMEM;
			goto free_actions;
		}
		fs_dr_actions[fs_dr_num_actions++] = tmp_action;
		actions[num_actions++] = tmp_action;
	}

	if (fte->action.action & MLX5_FLOW_CONTEXT_ACTION_MOD_HDR)
		actions[num_actions++] =
			fte->action.modify_hdr->action.dr_action;

	if (delay_encap_set)
		actions[num_actions++] =
			fte->action.pkt_reformat->action.dr_action;

	/* The order of the actions below is not important */

	if (fte->action.action & MLX5_FLOW_CONTEXT_ACTION_DROP) {
		tmp_action = mlx5dr_action_create_drop();
		if (!tmp_action) {
			err = -ENOMEM;
			goto free_actions;
		}
		fs_dr_actions[fs_dr_num_actions++] = tmp_action;
		term_actions[num_term_actions++].dest = tmp_action;
	}

	if (fte->flow_context.flow_tag) {
		tmp_action =
			mlx5dr_action_create_tag(fte->flow_context.flow_tag);
		if (!tmp_action) {
			err = -ENOMEM;
			goto free_actions;
		}
		fs_dr_actions[fs_dr_num_actions++] = tmp_action;
		actions[num_actions++] = tmp_action;
	}

	if (fte->action.action & MLX5_FLOW_CONTEXT_ACTION_FWD_DEST) {
		list_for_each_entry(dst, &fte->node.children, node.list) {
			enum mlx5_flow_destination_type type = dst->dest_attr.type;
<<<<<<< HEAD
=======
			u32 ft_id;
>>>>>>> 04d5ce62

			if (num_actions == MLX5_FLOW_CONTEXT_ACTION_MAX ||
			    num_term_actions >= MLX5_FLOW_CONTEXT_ACTION_MAX) {
				err = -ENOSPC;
				goto free_actions;
			}

			if (type == MLX5_FLOW_DESTINATION_TYPE_COUNTER)
				continue;

			switch (type) {
			case MLX5_FLOW_DESTINATION_TYPE_FLOW_TABLE:
				tmp_action = create_ft_action(domain, dst);
<<<<<<< HEAD
=======
				if (!tmp_action) {
					err = -ENOMEM;
					goto free_actions;
				}
				fs_dr_actions[fs_dr_num_actions++] = tmp_action;
				term_actions[num_term_actions++].dest = tmp_action;
				break;
			case MLX5_FLOW_DESTINATION_TYPE_VPORT:
				tmp_action = create_vport_action(domain, dst);
>>>>>>> 04d5ce62
				if (!tmp_action) {
					err = -ENOMEM;
					goto free_actions;
				}
				fs_dr_actions[fs_dr_num_actions++] = tmp_action;
<<<<<<< HEAD
				term_actions[num_term_actions++].dest = tmp_action;
=======
				term_actions[num_term_actions].dest = tmp_action;

				if (dst->dest_attr.vport.flags &
				    MLX5_FLOW_DEST_VPORT_REFORMAT_ID)
					term_actions[num_term_actions].reformat =
						dst->dest_attr.vport.pkt_reformat->action.dr_action;

				num_term_actions++;
>>>>>>> 04d5ce62
				break;
			case MLX5_FLOW_DESTINATION_TYPE_FLOW_TABLE_NUM:
				ft_id = dst->dest_attr.ft_num;
				tmp_action = mlx5dr_action_create_dest_table_num(domain,
										 ft_id);
				if (!tmp_action) {
					err = -ENOMEM;
					goto free_actions;
				}
				fs_dr_actions[fs_dr_num_actions++] = tmp_action;
<<<<<<< HEAD
				term_actions[num_term_actions].dest = tmp_action;

				if (dst->dest_attr.vport.flags &
				    MLX5_FLOW_DEST_VPORT_REFORMAT_ID)
					term_actions[num_term_actions].reformat =
						dst->dest_attr.vport.pkt_reformat->action.dr_action;

				num_term_actions++;
=======
				term_actions[num_term_actions++].dest = tmp_action;
>>>>>>> 04d5ce62
				break;
			default:
				err = -EOPNOTSUPP;
				goto free_actions;
			}
		}
	}

	if (fte->action.action & MLX5_FLOW_CONTEXT_ACTION_COUNT) {
		list_for_each_entry(dst, &fte->node.children, node.list) {
			u32 id;

			if (dst->dest_attr.type !=
			    MLX5_FLOW_DESTINATION_TYPE_COUNTER)
				continue;

			if (num_actions == MLX5_FLOW_CONTEXT_ACTION_MAX) {
				err = -ENOSPC;
				goto free_actions;
			}

			id = dst->dest_attr.counter_id;
			tmp_action =
				mlx5dr_action_create_flow_counter(id);
			if (!tmp_action) {
				err = -ENOMEM;
				goto free_actions;
			}

			fs_dr_actions[fs_dr_num_actions++] = tmp_action;
			actions[num_actions++] = tmp_action;
		}
	}

	params.match_sz = match_sz;
	params.match_buf = (u64 *)fte->val;
	if (num_term_actions == 1) {
		if (term_actions->reformat)
			actions[num_actions++] = term_actions->reformat;

		actions[num_actions++] = term_actions->dest;
	} else if (num_term_actions > 1) {
		tmp_action = mlx5dr_action_create_mult_dest_tbl(domain,
								term_actions,
								num_term_actions);
		if (!tmp_action) {
			err = -EOPNOTSUPP;
			goto free_actions;
		}
		fs_dr_actions[fs_dr_num_actions++] = tmp_action;
		actions[num_actions++] = tmp_action;
	}

	rule = mlx5dr_rule_create(group->fs_dr_matcher.dr_matcher,
				  &params,
				  num_actions,
				  actions);
	if (!rule) {
		err = -EINVAL;
		goto free_actions;
	}

	kfree(term_actions);
	kfree(actions);

	fte->fs_dr_rule.dr_rule = rule;
	fte->fs_dr_rule.num_actions = fs_dr_num_actions;
	fte->fs_dr_rule.dr_actions = fs_dr_actions;

	return 0;

free_actions:
	/* Free in reverse order to handle action dependencies */
	for (i = fs_dr_num_actions - 1; i >= 0; i--)
		if (!IS_ERR_OR_NULL(fs_dr_actions[i]))
			mlx5dr_action_destroy(fs_dr_actions[i]);

	kfree(term_actions);
free_fs_dr_actions_alloc:
	kfree(fs_dr_actions);
free_actions_alloc:
	kfree(actions);
out_err:
	mlx5_core_err(dev, "Failed to create dr rule err(%d)\n", err);
	return err;
}

static int mlx5_cmd_dr_packet_reformat_alloc(struct mlx5_flow_root_namespace *ns,
					     int reformat_type,
					     size_t size,
					     void *reformat_data,
					     enum mlx5_flow_namespace_type namespace,
					     struct mlx5_pkt_reformat *pkt_reformat)
{
	struct mlx5dr_domain *dr_domain = ns->fs_dr_domain.dr_domain;
	struct mlx5dr_action *action;
	int dr_reformat;

	switch (reformat_type) {
	case MLX5_REFORMAT_TYPE_L2_TO_VXLAN:
	case MLX5_REFORMAT_TYPE_L2_TO_NVGRE:
	case MLX5_REFORMAT_TYPE_L2_TO_L2_TUNNEL:
		dr_reformat = DR_ACTION_REFORMAT_TYP_L2_TO_TNL_L2;
		break;
	case MLX5_REFORMAT_TYPE_L3_TUNNEL_TO_L2:
		dr_reformat = DR_ACTION_REFORMAT_TYP_TNL_L3_TO_L2;
		break;
	case MLX5_REFORMAT_TYPE_L2_TO_L3_TUNNEL:
		dr_reformat = DR_ACTION_REFORMAT_TYP_L2_TO_TNL_L3;
		break;
	default:
		mlx5_core_err(ns->dev, "Packet-reformat not supported(%d)\n",
			      reformat_type);
		return -EOPNOTSUPP;
	}

	action = mlx5dr_action_create_packet_reformat(dr_domain,
						      dr_reformat,
						      size,
						      reformat_data);
	if (!action) {
		mlx5_core_err(ns->dev, "Failed allocating packet-reformat action\n");
		return -EINVAL;
	}

	pkt_reformat->action.dr_action = action;

	return 0;
}

static void mlx5_cmd_dr_packet_reformat_dealloc(struct mlx5_flow_root_namespace *ns,
						struct mlx5_pkt_reformat *pkt_reformat)
{
	mlx5dr_action_destroy(pkt_reformat->action.dr_action);
}

static int mlx5_cmd_dr_modify_header_alloc(struct mlx5_flow_root_namespace *ns,
					   u8 namespace, u8 num_actions,
					   void *modify_actions,
					   struct mlx5_modify_hdr *modify_hdr)
{
	struct mlx5dr_domain *dr_domain = ns->fs_dr_domain.dr_domain;
	struct mlx5dr_action *action;
	size_t actions_sz;

	actions_sz = MLX5_UN_SZ_BYTES(set_action_in_add_action_in_auto) *
		num_actions;
	action = mlx5dr_action_create_modify_header(dr_domain, 0,
						    actions_sz,
						    modify_actions);
	if (!action) {
		mlx5_core_err(ns->dev, "Failed allocating modify-header action\n");
		return -EINVAL;
	}

	modify_hdr->action.dr_action = action;

	return 0;
}

static void mlx5_cmd_dr_modify_header_dealloc(struct mlx5_flow_root_namespace *ns,
					      struct mlx5_modify_hdr *modify_hdr)
{
	mlx5dr_action_destroy(modify_hdr->action.dr_action);
}

static int mlx5_cmd_dr_update_fte(struct mlx5_flow_root_namespace *ns,
				  struct mlx5_flow_table *ft,
				  struct mlx5_flow_group *group,
				  int modify_mask,
				  struct fs_fte *fte)
{
	return -EOPNOTSUPP;
}

static int mlx5_cmd_dr_delete_fte(struct mlx5_flow_root_namespace *ns,
				  struct mlx5_flow_table *ft,
				  struct fs_fte *fte)
{
	struct mlx5_fs_dr_rule *rule = &fte->fs_dr_rule;
	int err;
	int i;

	if (mlx5_dr_is_fw_table(ft->flags))
		return mlx5_fs_cmd_get_fw_cmds()->delete_fte(ns, ft, fte);

	err = mlx5dr_rule_destroy(rule->dr_rule);
	if (err)
		return err;

	/* Free in reverse order to handle action dependencies */
	for (i = rule->num_actions - 1; i >= 0; i--)
		if (!IS_ERR_OR_NULL(rule->dr_actions[i]))
			mlx5dr_action_destroy(rule->dr_actions[i]);

	kfree(rule->dr_actions);
	return 0;
}

static int mlx5_cmd_dr_set_peer(struct mlx5_flow_root_namespace *ns,
				struct mlx5_flow_root_namespace *peer_ns)
{
	struct mlx5dr_domain *peer_domain = NULL;

	if (peer_ns)
		peer_domain = peer_ns->fs_dr_domain.dr_domain;
	mlx5dr_domain_set_peer(ns->fs_dr_domain.dr_domain,
			       peer_domain);
	return 0;
}

static int mlx5_cmd_dr_create_ns(struct mlx5_flow_root_namespace *ns)
{
	ns->fs_dr_domain.dr_domain =
		mlx5dr_domain_create(ns->dev,
				     MLX5DR_DOMAIN_TYPE_FDB);
	if (!ns->fs_dr_domain.dr_domain) {
		mlx5_core_err(ns->dev, "Failed to create dr flow namespace\n");
		return -EOPNOTSUPP;
	}
	return 0;
}

static int mlx5_cmd_dr_destroy_ns(struct mlx5_flow_root_namespace *ns)
{
	return mlx5dr_domain_destroy(ns->fs_dr_domain.dr_domain);
}

bool mlx5_fs_dr_is_supported(struct mlx5_core_dev *dev)
{
	return mlx5dr_is_supported(dev);
}

static const struct mlx5_flow_cmds mlx5_flow_cmds_dr = {
	.create_flow_table = mlx5_cmd_dr_create_flow_table,
	.destroy_flow_table = mlx5_cmd_dr_destroy_flow_table,
	.modify_flow_table = mlx5_cmd_dr_modify_flow_table,
	.create_flow_group = mlx5_cmd_dr_create_flow_group,
	.destroy_flow_group = mlx5_cmd_dr_destroy_flow_group,
	.create_fte = mlx5_cmd_dr_create_fte,
	.update_fte = mlx5_cmd_dr_update_fte,
	.delete_fte = mlx5_cmd_dr_delete_fte,
	.update_root_ft = mlx5_cmd_dr_update_root_ft,
	.packet_reformat_alloc = mlx5_cmd_dr_packet_reformat_alloc,
	.packet_reformat_dealloc = mlx5_cmd_dr_packet_reformat_dealloc,
	.modify_header_alloc = mlx5_cmd_dr_modify_header_alloc,
	.modify_header_dealloc = mlx5_cmd_dr_modify_header_dealloc,
	.set_peer = mlx5_cmd_dr_set_peer,
	.create_ns = mlx5_cmd_dr_create_ns,
	.destroy_ns = mlx5_cmd_dr_destroy_ns,
};

const struct mlx5_flow_cmds *mlx5_fs_cmd_get_dr_cmds(void)
{
		return &mlx5_flow_cmds_dr;
}<|MERGE_RESOLUTION|>--- conflicted
+++ resolved
@@ -384,10 +384,7 @@
 	if (fte->action.action & MLX5_FLOW_CONTEXT_ACTION_FWD_DEST) {
 		list_for_each_entry(dst, &fte->node.children, node.list) {
 			enum mlx5_flow_destination_type type = dst->dest_attr.type;
-<<<<<<< HEAD
-=======
 			u32 ft_id;
->>>>>>> 04d5ce62
 
 			if (num_actions == MLX5_FLOW_CONTEXT_ACTION_MAX ||
 			    num_term_actions >= MLX5_FLOW_CONTEXT_ACTION_MAX) {
@@ -401,8 +398,6 @@
 			switch (type) {
 			case MLX5_FLOW_DESTINATION_TYPE_FLOW_TABLE:
 				tmp_action = create_ft_action(domain, dst);
-<<<<<<< HEAD
-=======
 				if (!tmp_action) {
 					err = -ENOMEM;
 					goto free_actions;
@@ -412,15 +407,11 @@
 				break;
 			case MLX5_FLOW_DESTINATION_TYPE_VPORT:
 				tmp_action = create_vport_action(domain, dst);
->>>>>>> 04d5ce62
 				if (!tmp_action) {
 					err = -ENOMEM;
 					goto free_actions;
 				}
 				fs_dr_actions[fs_dr_num_actions++] = tmp_action;
-<<<<<<< HEAD
-				term_actions[num_term_actions++].dest = tmp_action;
-=======
 				term_actions[num_term_actions].dest = tmp_action;
 
 				if (dst->dest_attr.vport.flags &
@@ -429,7 +420,6 @@
 						dst->dest_attr.vport.pkt_reformat->action.dr_action;
 
 				num_term_actions++;
->>>>>>> 04d5ce62
 				break;
 			case MLX5_FLOW_DESTINATION_TYPE_FLOW_TABLE_NUM:
 				ft_id = dst->dest_attr.ft_num;
@@ -440,18 +430,7 @@
 					goto free_actions;
 				}
 				fs_dr_actions[fs_dr_num_actions++] = tmp_action;
-<<<<<<< HEAD
-				term_actions[num_term_actions].dest = tmp_action;
-
-				if (dst->dest_attr.vport.flags &
-				    MLX5_FLOW_DEST_VPORT_REFORMAT_ID)
-					term_actions[num_term_actions].reformat =
-						dst->dest_attr.vport.pkt_reformat->action.dr_action;
-
-				num_term_actions++;
-=======
 				term_actions[num_term_actions++].dest = tmp_action;
->>>>>>> 04d5ce62
 				break;
 			default:
 				err = -EOPNOTSUPP;
