--- conflicted
+++ resolved
@@ -180,13 +180,10 @@
 		I2C_HID_QUIRK_DELAY_AFTER_SLEEP },
 	{ USB_VENDOR_ID_LG, I2C_DEVICE_ID_LG_8001,
 		I2C_HID_QUIRK_NO_RUNTIME_PM },
-<<<<<<< HEAD
 	{ I2C_VENDOR_ID_GOODIX, I2C_DEVICE_ID_GOODIX_01F0,
 		I2C_HID_QUIRK_NO_RUNTIME_PM },
-=======
 	{ USB_VENDOR_ID_ELAN, HID_ANY_ID,
 		 I2C_HID_QUIRK_BOGUS_IRQ },
->>>>>>> 09cc8b36
 	{ 0, 0 }
 };
 
