/*
 * lis3l02dq.c	support STMicroelectronics LISD02DQ
 *		3d 2g Linear Accelerometers via SPI
 *
 * Copyright (c) 2007 Jonathan Cameron <jic23@cam.ac.uk>
 *
 * This program is free software; you can redistribute it and/or modify
 * it under the terms of the GNU General Public License version 2 as
 * published by the Free Software Foundation.
 *
 * Settings:
 * 16 bit left justified mode used.
 */

#include <linux/interrupt.h>
#include <linux/irq.h>
#include <linux/gpio.h>
#include <linux/mutex.h>
#include <linux/device.h>
#include <linux/kernel.h>
#include <linux/spi/spi.h>
#include <linux/slab.h>
#include <linux/sysfs.h>

#include "../iio.h"
#include "../sysfs.h"
#include "../ring_generic.h"

#include "accel.h"

#include "lis3l02dq.h"

/* At the moment the spi framework doesn't allow global setting of cs_change.
 * It's in the likely to be added comment at the top of spi.h.
 * This means that use cannot be made of spi_write etc.
 */
/* direct copy of the irq_default_primary_handler */
#ifndef CONFIG_IIO_RING_BUFFER
static irqreturn_t lis3l02dq_noring(int irq, void *private)
{
	return IRQ_WAKE_THREAD;
}
#endif

/**
 * lis3l02dq_spi_read_reg_8() - read single byte from a single register
 * @indio_dev: iio_dev for this actual device
 * @reg_address: the address of the register to be read
 * @val: pass back the resulting value
 **/
int lis3l02dq_spi_read_reg_8(struct iio_dev *indio_dev,
			     u8 reg_address, u8 *val)
{
	struct lis3l02dq_state *st = iio_priv(indio_dev);
	struct spi_message msg;
	int ret;
	struct spi_transfer xfer = {
		.tx_buf = st->tx,
		.rx_buf = st->rx,
		.bits_per_word = 8,
		.len = 2,
	};

	mutex_lock(&st->buf_lock);
	st->tx[0] = LIS3L02DQ_READ_REG(reg_address);
	st->tx[1] = 0;

	spi_message_init(&msg);
	spi_message_add_tail(&xfer, &msg);
	ret = spi_sync(st->us, &msg);
	*val = st->rx[1];
	mutex_unlock(&st->buf_lock);

	return ret;
}

/**
 * lis3l02dq_spi_write_reg_8() - write single byte to a register
<<<<<<< HEAD
 * @dev: device associated with child of actual device (iio_dev or iio_trig)
=======
 * @indio_dev: iio_dev for this device
>>>>>>> d762f438
 * @reg_address: the address of the register to be written
 * @val: the value to write
 **/
int lis3l02dq_spi_write_reg_8(struct iio_dev *indio_dev,
			      u8 reg_address,
			      u8 val)
{
	int ret;
	struct lis3l02dq_state *st = iio_priv(indio_dev);

	mutex_lock(&st->buf_lock);
	st->tx[0] = LIS3L02DQ_WRITE_REG(reg_address);
	st->tx[1] = val;
	ret = spi_write(st->us, st->tx, 2);
	mutex_unlock(&st->buf_lock);

	return ret;
}

/**
 * lisl302dq_spi_write_reg_s16() - write 2 bytes to a pair of registers
 * @indio_dev: iio_dev for this device
 * @lower_reg_address: the address of the lower of the two registers.
 *               Second register is assumed to have address one greater.
 * @value: value to be written
 **/
static int lis3l02dq_spi_write_reg_s16(struct iio_dev *indio_dev,
				       u8 lower_reg_address,
				       s16 value)
{
	int ret;
	struct spi_message msg;
	struct lis3l02dq_state *st = iio_priv(indio_dev);
	struct spi_transfer xfers[] = { {
			.tx_buf = st->tx,
			.bits_per_word = 8,
			.len = 2,
			.cs_change = 1,
		}, {
			.tx_buf = st->tx + 2,
			.bits_per_word = 8,
			.len = 2,
		},
	};

	mutex_lock(&st->buf_lock);
	st->tx[0] = LIS3L02DQ_WRITE_REG(lower_reg_address);
	st->tx[1] = value & 0xFF;
	st->tx[2] = LIS3L02DQ_WRITE_REG(lower_reg_address + 1);
	st->tx[3] = (value >> 8) & 0xFF;

	spi_message_init(&msg);
	spi_message_add_tail(&xfers[0], &msg);
	spi_message_add_tail(&xfers[1], &msg);
	ret = spi_sync(st->us, &msg);
	mutex_unlock(&st->buf_lock);

	return ret;
}

static int lis3l02dq_read_reg_s16(struct iio_dev *indio_dev,
				  u8 lower_reg_address,
				  int *val)
{
	struct lis3l02dq_state *st = iio_priv(indio_dev);

	struct spi_message msg;
	int ret;
	s16 tempval;
	struct spi_transfer xfers[] = { {
			.tx_buf = st->tx,
			.rx_buf = st->rx,
			.bits_per_word = 8,
			.len = 2,
			.cs_change = 1,
		}, {
			.tx_buf = st->tx + 2,
			.rx_buf = st->rx + 2,
			.bits_per_word = 8,
			.len = 2,
		},
	};

	mutex_lock(&st->buf_lock);
	st->tx[0] = LIS3L02DQ_READ_REG(lower_reg_address);
	st->tx[1] = 0;
	st->tx[2] = LIS3L02DQ_READ_REG(lower_reg_address + 1);
	st->tx[3] = 0;

	spi_message_init(&msg);
	spi_message_add_tail(&xfers[0], &msg);
	spi_message_add_tail(&xfers[1], &msg);
	ret = spi_sync(st->us, &msg);
	if (ret) {
		dev_err(&st->us->dev, "problem when reading 16 bit register");
		goto error_ret;
	}
	tempval = (s16)(st->rx[1]) | ((s16)(st->rx[3]) << 8);

	*val = tempval;
error_ret:
	mutex_unlock(&st->buf_lock);
	return ret;
}

enum lis3l02dq_rm_ind {
	LIS3L02DQ_ACCEL,
	LIS3L02DQ_GAIN,
	LIS3L02DQ_BIAS,
};

static u8 lis3l02dq_axis_map[3][3] = {
	[LIS3L02DQ_ACCEL] = { LIS3L02DQ_REG_OUT_X_L_ADDR,
			      LIS3L02DQ_REG_OUT_Y_L_ADDR,
			      LIS3L02DQ_REG_OUT_Z_L_ADDR },
	[LIS3L02DQ_GAIN] = { LIS3L02DQ_REG_GAIN_X_ADDR,
			     LIS3L02DQ_REG_GAIN_Y_ADDR,
			     LIS3L02DQ_REG_GAIN_Z_ADDR },
	[LIS3L02DQ_BIAS] = { LIS3L02DQ_REG_OFFSET_X_ADDR,
			     LIS3L02DQ_REG_OFFSET_Y_ADDR,
			     LIS3L02DQ_REG_OFFSET_Z_ADDR }
};

static int lis3l02dq_read_thresh(struct iio_dev *indio_dev,
				 int e,
				 int *val)
{
	return lis3l02dq_read_reg_s16(indio_dev, LIS3L02DQ_REG_THS_L_ADDR, val);
}

static int lis3l02dq_write_thresh(struct iio_dev *indio_dev,
				  int event_code,
				  int val)
{
	u16 value = val;
	return lis3l02dq_spi_write_reg_s16(indio_dev,
					   LIS3L02DQ_REG_THS_L_ADDR,
					   value);
}

static int lis3l02dq_write_raw(struct iio_dev *indio_dev,
			       struct iio_chan_spec const *chan,
			       int val,
			       int val2,
			       long mask)
{
	int ret = -EINVAL, reg;
	u8 uval;
	s8 sval;
	switch (mask) {
	case (1 << IIO_CHAN_INFO_CALIBBIAS_SEPARATE):
		if (val > 255 || val < -256)
			return -EINVAL;
		sval = val;
		reg = lis3l02dq_axis_map[LIS3L02DQ_BIAS][chan->address];
		ret = lis3l02dq_spi_write_reg_8(indio_dev, reg, sval);
		break;
	case (1 << IIO_CHAN_INFO_CALIBSCALE_SEPARATE):
		if (val & ~0xFF)
			return -EINVAL;
		uval = val;
		reg = lis3l02dq_axis_map[LIS3L02DQ_GAIN][chan->address];
		ret = lis3l02dq_spi_write_reg_8(indio_dev, reg, uval);
		break;
	}
	return ret;
}

static int lis3l02dq_read_raw(struct iio_dev *indio_dev,
			      struct iio_chan_spec const *chan,
			      int *val,
			      int *val2,
			      long mask)
{
	u8 utemp;
	s8 stemp;
	ssize_t ret = 0;
	u8 reg;

	switch (mask) {
	case 0:
		/* Take the iio_dev status lock */
		mutex_lock(&indio_dev->mlock);
		if (indio_dev->currentmode == INDIO_RING_TRIGGERED)
			ret = lis3l02dq_read_accel_from_ring(indio_dev->ring,
							     chan->scan_index,
							     val);
		else {
			reg = lis3l02dq_axis_map
				[LIS3L02DQ_ACCEL][chan->address];
			ret = lis3l02dq_read_reg_s16(indio_dev, reg, val);
		}
		mutex_unlock(&indio_dev->mlock);
		return IIO_VAL_INT;
	case (1 << IIO_CHAN_INFO_SCALE_SHARED):
		*val = 0;
		*val2 = 9580;
		return IIO_VAL_INT_PLUS_MICRO;
	case (1 << IIO_CHAN_INFO_CALIBSCALE_SEPARATE):
		reg = lis3l02dq_axis_map[LIS3L02DQ_GAIN][chan->address];
		ret = lis3l02dq_spi_read_reg_8(indio_dev, reg, &utemp);
		if (ret)
			goto error_ret;
		/* to match with what previous code does */
		*val = utemp;
		return IIO_VAL_INT;

	case (1 << IIO_CHAN_INFO_CALIBBIAS_SEPARATE):
		reg = lis3l02dq_axis_map[LIS3L02DQ_BIAS][chan->address];
		ret = lis3l02dq_spi_read_reg_8(indio_dev, reg, (u8 *)&stemp);
		/* to match with what previous code does */
		*val = stemp;
		return IIO_VAL_INT;
	}
error_ret:
	return ret;
}

static ssize_t lis3l02dq_read_frequency(struct device *dev,
					struct device_attribute *attr,
					char *buf)
{
	struct iio_dev *indio_dev = dev_get_drvdata(dev);
	int ret, len = 0;
	s8 t;
	ret = lis3l02dq_spi_read_reg_8(indio_dev,
				       LIS3L02DQ_REG_CTRL_1_ADDR,
				       (u8 *)&t);
	if (ret)
		return ret;
	t &= LIS3L02DQ_DEC_MASK;
	switch (t) {
	case LIS3L02DQ_REG_CTRL_1_DF_128:
		len = sprintf(buf, "280\n");
		break;
	case LIS3L02DQ_REG_CTRL_1_DF_64:
		len = sprintf(buf, "560\n");
		break;
	case LIS3L02DQ_REG_CTRL_1_DF_32:
		len = sprintf(buf, "1120\n");
		break;
	case LIS3L02DQ_REG_CTRL_1_DF_8:
		len = sprintf(buf, "4480\n");
		break;
	}
	return len;
}

static ssize_t lis3l02dq_write_frequency(struct device *dev,
					 struct device_attribute *attr,
					 const char *buf,
					 size_t len)
{
	struct iio_dev *indio_dev = dev_get_drvdata(dev);
	long val;
	int ret;
	u8 t;

	ret = strict_strtol(buf, 10, &val);
	if (ret)
		return ret;

	mutex_lock(&indio_dev->mlock);
	ret = lis3l02dq_spi_read_reg_8(indio_dev,
				       LIS3L02DQ_REG_CTRL_1_ADDR,
				       &t);
	if (ret)
		goto error_ret_mutex;
	/* Wipe the bits clean */
	t &= ~LIS3L02DQ_DEC_MASK;
	switch (val) {
	case 280:
		t |= LIS3L02DQ_REG_CTRL_1_DF_128;
		break;
	case 560:
		t |= LIS3L02DQ_REG_CTRL_1_DF_64;
		break;
	case 1120:
		t |= LIS3L02DQ_REG_CTRL_1_DF_32;
		break;
	case 4480:
		t |= LIS3L02DQ_REG_CTRL_1_DF_8;
		break;
	default:
		ret = -EINVAL;
		goto error_ret_mutex;
	}

	ret = lis3l02dq_spi_write_reg_8(indio_dev,
					LIS3L02DQ_REG_CTRL_1_ADDR,
					t);

error_ret_mutex:
	mutex_unlock(&indio_dev->mlock);

	return ret ? ret : len;
}

static int lis3l02dq_initial_setup(struct iio_dev *indio_dev)
{
	struct lis3l02dq_state *st = iio_priv(indio_dev);
	int ret;
	u8 val, valtest;

	st->us->mode = SPI_MODE_3;

	spi_setup(st->us);

	val = LIS3L02DQ_DEFAULT_CTRL1;
	/* Write suitable defaults to ctrl1 */
	ret = lis3l02dq_spi_write_reg_8(indio_dev,
					LIS3L02DQ_REG_CTRL_1_ADDR,
					val);
	if (ret) {
		dev_err(&st->us->dev, "problem with setup control register 1");
		goto err_ret;
	}
	/* Repeat as sometimes doesn't work first time?*/
	ret = lis3l02dq_spi_write_reg_8(indio_dev,
					LIS3L02DQ_REG_CTRL_1_ADDR,
					val);
	if (ret) {
		dev_err(&st->us->dev, "problem with setup control register 1");
		goto err_ret;
	}

	/* Read back to check this has worked acts as loose test of correct
	 * chip */
	ret = lis3l02dq_spi_read_reg_8(indio_dev,
				       LIS3L02DQ_REG_CTRL_1_ADDR,
				       &valtest);
	if (ret || (valtest != val)) {
		dev_err(&indio_dev->dev,
			"device not playing ball %d %d\n", valtest, val);
		ret = -EINVAL;
		goto err_ret;
	}

	val = LIS3L02DQ_DEFAULT_CTRL2;
	ret = lis3l02dq_spi_write_reg_8(indio_dev,
					LIS3L02DQ_REG_CTRL_2_ADDR,
					val);
	if (ret) {
		dev_err(&st->us->dev, "problem with setup control register 2");
		goto err_ret;
	}

	val = LIS3L02DQ_REG_WAKE_UP_CFG_LATCH_SRC;
	ret = lis3l02dq_spi_write_reg_8(indio_dev,
					LIS3L02DQ_REG_WAKE_UP_CFG_ADDR,
					val);
	if (ret)
		dev_err(&st->us->dev, "problem with interrupt cfg register");
err_ret:

	return ret;
}

static IIO_DEV_ATTR_SAMP_FREQ(S_IWUSR | S_IRUGO,
			      lis3l02dq_read_frequency,
			      lis3l02dq_write_frequency);

static IIO_CONST_ATTR_SAMP_FREQ_AVAIL("280 560 1120 4480");

static irqreturn_t lis3l02dq_event_handler(int irq, void *private)
{
	struct iio_dev *indio_dev = private;
	u8 t;

	s64 timestamp = iio_get_time_ns();

	lis3l02dq_spi_read_reg_8(indio_dev,
				 LIS3L02DQ_REG_WAKE_UP_SRC_ADDR,
				 &t);

	if (t & LIS3L02DQ_REG_WAKE_UP_SRC_INTERRUPT_Z_HIGH)
		iio_push_event(indio_dev, 0,
			       IIO_MOD_EVENT_CODE(IIO_EV_CLASS_ACCEL,
						  0,
						  IIO_EV_MOD_Z,
						  IIO_EV_TYPE_THRESH,
						  IIO_EV_DIR_RISING),
			       timestamp);

	if (t & LIS3L02DQ_REG_WAKE_UP_SRC_INTERRUPT_Z_LOW)
		iio_push_event(indio_dev, 0,
			       IIO_MOD_EVENT_CODE(IIO_EV_CLASS_ACCEL,
						  0,
						  IIO_EV_MOD_Z,
						  IIO_EV_TYPE_THRESH,
						  IIO_EV_DIR_FALLING),
			       timestamp);

	if (t & LIS3L02DQ_REG_WAKE_UP_SRC_INTERRUPT_Y_HIGH)
		iio_push_event(indio_dev, 0,
			       IIO_MOD_EVENT_CODE(IIO_EV_CLASS_ACCEL,
						  0,
						  IIO_EV_MOD_Y,
						  IIO_EV_TYPE_THRESH,
						  IIO_EV_DIR_RISING),
			       timestamp);

	if (t & LIS3L02DQ_REG_WAKE_UP_SRC_INTERRUPT_Y_LOW)
		iio_push_event(indio_dev, 0,
			       IIO_MOD_EVENT_CODE(IIO_EV_CLASS_ACCEL,
						  0,
						  IIO_EV_MOD_Y,
						  IIO_EV_TYPE_THRESH,
						  IIO_EV_DIR_FALLING),
			       timestamp);

	if (t & LIS3L02DQ_REG_WAKE_UP_SRC_INTERRUPT_X_HIGH)
		iio_push_event(indio_dev, 0,
			       IIO_MOD_EVENT_CODE(IIO_EV_CLASS_ACCEL,
						  0,
						  IIO_EV_MOD_X,
						  IIO_EV_TYPE_THRESH,
						  IIO_EV_DIR_RISING),
			       timestamp);

	if (t & LIS3L02DQ_REG_WAKE_UP_SRC_INTERRUPT_X_LOW)
		iio_push_event(indio_dev, 0,
			       IIO_MOD_EVENT_CODE(IIO_EV_CLASS_ACCEL,
						  0,
						  IIO_EV_MOD_X,
						  IIO_EV_TYPE_THRESH,
						  IIO_EV_DIR_FALLING),
			       timestamp);

	/* Ack and allow for new interrupts */
	lis3l02dq_spi_read_reg_8(indio_dev,
				 LIS3L02DQ_REG_WAKE_UP_ACK_ADDR,
				 &t);

	return IRQ_HANDLED;
}

#define LIS3L02DQ_INFO_MASK				\
	((1 << IIO_CHAN_INFO_SCALE_SHARED) |		\
	 (1 << IIO_CHAN_INFO_CALIBSCALE_SEPARATE) |	\
	 (1 << IIO_CHAN_INFO_CALIBBIAS_SEPARATE))

#define LIS3L02DQ_EVENT_MASK					\
	(IIO_EV_BIT(IIO_EV_TYPE_THRESH, IIO_EV_DIR_RISING) |	\
	 IIO_EV_BIT(IIO_EV_TYPE_THRESH, IIO_EV_DIR_FALLING))

static struct iio_chan_spec lis3l02dq_channels[] = {
	IIO_CHAN(IIO_ACCEL, 1, 0, 0, NULL, 0, IIO_MOD_X, LIS3L02DQ_INFO_MASK,
		 0, 0, IIO_ST('s', 12, 16, 0), LIS3L02DQ_EVENT_MASK),
	IIO_CHAN(IIO_ACCEL, 1, 0, 0, NULL, 0, IIO_MOD_Y, LIS3L02DQ_INFO_MASK,
		 1, 1, IIO_ST('s', 12, 16, 0), LIS3L02DQ_EVENT_MASK),
	IIO_CHAN(IIO_ACCEL, 1, 0, 0, NULL, 0, IIO_MOD_Z, LIS3L02DQ_INFO_MASK,
		 2, 2, IIO_ST('s', 12, 16, 0), LIS3L02DQ_EVENT_MASK),
	IIO_CHAN_SOFT_TIMESTAMP(3)
};


static ssize_t lis3l02dq_read_event_config(struct iio_dev *indio_dev,
					   int event_code)
{

	u8 val;
	int ret;
	u8 mask = (1 << (IIO_EVENT_CODE_EXTRACT_MODIFIER(event_code)*2 +
			 (IIO_EVENT_CODE_EXTRACT_DIR(event_code) ==
			  IIO_EV_DIR_RISING)));
	ret = lis3l02dq_spi_read_reg_8(indio_dev,
				       LIS3L02DQ_REG_WAKE_UP_CFG_ADDR,
				       &val);
	if (ret < 0)
		return ret;

	return !!(val & mask);
}

int lis3l02dq_disable_all_events(struct iio_dev *indio_dev)
{
	int ret;
	u8 control, val;

	ret = lis3l02dq_spi_read_reg_8(indio_dev,
				       LIS3L02DQ_REG_CTRL_2_ADDR,
				       &control);

	control &= ~LIS3L02DQ_REG_CTRL_2_ENABLE_INTERRUPT;
	ret = lis3l02dq_spi_write_reg_8(indio_dev,
					LIS3L02DQ_REG_CTRL_2_ADDR,
					control);
	if (ret)
		goto error_ret;
	/* Also for consistency clear the mask */
	ret = lis3l02dq_spi_read_reg_8(indio_dev,
				       LIS3L02DQ_REG_WAKE_UP_CFG_ADDR,
				       &val);
	if (ret)
		goto error_ret;
	val &= ~0x3f;

	ret = lis3l02dq_spi_write_reg_8(indio_dev,
					LIS3L02DQ_REG_WAKE_UP_CFG_ADDR,
					val);
	if (ret)
		goto error_ret;

	ret = control;
error_ret:
	return ret;
}

static int lis3l02dq_write_event_config(struct iio_dev *indio_dev,
					int event_code,
					int state)
{
	int ret = 0;
	u8 val, control;
	u8 currentlyset;
	bool changed = false;
	u8 mask = (1 << (IIO_EVENT_CODE_EXTRACT_MODIFIER(event_code)*2 +
			 (IIO_EVENT_CODE_EXTRACT_DIR(event_code) ==
			  IIO_EV_DIR_RISING)));

	mutex_lock(&indio_dev->mlock);
	/* read current control */
	ret = lis3l02dq_spi_read_reg_8(indio_dev,
				       LIS3L02DQ_REG_CTRL_2_ADDR,
				       &control);
	if (ret)
		goto error_ret;
	ret = lis3l02dq_spi_read_reg_8(indio_dev,
				       LIS3L02DQ_REG_WAKE_UP_CFG_ADDR,
				       &val);
	if (ret < 0)
		goto error_ret;
	currentlyset = val & mask;

	if (!currentlyset && state) {
		changed = true;
		val |= mask;
	} else if (currentlyset && !state) {
		changed = true;
		val &= ~mask;
	}

	if (changed) {
		ret = lis3l02dq_spi_write_reg_8(indio_dev,
						LIS3L02DQ_REG_WAKE_UP_CFG_ADDR,
						val);
		if (ret)
			goto error_ret;
		control = val & 0x3f ?
			(control | LIS3L02DQ_REG_CTRL_2_ENABLE_INTERRUPT) :
			(control & ~LIS3L02DQ_REG_CTRL_2_ENABLE_INTERRUPT);
		ret = lis3l02dq_spi_write_reg_8(indio_dev,
					       LIS3L02DQ_REG_CTRL_2_ADDR,
					       control);
		if (ret)
			goto error_ret;
	}

error_ret:
	mutex_unlock(&indio_dev->mlock);
	return ret;
}

static struct attribute *lis3l02dq_attributes[] = {
	&iio_dev_attr_sampling_frequency.dev_attr.attr,
	&iio_const_attr_sampling_frequency_available.dev_attr.attr,
	NULL
};

static const struct attribute_group lis3l02dq_attribute_group = {
	.attrs = lis3l02dq_attributes,
};

static const struct iio_info lis3l02dq_info = {
	.num_interrupt_lines = 1,
	.read_raw = &lis3l02dq_read_raw,
	.write_raw = &lis3l02dq_write_raw,
	.read_event_value = &lis3l02dq_read_thresh,
	.write_event_value = &lis3l02dq_write_thresh,
	.write_event_config = &lis3l02dq_write_event_config,
	.read_event_config = &lis3l02dq_read_event_config,
	.driver_module = THIS_MODULE,
	.attrs = &lis3l02dq_attribute_group,
};

static int __devinit lis3l02dq_probe(struct spi_device *spi)
{
	int ret, regdone = 0;
	struct lis3l02dq_state *st;
	struct iio_dev *indio_dev;

	indio_dev = iio_allocate_device(sizeof *st);
	if (indio_dev == NULL) {
		ret = -ENOMEM;
		goto error_ret;
	}
	st = iio_priv(indio_dev);
	/* this is only used tor removal purposes */
	spi_set_drvdata(spi, st);

	st->us = spi;
	mutex_init(&st->buf_lock);
	indio_dev->name = spi->dev.driver->name;
	indio_dev->dev.parent = &spi->dev;
	indio_dev->info = &lis3l02dq_info;
	indio_dev->channels = lis3l02dq_channels;
	indio_dev->num_channels = ARRAY_SIZE(lis3l02dq_channels);

	indio_dev->modes = INDIO_DIRECT_MODE;

	ret = lis3l02dq_configure_ring(indio_dev);
	if (ret)
		goto error_free_dev;

	ret = iio_device_register(indio_dev);
	if (ret)
		goto error_unreg_ring_funcs;
	regdone = 1;

	ret = iio_ring_buffer_register_ex(indio_dev->ring, 0,
					  lis3l02dq_channels,
					  ARRAY_SIZE(lis3l02dq_channels));
	if (ret) {
		printk(KERN_ERR "failed to initialize the ring\n");
		goto error_unreg_ring_funcs;
	}

	if (spi->irq && gpio_is_valid(irq_to_gpio(spi->irq)) > 0) {
		ret = request_threaded_irq(st->us->irq,
					   &lis3l02dq_th,
					   &lis3l02dq_event_handler,
					   IRQF_TRIGGER_RISING,
					   "lis3l02dq",
					   indio_dev);
		if (ret)
			goto error_uninitialize_ring;

		ret = lis3l02dq_probe_trigger(indio_dev);
		if (ret)
			goto error_free_interrupt;
	}

	/* Get the device into a sane initial state */
	ret = lis3l02dq_initial_setup(indio_dev);
	if (ret)
		goto error_remove_trigger;
	return 0;

error_remove_trigger:
	if (indio_dev->modes & INDIO_RING_TRIGGERED)
		lis3l02dq_remove_trigger(indio_dev);
error_free_interrupt:
	if (spi->irq && gpio_is_valid(irq_to_gpio(spi->irq)) > 0)
		free_irq(st->us->irq, indio_dev);
error_uninitialize_ring:
	iio_ring_buffer_unregister(indio_dev->ring);
error_unreg_ring_funcs:
	lis3l02dq_unconfigure_ring(indio_dev);
error_free_dev:
	if (regdone)
		iio_device_unregister(indio_dev);
	else
		iio_free_device(indio_dev);
error_ret:
	return ret;
}

/* Power down the device */
static int lis3l02dq_stop_device(struct iio_dev *indio_dev)
{
	int ret;
	struct lis3l02dq_state *st = iio_priv(indio_dev);
	u8 val = 0;

	mutex_lock(&indio_dev->mlock);
	ret = lis3l02dq_spi_write_reg_8(indio_dev,
					LIS3L02DQ_REG_CTRL_1_ADDR,
					val);
	if (ret) {
		dev_err(&st->us->dev, "problem with turning device off: ctrl1");
		goto err_ret;
	}

	ret = lis3l02dq_spi_write_reg_8(indio_dev,
					LIS3L02DQ_REG_CTRL_2_ADDR,
					val);
	if (ret)
		dev_err(&st->us->dev, "problem with turning device off: ctrl2");
err_ret:
	mutex_unlock(&indio_dev->mlock);
	return ret;
}

/* fixme, confirm ordering in this function */
static int lis3l02dq_remove(struct spi_device *spi)
{
	int ret;
	struct iio_dev *indio_dev = spi_get_drvdata(spi);
	struct lis3l02dq_state *st = iio_priv(indio_dev);

	ret = lis3l02dq_disable_all_events(indio_dev);
	if (ret)
		goto err_ret;

	ret = lis3l02dq_stop_device(indio_dev);
	if (ret)
		goto err_ret;

	if (spi->irq && gpio_is_valid(irq_to_gpio(spi->irq)) > 0)
		free_irq(st->us->irq, indio_dev);

	lis3l02dq_remove_trigger(indio_dev);
	iio_ring_buffer_unregister(indio_dev->ring);
	lis3l02dq_unconfigure_ring(indio_dev);
	iio_device_unregister(indio_dev);

	return 0;

err_ret:
	return ret;
}

static struct spi_driver lis3l02dq_driver = {
	.driver = {
		.name = "lis3l02dq",
		.owner = THIS_MODULE,
	},
	.probe = lis3l02dq_probe,
	.remove = __devexit_p(lis3l02dq_remove),
};

static __init int lis3l02dq_init(void)
{
	return spi_register_driver(&lis3l02dq_driver);
}
module_init(lis3l02dq_init);

static __exit void lis3l02dq_exit(void)
{
	spi_unregister_driver(&lis3l02dq_driver);
}
module_exit(lis3l02dq_exit);

MODULE_AUTHOR("Jonathan Cameron <jic23@cam.ac.uk>");
MODULE_DESCRIPTION("ST LIS3L02DQ Accelerometer SPI driver");
MODULE_LICENSE("GPL v2");<|MERGE_RESOLUTION|>--- conflicted
+++ resolved
@@ -76,11 +76,7 @@
 
 /**
  * lis3l02dq_spi_write_reg_8() - write single byte to a register
-<<<<<<< HEAD
- * @dev: device associated with child of actual device (iio_dev or iio_trig)
-=======
  * @indio_dev: iio_dev for this device
->>>>>>> d762f438
  * @reg_address: the address of the register to be written
  * @val: the value to write
  **/
