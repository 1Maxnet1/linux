// SPDX-License-Identifier: GPL-2.0-only
/*
 * scan.c - support for transforming the ACPI namespace into individual objects
 */

#include <linux/module.h>
#include <linux/init.h>
#include <linux/slab.h>
#include <linux/kernel.h>
#include <linux/acpi.h>
#include <linux/acpi_iort.h>
#include <linux/signal.h>
#include <linux/kthread.h>
#include <linux/dmi.h>
#include <linux/nls.h>
#include <linux/dma-map-ops.h>
#include <linux/platform_data/x86/apple.h>
#include <linux/pgtable.h>

#include "internal.h"

#define _COMPONENT		ACPI_BUS_COMPONENT
ACPI_MODULE_NAME("scan");
extern struct acpi_device *acpi_root;

#define ACPI_BUS_CLASS			"system_bus"
#define ACPI_BUS_HID			"LNXSYBUS"
#define ACPI_BUS_DEVICE_NAME		"System Bus"

#define ACPI_IS_ROOT_DEVICE(device)    (!(device)->parent)

#define INVALID_ACPI_HANDLE	((acpi_handle)empty_zero_page)

static const char *dummy_hid = "device";

static LIST_HEAD(acpi_dep_list);
static DEFINE_MUTEX(acpi_dep_list_lock);
LIST_HEAD(acpi_bus_id_list);
static DEFINE_MUTEX(acpi_scan_lock);
static LIST_HEAD(acpi_scan_handlers_list);
DEFINE_MUTEX(acpi_device_lock);
LIST_HEAD(acpi_wakeup_device_list);
static DEFINE_MUTEX(acpi_hp_context_lock);

/*
 * The UART device described by the SPCR table is the only object which needs
 * special-casing. Everything else is covered by ACPI namespace paths in STAO
 * table.
 */
static u64 spcr_uart_addr;

struct acpi_dep_data {
	struct list_head node;
	acpi_handle supplier;
	acpi_handle consumer;
};

void acpi_scan_lock_acquire(void)
{
	mutex_lock(&acpi_scan_lock);
}
EXPORT_SYMBOL_GPL(acpi_scan_lock_acquire);

void acpi_scan_lock_release(void)
{
	mutex_unlock(&acpi_scan_lock);
}
EXPORT_SYMBOL_GPL(acpi_scan_lock_release);

void acpi_lock_hp_context(void)
{
	mutex_lock(&acpi_hp_context_lock);
}

void acpi_unlock_hp_context(void)
{
	mutex_unlock(&acpi_hp_context_lock);
}

void acpi_initialize_hp_context(struct acpi_device *adev,
				struct acpi_hotplug_context *hp,
				int (*notify)(struct acpi_device *, u32),
				void (*uevent)(struct acpi_device *, u32))
{
	acpi_lock_hp_context();
	hp->notify = notify;
	hp->uevent = uevent;
	acpi_set_hp_context(adev, hp);
	acpi_unlock_hp_context();
}
EXPORT_SYMBOL_GPL(acpi_initialize_hp_context);

int acpi_scan_add_handler(struct acpi_scan_handler *handler)
{
	if (!handler)
		return -EINVAL;

	list_add_tail(&handler->list_node, &acpi_scan_handlers_list);
	return 0;
}

int acpi_scan_add_handler_with_hotplug(struct acpi_scan_handler *handler,
				       const char *hotplug_profile_name)
{
	int error;

	error = acpi_scan_add_handler(handler);
	if (error)
		return error;

	acpi_sysfs_add_hotplug_profile(&handler->hotplug, hotplug_profile_name);
	return 0;
}

bool acpi_scan_is_offline(struct acpi_device *adev, bool uevent)
{
	struct acpi_device_physical_node *pn;
	bool offline = true;
	char *envp[] = { "EVENT=offline", NULL };

	/*
	 * acpi_container_offline() calls this for all of the container's
	 * children under the container's physical_node_lock lock.
	 */
	mutex_lock_nested(&adev->physical_node_lock, SINGLE_DEPTH_NESTING);

	list_for_each_entry(pn, &adev->physical_node_list, node)
		if (device_supports_offline(pn->dev) && !pn->dev->offline) {
			if (uevent)
				kobject_uevent_env(&pn->dev->kobj, KOBJ_CHANGE, envp);

			offline = false;
			break;
		}

	mutex_unlock(&adev->physical_node_lock);
	return offline;
}

static acpi_status acpi_bus_offline(acpi_handle handle, u32 lvl, void *data,
				    void **ret_p)
{
	struct acpi_device *device = NULL;
	struct acpi_device_physical_node *pn;
	bool second_pass = (bool)data;
	acpi_status status = AE_OK;

	if (acpi_bus_get_device(handle, &device))
		return AE_OK;

	if (device->handler && !device->handler->hotplug.enabled) {
		*ret_p = &device->dev;
		return AE_SUPPORT;
	}

	mutex_lock(&device->physical_node_lock);

	list_for_each_entry(pn, &device->physical_node_list, node) {
		int ret;

		if (second_pass) {
			/* Skip devices offlined by the first pass. */
			if (pn->put_online)
				continue;
		} else {
			pn->put_online = false;
		}
		ret = device_offline(pn->dev);
		if (ret >= 0) {
			pn->put_online = !ret;
		} else {
			*ret_p = pn->dev;
			if (second_pass) {
				status = AE_ERROR;
				break;
			}
		}
	}

	mutex_unlock(&device->physical_node_lock);

	return status;
}

static acpi_status acpi_bus_online(acpi_handle handle, u32 lvl, void *data,
				   void **ret_p)
{
	struct acpi_device *device = NULL;
	struct acpi_device_physical_node *pn;

	if (acpi_bus_get_device(handle, &device))
		return AE_OK;

	mutex_lock(&device->physical_node_lock);

	list_for_each_entry(pn, &device->physical_node_list, node)
		if (pn->put_online) {
			device_online(pn->dev);
			pn->put_online = false;
		}

	mutex_unlock(&device->physical_node_lock);

	return AE_OK;
}

static int acpi_scan_try_to_offline(struct acpi_device *device)
{
	acpi_handle handle = device->handle;
	struct device *errdev = NULL;
	acpi_status status;

	/*
	 * Carry out two passes here and ignore errors in the first pass,
	 * because if the devices in question are memory blocks and
	 * CONFIG_MEMCG is set, one of the blocks may hold data structures
	 * that the other blocks depend on, but it is not known in advance which
	 * block holds them.
	 *
	 * If the first pass is successful, the second one isn't needed, though.
	 */
	status = acpi_walk_namespace(ACPI_TYPE_ANY, handle, ACPI_UINT32_MAX,
				     NULL, acpi_bus_offline, (void *)false,
				     (void **)&errdev);
	if (status == AE_SUPPORT) {
		dev_warn(errdev, "Offline disabled.\n");
		acpi_walk_namespace(ACPI_TYPE_ANY, handle, ACPI_UINT32_MAX,
				    acpi_bus_online, NULL, NULL, NULL);
		return -EPERM;
	}
	acpi_bus_offline(handle, 0, (void *)false, (void **)&errdev);
	if (errdev) {
		errdev = NULL;
		acpi_walk_namespace(ACPI_TYPE_ANY, handle, ACPI_UINT32_MAX,
				    NULL, acpi_bus_offline, (void *)true,
				    (void **)&errdev);
		if (!errdev)
			acpi_bus_offline(handle, 0, (void *)true,
					 (void **)&errdev);

		if (errdev) {
			dev_warn(errdev, "Offline failed.\n");
			acpi_bus_online(handle, 0, NULL, NULL);
			acpi_walk_namespace(ACPI_TYPE_ANY, handle,
					    ACPI_UINT32_MAX, acpi_bus_online,
					    NULL, NULL, NULL);
			return -EBUSY;
		}
	}
	return 0;
}

static int acpi_scan_hot_remove(struct acpi_device *device)
{
	acpi_handle handle = device->handle;
	unsigned long long sta;
	acpi_status status;

	if (device->handler && device->handler->hotplug.demand_offline) {
		if (!acpi_scan_is_offline(device, true))
			return -EBUSY;
	} else {
		int error = acpi_scan_try_to_offline(device);
		if (error)
			return error;
	}

	ACPI_DEBUG_PRINT((ACPI_DB_INFO,
		"Hot-removing device %s...\n", dev_name(&device->dev)));

	acpi_bus_trim(device);

	acpi_evaluate_lck(handle, 0);
	/*
	 * TBD: _EJD support.
	 */
	status = acpi_evaluate_ej0(handle);
	if (status == AE_NOT_FOUND)
		return -ENODEV;
	else if (ACPI_FAILURE(status))
		return -EIO;

	/*
	 * Verify if eject was indeed successful.  If not, log an error
	 * message.  No need to call _OST since _EJ0 call was made OK.
	 */
	status = acpi_evaluate_integer(handle, "_STA", NULL, &sta);
	if (ACPI_FAILURE(status)) {
		acpi_handle_warn(handle,
			"Status check after eject failed (0x%x)\n", status);
	} else if (sta & ACPI_STA_DEVICE_ENABLED) {
		acpi_handle_warn(handle,
			"Eject incomplete - status 0x%llx\n", sta);
	}

	return 0;
}

static int acpi_scan_device_not_present(struct acpi_device *adev)
{
	if (!acpi_device_enumerated(adev)) {
		dev_warn(&adev->dev, "Still not present\n");
		return -EALREADY;
	}
	acpi_bus_trim(adev);
	return 0;
}

static int acpi_scan_device_check(struct acpi_device *adev)
{
	int error;

	acpi_bus_get_status(adev);
	if (adev->status.present || adev->status.functional) {
		/*
		 * This function is only called for device objects for which
		 * matching scan handlers exist.  The only situation in which
		 * the scan handler is not attached to this device object yet
		 * is when the device has just appeared (either it wasn't
		 * present at all before or it was removed and then added
		 * again).
		 */
		if (adev->handler) {
			dev_warn(&adev->dev, "Already enumerated\n");
			return -EALREADY;
		}
		error = acpi_bus_scan(adev->handle);
		if (error) {
			dev_warn(&adev->dev, "Namespace scan failure\n");
			return error;
		}
		if (!adev->handler) {
			dev_warn(&adev->dev, "Enumeration failure\n");
			error = -ENODEV;
		}
	} else {
		error = acpi_scan_device_not_present(adev);
	}
	return error;
}

static int acpi_scan_bus_check(struct acpi_device *adev)
{
	struct acpi_scan_handler *handler = adev->handler;
	struct acpi_device *child;
	int error;

	acpi_bus_get_status(adev);
	if (!(adev->status.present || adev->status.functional)) {
		acpi_scan_device_not_present(adev);
		return 0;
	}
	if (handler && handler->hotplug.scan_dependent)
		return handler->hotplug.scan_dependent(adev);

	error = acpi_bus_scan(adev->handle);
	if (error) {
		dev_warn(&adev->dev, "Namespace scan failure\n");
		return error;
	}
	list_for_each_entry(child, &adev->children, node) {
		error = acpi_scan_bus_check(child);
		if (error)
			return error;
	}
	return 0;
}

static int acpi_generic_hotplug_event(struct acpi_device *adev, u32 type)
{
	switch (type) {
	case ACPI_NOTIFY_BUS_CHECK:
		return acpi_scan_bus_check(adev);
	case ACPI_NOTIFY_DEVICE_CHECK:
		return acpi_scan_device_check(adev);
	case ACPI_NOTIFY_EJECT_REQUEST:
	case ACPI_OST_EC_OSPM_EJECT:
		if (adev->handler && !adev->handler->hotplug.enabled) {
			dev_info(&adev->dev, "Eject disabled\n");
			return -EPERM;
		}
		acpi_evaluate_ost(adev->handle, ACPI_NOTIFY_EJECT_REQUEST,
				  ACPI_OST_SC_EJECT_IN_PROGRESS, NULL);
		return acpi_scan_hot_remove(adev);
	}
	return -EINVAL;
}

void acpi_device_hotplug(struct acpi_device *adev, u32 src)
{
	u32 ost_code = ACPI_OST_SC_NON_SPECIFIC_FAILURE;
	int error = -ENODEV;

	lock_device_hotplug();
	mutex_lock(&acpi_scan_lock);

	/*
	 * The device object's ACPI handle cannot become invalid as long as we
	 * are holding acpi_scan_lock, but it might have become invalid before
	 * that lock was acquired.
	 */
	if (adev->handle == INVALID_ACPI_HANDLE)
		goto err_out;

	if (adev->flags.is_dock_station) {
		error = dock_notify(adev, src);
	} else if (adev->flags.hotplug_notify) {
		error = acpi_generic_hotplug_event(adev, src);
	} else {
		int (*notify)(struct acpi_device *, u32);

		acpi_lock_hp_context();
		notify = adev->hp ? adev->hp->notify : NULL;
		acpi_unlock_hp_context();
		/*
		 * There may be additional notify handlers for device objects
		 * without the .event() callback, so ignore them here.
		 */
		if (notify)
			error = notify(adev, src);
		else
			goto out;
	}
	switch (error) {
	case 0:
		ost_code = ACPI_OST_SC_SUCCESS;
		break;
	case -EPERM:
		ost_code = ACPI_OST_SC_EJECT_NOT_SUPPORTED;
		break;
	case -EBUSY:
		ost_code = ACPI_OST_SC_DEVICE_BUSY;
		break;
	default:
		ost_code = ACPI_OST_SC_NON_SPECIFIC_FAILURE;
		break;
	}

 err_out:
	acpi_evaluate_ost(adev->handle, src, ost_code, NULL);

 out:
	acpi_bus_put_acpi_device(adev);
	mutex_unlock(&acpi_scan_lock);
	unlock_device_hotplug();
}

static void acpi_free_power_resources_lists(struct acpi_device *device)
{
	int i;

	if (device->wakeup.flags.valid)
		acpi_power_resources_list_free(&device->wakeup.resources);

	if (!device->power.flags.power_resources)
		return;

	for (i = ACPI_STATE_D0; i <= ACPI_STATE_D3_HOT; i++) {
		struct acpi_device_power_state *ps = &device->power.states[i];
		acpi_power_resources_list_free(&ps->resources);
	}
}

static void acpi_device_release(struct device *dev)
{
	struct acpi_device *acpi_dev = to_acpi_device(dev);

	acpi_free_properties(acpi_dev);
	acpi_free_pnp_ids(&acpi_dev->pnp);
	acpi_free_power_resources_lists(acpi_dev);
	kfree(acpi_dev);
}

static void acpi_device_del(struct acpi_device *device)
{
	struct acpi_device_bus_id *acpi_device_bus_id;

	mutex_lock(&acpi_device_lock);
	if (device->parent)
		list_del(&device->node);

	list_for_each_entry(acpi_device_bus_id, &acpi_bus_id_list, node)
		if (!strcmp(acpi_device_bus_id->bus_id,
			    acpi_device_hid(device))) {
			if (acpi_device_bus_id->instance_no > 0)
				acpi_device_bus_id->instance_no--;
			else {
				list_del(&acpi_device_bus_id->node);
				kfree(acpi_device_bus_id);
			}
			break;
		}

	list_del(&device->wakeup_list);
	mutex_unlock(&acpi_device_lock);

	acpi_power_add_remove_device(device, false);
	acpi_device_remove_files(device);
	if (device->remove)
		device->remove(device);

	device_del(&device->dev);
}

static BLOCKING_NOTIFIER_HEAD(acpi_reconfig_chain);

static LIST_HEAD(acpi_device_del_list);
static DEFINE_MUTEX(acpi_device_del_lock);

static void acpi_device_del_work_fn(struct work_struct *work_not_used)
{
	for (;;) {
		struct acpi_device *adev;

		mutex_lock(&acpi_device_del_lock);

		if (list_empty(&acpi_device_del_list)) {
			mutex_unlock(&acpi_device_del_lock);
			break;
		}
		adev = list_first_entry(&acpi_device_del_list,
					struct acpi_device, del_list);
		list_del(&adev->del_list);

		mutex_unlock(&acpi_device_del_lock);

		blocking_notifier_call_chain(&acpi_reconfig_chain,
					     ACPI_RECONFIG_DEVICE_REMOVE, adev);

		acpi_device_del(adev);
		/*
		 * Drop references to all power resources that might have been
		 * used by the device.
		 */
		acpi_power_transition(adev, ACPI_STATE_D3_COLD);
		put_device(&adev->dev);
	}
}

/**
 * acpi_scan_drop_device - Drop an ACPI device object.
 * @handle: Handle of an ACPI namespace node, not used.
 * @context: Address of the ACPI device object to drop.
 *
 * This is invoked by acpi_ns_delete_node() during the removal of the ACPI
 * namespace node the device object pointed to by @context is attached to.
 *
 * The unregistration is carried out asynchronously to avoid running
 * acpi_device_del() under the ACPICA's namespace mutex and the list is used to
 * ensure the correct ordering (the device objects must be unregistered in the
 * same order in which the corresponding namespace nodes are deleted).
 */
static void acpi_scan_drop_device(acpi_handle handle, void *context)
{
	static DECLARE_WORK(work, acpi_device_del_work_fn);
	struct acpi_device *adev = context;

	mutex_lock(&acpi_device_del_lock);

	/*
	 * Use the ACPI hotplug workqueue which is ordered, so this work item
	 * won't run after any hotplug work items submitted subsequently.  That
	 * prevents attempts to register device objects identical to those being
	 * deleted from happening concurrently (such attempts result from
	 * hotplug events handled via the ACPI hotplug workqueue).  It also will
	 * run after all of the work items submitted previosuly, which helps
	 * those work items to ensure that they are not accessing stale device
	 * objects.
	 */
	if (list_empty(&acpi_device_del_list))
		acpi_queue_hotplug_work(&work);

	list_add_tail(&adev->del_list, &acpi_device_del_list);
	/* Make acpi_ns_validate_handle() return NULL for this handle. */
	adev->handle = INVALID_ACPI_HANDLE;

	mutex_unlock(&acpi_device_del_lock);
}

static int acpi_get_device_data(acpi_handle handle, struct acpi_device **device,
				void (*callback)(void *))
{
	acpi_status status;

	if (!device)
		return -EINVAL;

	status = acpi_get_data_full(handle, acpi_scan_drop_device,
				    (void **)device, callback);
	if (ACPI_FAILURE(status) || !*device) {
		ACPI_DEBUG_PRINT((ACPI_DB_INFO, "No context for object [%p]\n",
				  handle));
		return -ENODEV;
	}
	return 0;
}

int acpi_bus_get_device(acpi_handle handle, struct acpi_device **device)
{
	return acpi_get_device_data(handle, device, NULL);
}
EXPORT_SYMBOL(acpi_bus_get_device);

static void get_acpi_device(void *dev)
{
	if (dev)
		get_device(&((struct acpi_device *)dev)->dev);
}

struct acpi_device *acpi_bus_get_acpi_device(acpi_handle handle)
{
	struct acpi_device *adev = NULL;

	acpi_get_device_data(handle, &adev, get_acpi_device);
	return adev;
}

void acpi_bus_put_acpi_device(struct acpi_device *adev)
{
	put_device(&adev->dev);
}

int acpi_device_add(struct acpi_device *device,
		    void (*release)(struct device *))
{
	int result;
	struct acpi_device_bus_id *acpi_device_bus_id, *new_bus_id;
	int found = 0;

	if (device->handle) {
		acpi_status status;

		status = acpi_attach_data(device->handle, acpi_scan_drop_device,
					  device);
		if (ACPI_FAILURE(status)) {
			acpi_handle_err(device->handle,
					"Unable to attach device data\n");
			return -ENODEV;
		}
	}

	/*
	 * Linkage
	 * -------
	 * Link this device to its parent and siblings.
	 */
	INIT_LIST_HEAD(&device->children);
	INIT_LIST_HEAD(&device->node);
	INIT_LIST_HEAD(&device->wakeup_list);
	INIT_LIST_HEAD(&device->physical_node_list);
	INIT_LIST_HEAD(&device->del_list);
	mutex_init(&device->physical_node_lock);

	new_bus_id = kzalloc(sizeof(struct acpi_device_bus_id), GFP_KERNEL);
	if (!new_bus_id) {
		pr_err(PREFIX "Memory allocation error\n");
		result = -ENOMEM;
		goto err_detach;
	}

	mutex_lock(&acpi_device_lock);
	/*
	 * Find suitable bus_id and instance number in acpi_bus_id_list
	 * If failed, create one and link it into acpi_bus_id_list
	 */
	list_for_each_entry(acpi_device_bus_id, &acpi_bus_id_list, node) {
		if (!strcmp(acpi_device_bus_id->bus_id,
			    acpi_device_hid(device))) {
			acpi_device_bus_id->instance_no++;
			found = 1;
			kfree(new_bus_id);
			break;
		}
	}
	if (!found) {
		acpi_device_bus_id = new_bus_id;
		strcpy(acpi_device_bus_id->bus_id, acpi_device_hid(device));
		acpi_device_bus_id->instance_no = 0;
		list_add_tail(&acpi_device_bus_id->node, &acpi_bus_id_list);
	}
	dev_set_name(&device->dev, "%s:%02x", acpi_device_bus_id->bus_id, acpi_device_bus_id->instance_no);

	if (device->parent)
		list_add_tail(&device->node, &device->parent->children);

	if (device->wakeup.flags.valid)
		list_add_tail(&device->wakeup_list, &acpi_wakeup_device_list);
	mutex_unlock(&acpi_device_lock);

	if (device->parent)
		device->dev.parent = &device->parent->dev;
	device->dev.bus = &acpi_bus_type;
	device->dev.release = release;
	result = device_add(&device->dev);
	if (result) {
		dev_err(&device->dev, "Error registering device\n");
		goto err;
	}

	result = acpi_device_setup_files(device);
	if (result)
		printk(KERN_ERR PREFIX "Error creating sysfs interface for device %s\n",
		       dev_name(&device->dev));

	return 0;

 err:
	mutex_lock(&acpi_device_lock);
	if (device->parent)
		list_del(&device->node);
	list_del(&device->wakeup_list);
	mutex_unlock(&acpi_device_lock);

 err_detach:
	acpi_detach_data(device->handle, acpi_scan_drop_device);
	return result;
}

/* --------------------------------------------------------------------------
                                 Device Enumeration
   -------------------------------------------------------------------------- */
static bool acpi_info_matches_ids(struct acpi_device_info *info,
				  const char * const ids[])
{
	struct acpi_pnp_device_id_list *cid_list = NULL;
	int i;

	if (!(info->valid & ACPI_VALID_HID))
		return false;

	if (info->valid & ACPI_VALID_CID)
		cid_list = &info->compatible_id_list;

	for (i = 0; ids[i]; i++) {
		int j;

		if (!strcmp(info->hardware_id.string, ids[i]))
			return true;

		if (!cid_list)
			continue;

		for (j = 0; j < cid_list->count; j++) {
			if (!strcmp(cid_list->ids[j].string, ids[i]))
				return true;
		}
	}

	return false;
}

/* List of HIDs for which we ignore matching ACPI devices, when checking _DEP lists. */
static const char * const acpi_ignore_dep_ids[] = {
	"PNP0D80", /* Windows-compatible System Power Management Controller */
<<<<<<< HEAD
=======
	"INT33BD", /* Intel Baytrail Mailbox Device */
>>>>>>> 8a8109f3
	NULL
};

static struct acpi_device *acpi_bus_get_parent(acpi_handle handle)
{
	struct acpi_device *device = NULL;
	acpi_status status;

	/*
	 * Fixed hardware devices do not appear in the namespace and do not
	 * have handles, but we fabricate acpi_devices for them, so we have
	 * to deal with them specially.
	 */
	if (!handle)
		return acpi_root;

	do {
		status = acpi_get_parent(handle, &handle);
		if (ACPI_FAILURE(status))
			return status == AE_NULL_ENTRY ? NULL : acpi_root;
	} while (acpi_bus_get_device(handle, &device));
	return device;
}

acpi_status
acpi_bus_get_ejd(acpi_handle handle, acpi_handle *ejd)
{
	acpi_status status;
	acpi_handle tmp;
	struct acpi_buffer buffer = {ACPI_ALLOCATE_BUFFER, NULL};
	union acpi_object *obj;

	status = acpi_get_handle(handle, "_EJD", &tmp);
	if (ACPI_FAILURE(status))
		return status;

	status = acpi_evaluate_object(handle, "_EJD", NULL, &buffer);
	if (ACPI_SUCCESS(status)) {
		obj = buffer.pointer;
		status = acpi_get_handle(ACPI_ROOT_OBJECT, obj->string.pointer,
					 ejd);
		kfree(buffer.pointer);
	}
	return status;
}
EXPORT_SYMBOL_GPL(acpi_bus_get_ejd);

static int acpi_bus_extract_wakeup_device_power_package(struct acpi_device *dev)
{
	acpi_handle handle = dev->handle;
	struct acpi_device_wakeup *wakeup = &dev->wakeup;
	struct acpi_buffer buffer = { ACPI_ALLOCATE_BUFFER, NULL };
	union acpi_object *package = NULL;
	union acpi_object *element = NULL;
	acpi_status status;
	int err = -ENODATA;

	INIT_LIST_HEAD(&wakeup->resources);

	/* _PRW */
	status = acpi_evaluate_object(handle, "_PRW", NULL, &buffer);
	if (ACPI_FAILURE(status)) {
		ACPI_EXCEPTION((AE_INFO, status, "Evaluating _PRW"));
		return err;
	}

	package = (union acpi_object *)buffer.pointer;

	if (!package || package->package.count < 2)
		goto out;

	element = &(package->package.elements[0]);
	if (!element)
		goto out;

	if (element->type == ACPI_TYPE_PACKAGE) {
		if ((element->package.count < 2) ||
		    (element->package.elements[0].type !=
		     ACPI_TYPE_LOCAL_REFERENCE)
		    || (element->package.elements[1].type != ACPI_TYPE_INTEGER))
			goto out;

		wakeup->gpe_device =
		    element->package.elements[0].reference.handle;
		wakeup->gpe_number =
		    (u32) element->package.elements[1].integer.value;
	} else if (element->type == ACPI_TYPE_INTEGER) {
		wakeup->gpe_device = NULL;
		wakeup->gpe_number = element->integer.value;
	} else {
		goto out;
	}

	element = &(package->package.elements[1]);
	if (element->type != ACPI_TYPE_INTEGER)
		goto out;

	wakeup->sleep_state = element->integer.value;

	err = acpi_extract_power_resources(package, 2, &wakeup->resources);
	if (err)
		goto out;

	if (!list_empty(&wakeup->resources)) {
		int sleep_state;

		err = acpi_power_wakeup_list_init(&wakeup->resources,
						  &sleep_state);
		if (err) {
			acpi_handle_warn(handle, "Retrieving current states "
					 "of wakeup power resources failed\n");
			acpi_power_resources_list_free(&wakeup->resources);
			goto out;
		}
		if (sleep_state < wakeup->sleep_state) {
			acpi_handle_warn(handle, "Overriding _PRW sleep state "
					 "(S%d) by S%d from power resources\n",
					 (int)wakeup->sleep_state, sleep_state);
			wakeup->sleep_state = sleep_state;
		}
	}

 out:
	kfree(buffer.pointer);
	return err;
}

static bool acpi_wakeup_gpe_init(struct acpi_device *device)
{
	static const struct acpi_device_id button_device_ids[] = {
		{"PNP0C0C", 0},		/* Power button */
		{"PNP0C0D", 0},		/* Lid */
		{"PNP0C0E", 0},		/* Sleep button */
		{"", 0},
	};
	struct acpi_device_wakeup *wakeup = &device->wakeup;
	acpi_status status;

	wakeup->flags.notifier_present = 0;

	/* Power button, Lid switch always enable wakeup */
	if (!acpi_match_device_ids(device, button_device_ids)) {
		if (!acpi_match_device_ids(device, &button_device_ids[1])) {
			/* Do not use Lid/sleep button for S5 wakeup */
			if (wakeup->sleep_state == ACPI_STATE_S5)
				wakeup->sleep_state = ACPI_STATE_S4;
		}
		acpi_mark_gpe_for_wake(wakeup->gpe_device, wakeup->gpe_number);
		device_set_wakeup_capable(&device->dev, true);
		return true;
	}

	status = acpi_setup_gpe_for_wake(device->handle, wakeup->gpe_device,
					 wakeup->gpe_number);
	return ACPI_SUCCESS(status);
}

static void acpi_bus_get_wakeup_device_flags(struct acpi_device *device)
{
	int err;

	/* Presence of _PRW indicates wake capable */
	if (!acpi_has_method(device->handle, "_PRW"))
		return;

	err = acpi_bus_extract_wakeup_device_power_package(device);
	if (err) {
		dev_err(&device->dev, "_PRW evaluation error: %d\n", err);
		return;
	}

	device->wakeup.flags.valid = acpi_wakeup_gpe_init(device);
	device->wakeup.prepare_count = 0;
	/*
	 * Call _PSW/_DSW object to disable its ability to wake the sleeping
	 * system for the ACPI device with the _PRW object.
	 * The _PSW object is deprecated in ACPI 3.0 and is replaced by _DSW.
	 * So it is necessary to call _DSW object first. Only when it is not
	 * present will the _PSW object used.
	 */
	err = acpi_device_sleep_wake(device, 0, 0, 0);
	if (err)
		pr_debug("error in _DSW or _PSW evaluation\n");
}

static void acpi_bus_init_power_state(struct acpi_device *device, int state)
{
	struct acpi_device_power_state *ps = &device->power.states[state];
	char pathname[5] = { '_', 'P', 'R', '0' + state, '\0' };
	struct acpi_buffer buffer = { ACPI_ALLOCATE_BUFFER, NULL };
	acpi_status status;

	INIT_LIST_HEAD(&ps->resources);

	/* Evaluate "_PRx" to get referenced power resources */
	status = acpi_evaluate_object(device->handle, pathname, NULL, &buffer);
	if (ACPI_SUCCESS(status)) {
		union acpi_object *package = buffer.pointer;

		if (buffer.length && package
		    && package->type == ACPI_TYPE_PACKAGE
		    && package->package.count)
			acpi_extract_power_resources(package, 0, &ps->resources);

		ACPI_FREE(buffer.pointer);
	}

	/* Evaluate "_PSx" to see if we can do explicit sets */
	pathname[2] = 'S';
	if (acpi_has_method(device->handle, pathname))
		ps->flags.explicit_set = 1;

	/* State is valid if there are means to put the device into it. */
	if (!list_empty(&ps->resources) || ps->flags.explicit_set)
		ps->flags.valid = 1;

	ps->power = -1;		/* Unknown - driver assigned */
	ps->latency = -1;	/* Unknown - driver assigned */
}

static void acpi_bus_get_power_flags(struct acpi_device *device)
{
	u32 i;

	/* Presence of _PS0|_PR0 indicates 'power manageable' */
	if (!acpi_has_method(device->handle, "_PS0") &&
	    !acpi_has_method(device->handle, "_PR0"))
		return;

	device->flags.power_manageable = 1;

	/*
	 * Power Management Flags
	 */
	if (acpi_has_method(device->handle, "_PSC"))
		device->power.flags.explicit_get = 1;

	if (acpi_has_method(device->handle, "_IRC"))
		device->power.flags.inrush_current = 1;

	if (acpi_has_method(device->handle, "_DSW"))
		device->power.flags.dsw_present = 1;

	/*
	 * Enumerate supported power management states
	 */
	for (i = ACPI_STATE_D0; i <= ACPI_STATE_D3_HOT; i++)
		acpi_bus_init_power_state(device, i);

	INIT_LIST_HEAD(&device->power.states[ACPI_STATE_D3_COLD].resources);

	/* Set the defaults for D0 and D3hot (always supported). */
	device->power.states[ACPI_STATE_D0].flags.valid = 1;
	device->power.states[ACPI_STATE_D0].power = 100;
	device->power.states[ACPI_STATE_D3_HOT].flags.valid = 1;

	/*
	 * Use power resources only if the D0 list of them is populated, because
	 * some platforms may provide _PR3 only to indicate D3cold support and
	 * in those cases the power resources list returned by it may be bogus.
	 */
	if (!list_empty(&device->power.states[ACPI_STATE_D0].resources)) {
		device->power.flags.power_resources = 1;
		/*
		 * D3cold is supported if the D3hot list of power resources is
		 * not empty.
		 */
		if (!list_empty(&device->power.states[ACPI_STATE_D3_HOT].resources))
			device->power.states[ACPI_STATE_D3_COLD].flags.valid = 1;
	}

	if (acpi_bus_init_power(device))
		device->flags.power_manageable = 0;
}

static void acpi_bus_get_flags(struct acpi_device *device)
{
	/* Presence of _STA indicates 'dynamic_status' */
	if (acpi_has_method(device->handle, "_STA"))
		device->flags.dynamic_status = 1;

	/* Presence of _RMV indicates 'removable' */
	if (acpi_has_method(device->handle, "_RMV"))
		device->flags.removable = 1;

	/* Presence of _EJD|_EJ0 indicates 'ejectable' */
	if (acpi_has_method(device->handle, "_EJD") ||
	    acpi_has_method(device->handle, "_EJ0"))
		device->flags.ejectable = 1;
}

static void acpi_device_get_busid(struct acpi_device *device)
{
	char bus_id[5] = { '?', 0 };
	struct acpi_buffer buffer = { sizeof(bus_id), bus_id };
	int i = 0;

	/*
	 * Bus ID
	 * ------
	 * The device's Bus ID is simply the object name.
	 * TBD: Shouldn't this value be unique (within the ACPI namespace)?
	 */
	if (ACPI_IS_ROOT_DEVICE(device)) {
		strcpy(device->pnp.bus_id, "ACPI");
		return;
	}

	switch (device->device_type) {
	case ACPI_BUS_TYPE_POWER_BUTTON:
		strcpy(device->pnp.bus_id, "PWRF");
		break;
	case ACPI_BUS_TYPE_SLEEP_BUTTON:
		strcpy(device->pnp.bus_id, "SLPF");
		break;
	case ACPI_BUS_TYPE_ECDT_EC:
		strcpy(device->pnp.bus_id, "ECDT");
		break;
	default:
		acpi_get_name(device->handle, ACPI_SINGLE_NAME, &buffer);
		/* Clean up trailing underscores (if any) */
		for (i = 3; i > 1; i--) {
			if (bus_id[i] == '_')
				bus_id[i] = '\0';
			else
				break;
		}
		strcpy(device->pnp.bus_id, bus_id);
		break;
	}
}

/*
 * acpi_ata_match - see if an acpi object is an ATA device
 *
 * If an acpi object has one of the ACPI ATA methods defined,
 * then we can safely call it an ATA device.
 */
bool acpi_ata_match(acpi_handle handle)
{
	return acpi_has_method(handle, "_GTF") ||
	       acpi_has_method(handle, "_GTM") ||
	       acpi_has_method(handle, "_STM") ||
	       acpi_has_method(handle, "_SDD");
}

/*
 * acpi_bay_match - see if an acpi object is an ejectable driver bay
 *
 * If an acpi object is ejectable and has one of the ACPI ATA methods defined,
 * then we can safely call it an ejectable drive bay
 */
bool acpi_bay_match(acpi_handle handle)
{
	acpi_handle phandle;

	if (!acpi_has_method(handle, "_EJ0"))
		return false;
	if (acpi_ata_match(handle))
		return true;
	if (ACPI_FAILURE(acpi_get_parent(handle, &phandle)))
		return false;

	return acpi_ata_match(phandle);
}

bool acpi_device_is_battery(struct acpi_device *adev)
{
	struct acpi_hardware_id *hwid;

	list_for_each_entry(hwid, &adev->pnp.ids, list)
		if (!strcmp("PNP0C0A", hwid->id))
			return true;

	return false;
}

static bool is_ejectable_bay(struct acpi_device *adev)
{
	acpi_handle handle = adev->handle;

	if (acpi_has_method(handle, "_EJ0") && acpi_device_is_battery(adev))
		return true;

	return acpi_bay_match(handle);
}

/*
 * acpi_dock_match - see if an acpi object has a _DCK method
 */
bool acpi_dock_match(acpi_handle handle)
{
	return acpi_has_method(handle, "_DCK");
}

static acpi_status
acpi_backlight_cap_match(acpi_handle handle, u32 level, void *context,
			  void **return_value)
{
	long *cap = context;

	if (acpi_has_method(handle, "_BCM") &&
	    acpi_has_method(handle, "_BCL")) {
		ACPI_DEBUG_PRINT((ACPI_DB_INFO, "Found generic backlight "
				  "support\n"));
		*cap |= ACPI_VIDEO_BACKLIGHT;
		/* We have backlight support, no need to scan further */
		return AE_CTRL_TERMINATE;
	}
	return 0;
}

/* Returns true if the ACPI object is a video device which can be
 * handled by video.ko.
 * The device will get a Linux specific CID added in scan.c to
 * identify the device as an ACPI graphics device
 * Be aware that the graphics device may not be physically present
 * Use acpi_video_get_capabilities() to detect general ACPI video
 * capabilities of present cards
 */
long acpi_is_video_device(acpi_handle handle)
{
	long video_caps = 0;

	/* Is this device able to support video switching ? */
	if (acpi_has_method(handle, "_DOD") || acpi_has_method(handle, "_DOS"))
		video_caps |= ACPI_VIDEO_OUTPUT_SWITCHING;

	/* Is this device able to retrieve a video ROM ? */
	if (acpi_has_method(handle, "_ROM"))
		video_caps |= ACPI_VIDEO_ROM_AVAILABLE;

	/* Is this device able to configure which video head to be POSTed ? */
	if (acpi_has_method(handle, "_VPO") &&
	    acpi_has_method(handle, "_GPD") &&
	    acpi_has_method(handle, "_SPD"))
		video_caps |= ACPI_VIDEO_DEVICE_POSTING;

	/* Only check for backlight functionality if one of the above hit. */
	if (video_caps)
		acpi_walk_namespace(ACPI_TYPE_DEVICE, handle,
				    ACPI_UINT32_MAX, acpi_backlight_cap_match, NULL,
				    &video_caps, NULL);

	return video_caps;
}
EXPORT_SYMBOL(acpi_is_video_device);

const char *acpi_device_hid(struct acpi_device *device)
{
	struct acpi_hardware_id *hid;

	if (list_empty(&device->pnp.ids))
		return dummy_hid;

	hid = list_first_entry(&device->pnp.ids, struct acpi_hardware_id, list);
	return hid->id;
}
EXPORT_SYMBOL(acpi_device_hid);

static void acpi_add_id(struct acpi_device_pnp *pnp, const char *dev_id)
{
	struct acpi_hardware_id *id;

	id = kmalloc(sizeof(*id), GFP_KERNEL);
	if (!id)
		return;

	id->id = kstrdup_const(dev_id, GFP_KERNEL);
	if (!id->id) {
		kfree(id);
		return;
	}

	list_add_tail(&id->list, &pnp->ids);
	pnp->type.hardware_id = 1;
}

/*
 * Old IBM workstations have a DSDT bug wherein the SMBus object
 * lacks the SMBUS01 HID and the methods do not have the necessary "_"
 * prefix.  Work around this.
 */
static bool acpi_ibm_smbus_match(acpi_handle handle)
{
	char node_name[ACPI_PATH_SEGMENT_LENGTH];
	struct acpi_buffer path = { sizeof(node_name), node_name };

	if (!dmi_name_in_vendors("IBM"))
		return false;

	/* Look for SMBS object */
	if (ACPI_FAILURE(acpi_get_name(handle, ACPI_SINGLE_NAME, &path)) ||
	    strcmp("SMBS", path.pointer))
		return false;

	/* Does it have the necessary (but misnamed) methods? */
	if (acpi_has_method(handle, "SBI") &&
	    acpi_has_method(handle, "SBR") &&
	    acpi_has_method(handle, "SBW"))
		return true;

	return false;
}

static bool acpi_object_is_system_bus(acpi_handle handle)
{
	acpi_handle tmp;

	if (ACPI_SUCCESS(acpi_get_handle(NULL, "\\_SB", &tmp)) &&
	    tmp == handle)
		return true;
	if (ACPI_SUCCESS(acpi_get_handle(NULL, "\\_TZ", &tmp)) &&
	    tmp == handle)
		return true;

	return false;
}

static void acpi_set_pnp_ids(acpi_handle handle, struct acpi_device_pnp *pnp,
				int device_type, struct acpi_device_info *info)
{
	struct acpi_pnp_device_id_list *cid_list;
	int i;

	switch (device_type) {
	case ACPI_BUS_TYPE_DEVICE:
		if (handle == ACPI_ROOT_OBJECT) {
			acpi_add_id(pnp, ACPI_SYSTEM_HID);
			break;
		}

		if (!info) {
			pr_err(PREFIX "%s: Error reading device info\n",
					__func__);
			return;
		}

		if (info->valid & ACPI_VALID_HID) {
			acpi_add_id(pnp, info->hardware_id.string);
			pnp->type.platform_id = 1;
		}
		if (info->valid & ACPI_VALID_CID) {
			cid_list = &info->compatible_id_list;
			for (i = 0; i < cid_list->count; i++)
				acpi_add_id(pnp, cid_list->ids[i].string);
		}
		if (info->valid & ACPI_VALID_ADR) {
			pnp->bus_address = info->address;
			pnp->type.bus_address = 1;
		}
		if (info->valid & ACPI_VALID_UID)
			pnp->unique_id = kstrdup(info->unique_id.string,
							GFP_KERNEL);
		if (info->valid & ACPI_VALID_CLS)
			acpi_add_id(pnp, info->class_code.string);

		/*
		 * Some devices don't reliably have _HIDs & _CIDs, so add
		 * synthetic HIDs to make sure drivers can find them.
		 */
		if (acpi_is_video_device(handle))
			acpi_add_id(pnp, ACPI_VIDEO_HID);
		else if (acpi_bay_match(handle))
			acpi_add_id(pnp, ACPI_BAY_HID);
		else if (acpi_dock_match(handle))
			acpi_add_id(pnp, ACPI_DOCK_HID);
		else if (acpi_ibm_smbus_match(handle))
			acpi_add_id(pnp, ACPI_SMBUS_IBM_HID);
		else if (list_empty(&pnp->ids) &&
			 acpi_object_is_system_bus(handle)) {
			/* \_SB, \_TZ, LNXSYBUS */
			acpi_add_id(pnp, ACPI_BUS_HID);
			strcpy(pnp->device_name, ACPI_BUS_DEVICE_NAME);
			strcpy(pnp->device_class, ACPI_BUS_CLASS);
		}

		break;
	case ACPI_BUS_TYPE_POWER:
		acpi_add_id(pnp, ACPI_POWER_HID);
		break;
	case ACPI_BUS_TYPE_PROCESSOR:
		acpi_add_id(pnp, ACPI_PROCESSOR_OBJECT_HID);
		break;
	case ACPI_BUS_TYPE_THERMAL:
		acpi_add_id(pnp, ACPI_THERMAL_HID);
		break;
	case ACPI_BUS_TYPE_POWER_BUTTON:
		acpi_add_id(pnp, ACPI_BUTTON_HID_POWERF);
		break;
	case ACPI_BUS_TYPE_SLEEP_BUTTON:
		acpi_add_id(pnp, ACPI_BUTTON_HID_SLEEPF);
		break;
	case ACPI_BUS_TYPE_ECDT_EC:
		acpi_add_id(pnp, ACPI_ECDT_HID);
		break;
	}
}

void acpi_free_pnp_ids(struct acpi_device_pnp *pnp)
{
	struct acpi_hardware_id *id, *tmp;

	list_for_each_entry_safe(id, tmp, &pnp->ids, list) {
		kfree_const(id->id);
		kfree(id);
	}
	kfree(pnp->unique_id);
}

/**
 * acpi_dma_supported - Check DMA support for the specified device.
 * @adev: The pointer to acpi device
 *
 * Return false if DMA is not supported. Otherwise, return true
 */
bool acpi_dma_supported(struct acpi_device *adev)
{
	if (!adev)
		return false;

	if (adev->flags.cca_seen)
		return true;

	/*
	* Per ACPI 6.0 sec 6.2.17, assume devices can do cache-coherent
	* DMA on "Intel platforms".  Presumably that includes all x86 and
	* ia64, and other arches will set CONFIG_ACPI_CCA_REQUIRED=y.
	*/
	if (!IS_ENABLED(CONFIG_ACPI_CCA_REQUIRED))
		return true;

	return false;
}

/**
 * acpi_get_dma_attr - Check the supported DMA attr for the specified device.
 * @adev: The pointer to acpi device
 *
 * Return enum dev_dma_attr.
 */
enum dev_dma_attr acpi_get_dma_attr(struct acpi_device *adev)
{
	if (!acpi_dma_supported(adev))
		return DEV_DMA_NOT_SUPPORTED;

	if (adev->flags.coherent_dma)
		return DEV_DMA_COHERENT;
	else
		return DEV_DMA_NON_COHERENT;
}

/**
 * acpi_dma_get_range() - Get device DMA parameters.
 *
 * @dev: device to configure
 * @dma_addr: pointer device DMA address result
 * @offset: pointer to the DMA offset result
 * @size: pointer to DMA range size result
 *
 * Evaluate DMA regions and return respectively DMA region start, offset
 * and size in dma_addr, offset and size on parsing success; it does not
 * update the passed in values on failure.
 *
 * Return 0 on success, < 0 on failure.
 */
int acpi_dma_get_range(struct device *dev, u64 *dma_addr, u64 *offset,
		       u64 *size)
{
	struct acpi_device *adev;
	LIST_HEAD(list);
	struct resource_entry *rentry;
	int ret;
	struct device *dma_dev = dev;
	u64 len, dma_start = U64_MAX, dma_end = 0, dma_offset = 0;

	/*
	 * Walk the device tree chasing an ACPI companion with a _DMA
	 * object while we go. Stop if we find a device with an ACPI
	 * companion containing a _DMA method.
	 */
	do {
		adev = ACPI_COMPANION(dma_dev);
		if (adev && acpi_has_method(adev->handle, METHOD_NAME__DMA))
			break;

		dma_dev = dma_dev->parent;
	} while (dma_dev);

	if (!dma_dev)
		return -ENODEV;

	if (!acpi_has_method(adev->handle, METHOD_NAME__CRS)) {
		acpi_handle_warn(adev->handle, "_DMA is valid only if _CRS is present\n");
		return -EINVAL;
	}

	ret = acpi_dev_get_dma_resources(adev, &list);
	if (ret > 0) {
		list_for_each_entry(rentry, &list, node) {
			if (dma_offset && rentry->offset != dma_offset) {
				ret = -EINVAL;
				dev_warn(dma_dev, "Can't handle multiple windows with different offsets\n");
				goto out;
			}
			dma_offset = rentry->offset;

			/* Take lower and upper limits */
			if (rentry->res->start < dma_start)
				dma_start = rentry->res->start;
			if (rentry->res->end > dma_end)
				dma_end = rentry->res->end;
		}

		if (dma_start >= dma_end) {
			ret = -EINVAL;
			dev_dbg(dma_dev, "Invalid DMA regions configuration\n");
			goto out;
		}

		*dma_addr = dma_start - dma_offset;
		len = dma_end - dma_start;
		*size = max(len, len + 1);
		*offset = dma_offset;
	}
 out:
	acpi_dev_free_resource_list(&list);

	return ret >= 0 ? 0 : ret;
}

/**
 * acpi_dma_configure_id - Set-up DMA configuration for the device.
 * @dev: The pointer to the device
 * @attr: device dma attributes
 * @input_id: input device id const value pointer
 */
int acpi_dma_configure_id(struct device *dev, enum dev_dma_attr attr,
			  const u32 *input_id)
{
	const struct iommu_ops *iommu;
	u64 dma_addr = 0, size = 0;

	if (attr == DEV_DMA_NOT_SUPPORTED) {
		set_dma_ops(dev, &dma_dummy_ops);
		return 0;
	}

	iort_dma_setup(dev, &dma_addr, &size);

	iommu = iort_iommu_configure_id(dev, input_id);
	if (PTR_ERR(iommu) == -EPROBE_DEFER)
		return -EPROBE_DEFER;

	arch_setup_dma_ops(dev, dma_addr, size,
				iommu, attr == DEV_DMA_COHERENT);

	return 0;
}
EXPORT_SYMBOL_GPL(acpi_dma_configure_id);

static void acpi_init_coherency(struct acpi_device *adev)
{
	unsigned long long cca = 0;
	acpi_status status;
	struct acpi_device *parent = adev->parent;

	if (parent && parent->flags.cca_seen) {
		/*
		 * From ACPI spec, OSPM will ignore _CCA if an ancestor
		 * already saw one.
		 */
		adev->flags.cca_seen = 1;
		cca = parent->flags.coherent_dma;
	} else {
		status = acpi_evaluate_integer(adev->handle, "_CCA",
					       NULL, &cca);
		if (ACPI_SUCCESS(status))
			adev->flags.cca_seen = 1;
		else if (!IS_ENABLED(CONFIG_ACPI_CCA_REQUIRED))
			/*
			 * If architecture does not specify that _CCA is
			 * required for DMA-able devices (e.g. x86),
			 * we default to _CCA=1.
			 */
			cca = 1;
		else
			acpi_handle_debug(adev->handle,
					  "ACPI device is missing _CCA.\n");
	}

	adev->flags.coherent_dma = cca;
}

static int acpi_check_serial_bus_slave(struct acpi_resource *ares, void *data)
{
	bool *is_serial_bus_slave_p = data;

	if (ares->type != ACPI_RESOURCE_TYPE_SERIAL_BUS)
		return 1;

	*is_serial_bus_slave_p = true;

	 /* no need to do more checking */
	return -1;
}

static bool acpi_is_indirect_io_slave(struct acpi_device *device)
{
	struct acpi_device *parent = device->parent;
	static const struct acpi_device_id indirect_io_hosts[] = {
		{"HISI0191", 0},
		{}
	};

	return parent && !acpi_match_device_ids(parent, indirect_io_hosts);
}

static bool acpi_device_enumeration_by_parent(struct acpi_device *device)
{
	struct list_head resource_list;
	bool is_serial_bus_slave = false;
	/*
	 * These devices have multiple I2cSerialBus resources and an i2c-client
	 * must be instantiated for each, each with its own i2c_device_id.
	 * Normally we only instantiate an i2c-client for the first resource,
	 * using the ACPI HID as id. These special cases are handled by the
	 * drivers/platform/x86/i2c-multi-instantiate.c driver, which knows
	 * which i2c_device_id to use for each resource.
	 */
	static const struct acpi_device_id i2c_multi_instantiate_ids[] = {
		{"BSG1160", },
		{"BSG2150", },
		{"INT33FE", },
		{"INT3515", },
		{}
	};

	if (acpi_is_indirect_io_slave(device))
		return true;

	/* Macs use device properties in lieu of _CRS resources */
	if (x86_apple_machine &&
	    (fwnode_property_present(&device->fwnode, "spiSclkPeriod") ||
	     fwnode_property_present(&device->fwnode, "i2cAddress") ||
	     fwnode_property_present(&device->fwnode, "baud")))
		return true;

	/* Instantiate a pdev for the i2c-multi-instantiate drv to bind to */
	if (!acpi_match_device_ids(device, i2c_multi_instantiate_ids))
		return false;

	INIT_LIST_HEAD(&resource_list);
	acpi_dev_get_resources(device, &resource_list,
			       acpi_check_serial_bus_slave,
			       &is_serial_bus_slave);
	acpi_dev_free_resource_list(&resource_list);

	return is_serial_bus_slave;
}

void acpi_init_device_object(struct acpi_device *device, acpi_handle handle,
			     int type, unsigned long long sta,
			     struct acpi_device_info *info)
{
	INIT_LIST_HEAD(&device->pnp.ids);
	device->device_type = type;
	device->handle = handle;
	device->parent = acpi_bus_get_parent(handle);
	fwnode_init(&device->fwnode, &acpi_device_fwnode_ops);
	acpi_set_device_status(device, sta);
	acpi_device_get_busid(device);
	acpi_set_pnp_ids(handle, &device->pnp, type, info);
	acpi_init_properties(device);
	acpi_bus_get_flags(device);
	device->flags.match_driver = false;
	device->flags.initialized = true;
	device->flags.enumeration_by_parent =
		acpi_device_enumeration_by_parent(device);
	acpi_device_clear_enumerated(device);
	device_initialize(&device->dev);
	dev_set_uevent_suppress(&device->dev, true);
	acpi_init_coherency(device);
}

void acpi_device_add_finalize(struct acpi_device *device)
{
	dev_set_uevent_suppress(&device->dev, false);
	kobject_uevent(&device->dev.kobj, KOBJ_ADD);
}

static int acpi_add_single_object(struct acpi_device **child,
				  acpi_handle handle, int type,
				  unsigned long long sta)
{
	int result;
	struct acpi_device *device;
	struct acpi_buffer buffer = { ACPI_ALLOCATE_BUFFER, NULL };
	struct acpi_device_info *info = NULL;

	if (handle != ACPI_ROOT_OBJECT && type == ACPI_BUS_TYPE_DEVICE)
		acpi_get_object_info(handle, &info);

	device = kzalloc(sizeof(struct acpi_device), GFP_KERNEL);
	if (!device) {
		printk(KERN_ERR PREFIX "Memory allocation error\n");
		kfree(info);
		return -ENOMEM;
	}

	acpi_init_device_object(device, handle, type, sta, info);
	kfree(info);
	/*
	 * For ACPI_BUS_TYPE_DEVICE getting the status is delayed till here so
	 * that we can call acpi_bus_get_status() and use its quirk handling.
	 * Note this must be done before the get power-/wakeup_dev-flags calls.
	 */
	if (type == ACPI_BUS_TYPE_DEVICE)
		if (acpi_bus_get_status(device) < 0)
			acpi_set_device_status(device, 0);

	acpi_bus_get_power_flags(device);
	acpi_bus_get_wakeup_device_flags(device);

	result = acpi_device_add(device, acpi_device_release);
	if (result) {
		acpi_device_release(&device->dev);
		return result;
	}

	acpi_power_add_remove_device(device, true);
	acpi_device_add_finalize(device);
	acpi_get_name(handle, ACPI_FULL_PATHNAME, &buffer);
	ACPI_DEBUG_PRINT((ACPI_DB_INFO, "Added %s [%s] parent %s\n",
		dev_name(&device->dev), (char *) buffer.pointer,
		device->parent ? dev_name(&device->parent->dev) : "(null)"));
	kfree(buffer.pointer);
	*child = device;
	return 0;
}

static acpi_status acpi_get_resource_memory(struct acpi_resource *ares,
					    void *context)
{
	struct resource *res = context;

	if (acpi_dev_resource_memory(ares, res))
		return AE_CTRL_TERMINATE;

	return AE_OK;
}

static bool acpi_device_should_be_hidden(acpi_handle handle)
{
	acpi_status status;
	struct resource res;

	/* Check if it should ignore the UART device */
	if (!(spcr_uart_addr && acpi_has_method(handle, METHOD_NAME__CRS)))
		return false;

	/*
	 * The UART device described in SPCR table is assumed to have only one
	 * memory resource present. So we only look for the first one here.
	 */
	status = acpi_walk_resources(handle, METHOD_NAME__CRS,
				     acpi_get_resource_memory, &res);
	if (ACPI_FAILURE(status) || res.start != spcr_uart_addr)
		return false;

	acpi_handle_info(handle, "The UART device @%pa in SPCR table will be hidden\n",
			 &res.start);

	return true;
}

static int acpi_bus_type_and_status(acpi_handle handle, int *type,
				    unsigned long long *sta)
{
	acpi_status status;
	acpi_object_type acpi_type;

	status = acpi_get_type(handle, &acpi_type);
	if (ACPI_FAILURE(status))
		return -ENODEV;

	switch (acpi_type) {
	case ACPI_TYPE_ANY:		/* for ACPI_ROOT_OBJECT */
	case ACPI_TYPE_DEVICE:
		if (acpi_device_should_be_hidden(handle))
			return -ENODEV;

		*type = ACPI_BUS_TYPE_DEVICE;
		/*
		 * acpi_add_single_object updates this once we've an acpi_device
		 * so that acpi_bus_get_status' quirk handling can be used.
		 */
		*sta = ACPI_STA_DEFAULT;
		break;
	case ACPI_TYPE_PROCESSOR:
		*type = ACPI_BUS_TYPE_PROCESSOR;
		status = acpi_bus_get_status_handle(handle, sta);
		if (ACPI_FAILURE(status))
			return -ENODEV;
		break;
	case ACPI_TYPE_THERMAL:
		*type = ACPI_BUS_TYPE_THERMAL;
		*sta = ACPI_STA_DEFAULT;
		break;
	case ACPI_TYPE_POWER:
		*type = ACPI_BUS_TYPE_POWER;
		*sta = ACPI_STA_DEFAULT;
		break;
	default:
		return -ENODEV;
	}

	return 0;
}

bool acpi_device_is_present(const struct acpi_device *adev)
{
	return adev->status.present || adev->status.functional;
}

static bool acpi_scan_handler_matching(struct acpi_scan_handler *handler,
				       const char *idstr,
				       const struct acpi_device_id **matchid)
{
	const struct acpi_device_id *devid;

	if (handler->match)
		return handler->match(idstr, matchid);

	for (devid = handler->ids; devid->id[0]; devid++)
		if (!strcmp((char *)devid->id, idstr)) {
			if (matchid)
				*matchid = devid;

			return true;
		}

	return false;
}

static struct acpi_scan_handler *acpi_scan_match_handler(const char *idstr,
					const struct acpi_device_id **matchid)
{
	struct acpi_scan_handler *handler;

	list_for_each_entry(handler, &acpi_scan_handlers_list, list_node)
		if (acpi_scan_handler_matching(handler, idstr, matchid))
			return handler;

	return NULL;
}

void acpi_scan_hotplug_enabled(struct acpi_hotplug_profile *hotplug, bool val)
{
	if (!!hotplug->enabled == !!val)
		return;

	mutex_lock(&acpi_scan_lock);

	hotplug->enabled = val;

	mutex_unlock(&acpi_scan_lock);
}

static void acpi_scan_init_hotplug(struct acpi_device *adev)
{
	struct acpi_hardware_id *hwid;

	if (acpi_dock_match(adev->handle) || is_ejectable_bay(adev)) {
		acpi_dock_add(adev);
		return;
	}
	list_for_each_entry(hwid, &adev->pnp.ids, list) {
		struct acpi_scan_handler *handler;

		handler = acpi_scan_match_handler(hwid->id, NULL);
		if (handler) {
			adev->flags.hotplug_notify = true;
			break;
		}
	}
}

static u32 acpi_scan_check_dep(acpi_handle handle)
{
	struct acpi_handle_list dep_devices;
	acpi_status status;
	u32 count;
	int i;

	/*
	 * Check for _HID here to avoid deferring the enumeration of:
	 * 1. PCI devices.
	 * 2. ACPI nodes describing USB ports.
	 * Still, checking for _HID catches more then just these cases ...
	 */
	if (!acpi_has_method(handle, "_DEP") || !acpi_has_method(handle, "_HID"))
		return 0;

	status = acpi_evaluate_reference(handle, "_DEP", NULL, &dep_devices);
	if (ACPI_FAILURE(status)) {
		acpi_handle_debug(handle, "Failed to evaluate _DEP.\n");
		return 0;
	}

	for (count = 0, i = 0; i < dep_devices.count; i++) {
		struct acpi_device_info *info;
		struct acpi_dep_data *dep;
		bool skip;

		status = acpi_get_object_info(dep_devices.handles[i], &info);
		if (ACPI_FAILURE(status)) {
			acpi_handle_debug(handle, "Error reading _DEP device info\n");
			continue;
		}

		skip = acpi_info_matches_ids(info, acpi_ignore_dep_ids);
		kfree(info);

		if (skip)
			continue;

		dep = kzalloc(sizeof(*dep), GFP_KERNEL);
		if (!dep)
			continue;

		count++;

		dep->supplier = dep_devices.handles[i];
<<<<<<< HEAD
		dep->consumer  = adev->handle;
		adev->dep_unmet++;
=======
		dep->consumer = handle;
>>>>>>> 8a8109f3

		mutex_lock(&acpi_dep_list_lock);
		list_add_tail(&dep->node , &acpi_dep_list);
		mutex_unlock(&acpi_dep_list_lock);
	}

	return count;
}

static void acpi_scan_dep_init(struct acpi_device *adev)
{
	struct acpi_dep_data *dep;

	mutex_lock(&acpi_dep_list_lock);

	list_for_each_entry(dep, &acpi_dep_list, node) {
		if (dep->consumer == adev->handle)
			adev->dep_unmet++;
	}

	mutex_unlock(&acpi_dep_list_lock);
}

static bool acpi_bus_scan_second_pass;

static acpi_status acpi_bus_check_add(acpi_handle handle, bool check_dep,
				      struct acpi_device **adev_p)
{
	struct acpi_device *device = NULL;
	unsigned long long sta;
	int type;
	int result;

	acpi_bus_get_device(handle, &device);
	if (device)
		goto out;

	result = acpi_bus_type_and_status(handle, &type, &sta);
	if (result)
		return AE_OK;

	if (type == ACPI_BUS_TYPE_POWER) {
		acpi_add_power_resource(handle);
		return AE_OK;
	}

	if (type == ACPI_BUS_TYPE_DEVICE && check_dep) {
		u32 count = acpi_scan_check_dep(handle);
		/* Bail out if the number of recorded dependencies is not 0. */
		if (count > 0) {
			acpi_bus_scan_second_pass = true;
			return AE_CTRL_DEPTH;
		}
	}

	acpi_add_single_object(&device, handle, type, sta);
	if (!device)
		return AE_CTRL_DEPTH;

	acpi_scan_init_hotplug(device);
	if (!check_dep)
		acpi_scan_dep_init(device);

out:
	if (!*adev_p)
		*adev_p = device;

	return AE_OK;
}

static acpi_status acpi_bus_check_add_1(acpi_handle handle, u32 lvl_not_used,
					void *not_used, void **ret_p)
{
	return acpi_bus_check_add(handle, true, (struct acpi_device **)ret_p);
}

static acpi_status acpi_bus_check_add_2(acpi_handle handle, u32 lvl_not_used,
					void *not_used, void **ret_p)
{
	return acpi_bus_check_add(handle, false, (struct acpi_device **)ret_p);
}

static void acpi_default_enumeration(struct acpi_device *device)
{
	/*
	 * Do not enumerate devices with enumeration_by_parent flag set as
	 * they will be enumerated by their respective parents.
	 */
	if (!device->flags.enumeration_by_parent) {
		acpi_create_platform_device(device, NULL);
		acpi_device_set_enumerated(device);
	} else {
		blocking_notifier_call_chain(&acpi_reconfig_chain,
					     ACPI_RECONFIG_DEVICE_ADD, device);
	}
}

static const struct acpi_device_id generic_device_ids[] = {
	{ACPI_DT_NAMESPACE_HID, },
	{"", },
};

static int acpi_generic_device_attach(struct acpi_device *adev,
				      const struct acpi_device_id *not_used)
{
	/*
	 * Since ACPI_DT_NAMESPACE_HID is the only ID handled here, the test
	 * below can be unconditional.
	 */
	if (adev->data.of_compatible)
		acpi_default_enumeration(adev);

	return 1;
}

static struct acpi_scan_handler generic_device_handler = {
	.ids = generic_device_ids,
	.attach = acpi_generic_device_attach,
};

static int acpi_scan_attach_handler(struct acpi_device *device)
{
	struct acpi_hardware_id *hwid;
	int ret = 0;

	list_for_each_entry(hwid, &device->pnp.ids, list) {
		const struct acpi_device_id *devid;
		struct acpi_scan_handler *handler;

		handler = acpi_scan_match_handler(hwid->id, &devid);
		if (handler) {
			if (!handler->attach) {
				device->pnp.type.platform_id = 0;
				continue;
			}
			device->handler = handler;
			ret = handler->attach(device, devid);
			if (ret > 0)
				break;

			device->handler = NULL;
			if (ret < 0)
				break;
		}
	}

	return ret;
}

static void acpi_bus_attach(struct acpi_device *device, bool first_pass)
{
	struct acpi_device *child;
	bool skip = !first_pass && device->flags.visited;
	acpi_handle ejd;
	int ret;

	if (skip)
		goto ok;

	if (ACPI_SUCCESS(acpi_bus_get_ejd(device->handle, &ejd)))
		register_dock_dependent_device(device, ejd);

	acpi_bus_get_status(device);
	/* Skip devices that are not present. */
	if (!acpi_device_is_present(device)) {
		device->flags.initialized = false;
		acpi_device_clear_enumerated(device);
		device->flags.power_manageable = 0;
		return;
	}
	if (device->handler)
		goto ok;

	if (!device->flags.initialized) {
		device->flags.power_manageable =
			device->power.states[ACPI_STATE_D0].flags.valid;
		if (acpi_bus_init_power(device))
			device->flags.power_manageable = 0;

		device->flags.initialized = true;
	} else if (device->flags.visited) {
		goto ok;
	}

	ret = acpi_scan_attach_handler(device);
	if (ret < 0)
		return;

	device->flags.match_driver = true;
	if (ret > 0 && !device->flags.enumeration_by_parent) {
		acpi_device_set_enumerated(device);
		goto ok;
	}

	ret = device_attach(&device->dev);
	if (ret < 0)
		return;

	if (device->pnp.type.platform_id || device->flags.enumeration_by_parent)
		acpi_default_enumeration(device);
	else
		acpi_device_set_enumerated(device);

 ok:
	list_for_each_entry(child, &device->children, node)
		acpi_bus_attach(child, first_pass);

	if (!skip && device->handler && device->handler->hotplug.notify_online)
		device->handler->hotplug.notify_online(device);
}

void acpi_walk_dep_device_list(acpi_handle handle)
{
	struct acpi_dep_data *dep, *tmp;
	struct acpi_device *adev;

	mutex_lock(&acpi_dep_list_lock);
	list_for_each_entry_safe(dep, tmp, &acpi_dep_list, node) {
		if (dep->supplier == handle) {
			acpi_bus_get_device(dep->consumer, &adev);
			if (!adev)
				continue;

			adev->dep_unmet--;
			if (!adev->dep_unmet)
				acpi_bus_attach(adev, true);

			list_del(&dep->node);
			kfree(dep);
		}
	}
	mutex_unlock(&acpi_dep_list_lock);
}
EXPORT_SYMBOL_GPL(acpi_walk_dep_device_list);

/**
 * acpi_bus_scan - Add ACPI device node objects in a given namespace scope.
 * @handle: Root of the namespace scope to scan.
 *
 * Scan a given ACPI tree (probably recently hot-plugged) and create and add
 * found devices.
 *
 * If no devices were found, -ENODEV is returned, but it does not mean that
 * there has been a real error.  There just have been no suitable ACPI objects
 * in the table trunk from which the kernel could create a device and add an
 * appropriate driver.
 *
 * Must be called under acpi_scan_lock.
 */
int acpi_bus_scan(acpi_handle handle)
{
	struct acpi_device *device = NULL;

	acpi_bus_scan_second_pass = false;

	/* Pass 1: Avoid enumerating devices with missing dependencies. */

	if (ACPI_SUCCESS(acpi_bus_check_add(handle, true, &device)))
		acpi_walk_namespace(ACPI_TYPE_ANY, handle, ACPI_UINT32_MAX,
				    acpi_bus_check_add_1, NULL, NULL,
				    (void **)&device);

	if (!device)
		return -ENODEV;

	acpi_bus_attach(device, true);

	if (!acpi_bus_scan_second_pass)
		return 0;

	/* Pass 2: Enumerate all of the remaining devices. */

	device = NULL;

	if (ACPI_SUCCESS(acpi_bus_check_add(handle, false, &device)))
		acpi_walk_namespace(ACPI_TYPE_ANY, handle, ACPI_UINT32_MAX,
				    acpi_bus_check_add_2, NULL, NULL,
				    (void **)&device);

	acpi_bus_attach(device, false);

	return 0;
}
EXPORT_SYMBOL(acpi_bus_scan);

/**
 * acpi_bus_trim - Detach scan handlers and drivers from ACPI device objects.
 * @adev: Root of the ACPI namespace scope to walk.
 *
 * Must be called under acpi_scan_lock.
 */
void acpi_bus_trim(struct acpi_device *adev)
{
	struct acpi_scan_handler *handler = adev->handler;
	struct acpi_device *child;

	list_for_each_entry_reverse(child, &adev->children, node)
		acpi_bus_trim(child);

	adev->flags.match_driver = false;
	if (handler) {
		if (handler->detach)
			handler->detach(adev);

		adev->handler = NULL;
	} else {
		device_release_driver(&adev->dev);
	}
	/*
	 * Most likely, the device is going away, so put it into D3cold before
	 * that.
	 */
	acpi_device_set_power(adev, ACPI_STATE_D3_COLD);
	adev->flags.initialized = false;
	acpi_device_clear_enumerated(adev);
}
EXPORT_SYMBOL_GPL(acpi_bus_trim);

int acpi_bus_register_early_device(int type)
{
	struct acpi_device *device = NULL;
	int result;

	result = acpi_add_single_object(&device, NULL,
					type, ACPI_STA_DEFAULT);
	if (result)
		return result;

	device->flags.match_driver = true;
	return device_attach(&device->dev);
}
EXPORT_SYMBOL_GPL(acpi_bus_register_early_device);

static int acpi_bus_scan_fixed(void)
{
	int result = 0;

	/*
	 * Enumerate all fixed-feature devices.
	 */
	if (!(acpi_gbl_FADT.flags & ACPI_FADT_POWER_BUTTON)) {
		struct acpi_device *device = NULL;

		result = acpi_add_single_object(&device, NULL,
						ACPI_BUS_TYPE_POWER_BUTTON,
						ACPI_STA_DEFAULT);
		if (result)
			return result;

		device->flags.match_driver = true;
		result = device_attach(&device->dev);
		if (result < 0)
			return result;

		device_init_wakeup(&device->dev, true);
	}

	if (!(acpi_gbl_FADT.flags & ACPI_FADT_SLEEP_BUTTON)) {
		struct acpi_device *device = NULL;

		result = acpi_add_single_object(&device, NULL,
						ACPI_BUS_TYPE_SLEEP_BUTTON,
						ACPI_STA_DEFAULT);
		if (result)
			return result;

		device->flags.match_driver = true;
		result = device_attach(&device->dev);
	}

	return result < 0 ? result : 0;
}

static void __init acpi_get_spcr_uart_addr(void)
{
	acpi_status status;
	struct acpi_table_spcr *spcr_ptr;

	status = acpi_get_table(ACPI_SIG_SPCR, 0,
				(struct acpi_table_header **)&spcr_ptr);
	if (ACPI_FAILURE(status)) {
		pr_warn(PREFIX "STAO table present, but SPCR is missing\n");
		return;
	}

	spcr_uart_addr = spcr_ptr->serial_port.address;
	acpi_put_table((struct acpi_table_header *)spcr_ptr);
}

static bool acpi_scan_initialized;

int __init acpi_scan_init(void)
{
	int result;
	acpi_status status;
	struct acpi_table_stao *stao_ptr;

	acpi_pci_root_init();
	acpi_pci_link_init();
	acpi_processor_init();
	acpi_platform_init();
	acpi_lpss_init();
	acpi_apd_init();
	acpi_cmos_rtc_init();
	acpi_container_init();
	acpi_memory_hotplug_init();
	acpi_watchdog_init();
	acpi_pnp_init();
	acpi_int340x_thermal_init();
	acpi_amba_init();
	acpi_init_lpit();

	acpi_scan_add_handler(&generic_device_handler);

	/*
	 * If there is STAO table, check whether it needs to ignore the UART
	 * device in SPCR table.
	 */
	status = acpi_get_table(ACPI_SIG_STAO, 0,
				(struct acpi_table_header **)&stao_ptr);
	if (ACPI_SUCCESS(status)) {
		if (stao_ptr->header.length > sizeof(struct acpi_table_stao))
			pr_info(PREFIX "STAO Name List not yet supported.\n");

		if (stao_ptr->ignore_uart)
			acpi_get_spcr_uart_addr();

		acpi_put_table((struct acpi_table_header *)stao_ptr);
	}

	acpi_gpe_apply_masked_gpes();
	acpi_update_all_gpes();

	/*
	 * Although we call __add_memory() that is documented to require the
	 * device_hotplug_lock, it is not necessary here because this is an
	 * early code when userspace or any other code path cannot trigger
	 * hotplug/hotunplug operations.
	 */
	mutex_lock(&acpi_scan_lock);
	/*
	 * Enumerate devices in the ACPI namespace.
	 */
	result = acpi_bus_scan(ACPI_ROOT_OBJECT);
	if (result)
		goto out;

	result = acpi_bus_get_device(ACPI_ROOT_OBJECT, &acpi_root);
	if (result)
		goto out;

	/* Fixed feature devices do not exist on HW-reduced platform */
	if (!acpi_gbl_reduced_hardware) {
		result = acpi_bus_scan_fixed();
		if (result) {
			acpi_detach_data(acpi_root->handle,
					 acpi_scan_drop_device);
			acpi_device_del(acpi_root);
			put_device(&acpi_root->dev);
			goto out;
		}
	}

	acpi_scan_initialized = true;

 out:
	mutex_unlock(&acpi_scan_lock);
	return result;
}

static struct acpi_probe_entry *ape;
static int acpi_probe_count;
static DEFINE_MUTEX(acpi_probe_mutex);

static int __init acpi_match_madt(union acpi_subtable_headers *header,
				  const unsigned long end)
{
	if (!ape->subtable_valid || ape->subtable_valid(&header->common, ape))
		if (!ape->probe_subtbl(header, end))
			acpi_probe_count++;

	return 0;
}

int __init __acpi_probe_device_table(struct acpi_probe_entry *ap_head, int nr)
{
	int count = 0;

	if (acpi_disabled)
		return 0;

	mutex_lock(&acpi_probe_mutex);
	for (ape = ap_head; nr; ape++, nr--) {
		if (ACPI_COMPARE_NAMESEG(ACPI_SIG_MADT, ape->id)) {
			acpi_probe_count = 0;
			acpi_table_parse_madt(ape->type, acpi_match_madt, 0);
			count += acpi_probe_count;
		} else {
			int res;
			res = acpi_table_parse(ape->id, ape->probe_table);
			if (!res)
				count++;
		}
	}
	mutex_unlock(&acpi_probe_mutex);

	return count;
}

struct acpi_table_events_work {
	struct work_struct work;
	void *table;
	u32 event;
};

static void acpi_table_events_fn(struct work_struct *work)
{
	struct acpi_table_events_work *tew;

	tew = container_of(work, struct acpi_table_events_work, work);

	if (tew->event == ACPI_TABLE_EVENT_LOAD) {
		acpi_scan_lock_acquire();
		acpi_bus_scan(ACPI_ROOT_OBJECT);
		acpi_scan_lock_release();
	}

	kfree(tew);
}

void acpi_scan_table_handler(u32 event, void *table, void *context)
{
	struct acpi_table_events_work *tew;

	if (!acpi_scan_initialized)
		return;

	if (event != ACPI_TABLE_EVENT_LOAD)
		return;

	tew = kmalloc(sizeof(*tew), GFP_KERNEL);
	if (!tew)
		return;

	INIT_WORK(&tew->work, acpi_table_events_fn);
	tew->table = table;
	tew->event = event;

	schedule_work(&tew->work);
}

int acpi_reconfig_notifier_register(struct notifier_block *nb)
{
	return blocking_notifier_chain_register(&acpi_reconfig_chain, nb);
}
EXPORT_SYMBOL(acpi_reconfig_notifier_register);

int acpi_reconfig_notifier_unregister(struct notifier_block *nb)
{
	return blocking_notifier_chain_unregister(&acpi_reconfig_chain, nb);
}
EXPORT_SYMBOL(acpi_reconfig_notifier_unregister);<|MERGE_RESOLUTION|>--- conflicted
+++ resolved
@@ -752,10 +752,7 @@
 /* List of HIDs for which we ignore matching ACPI devices, when checking _DEP lists. */
 static const char * const acpi_ignore_dep_ids[] = {
 	"PNP0D80", /* Windows-compatible System Power Management Controller */
-<<<<<<< HEAD
-=======
 	"INT33BD", /* Intel Baytrail Mailbox Device */
->>>>>>> 8a8109f3
 	NULL
 };
 
@@ -1890,12 +1887,7 @@
 		count++;
 
 		dep->supplier = dep_devices.handles[i];
-<<<<<<< HEAD
-		dep->consumer  = adev->handle;
-		adev->dep_unmet++;
-=======
 		dep->consumer = handle;
->>>>>>> 8a8109f3
 
 		mutex_lock(&acpi_dep_list_lock);
 		list_add_tail(&dep->node , &acpi_dep_list);
