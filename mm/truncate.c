--- conflicted
+++ resolved
@@ -322,11 +322,7 @@
 		index = indices[pagevec_count(&pvec) - 1] + 1;
 		truncate_exceptional_pvec_entries(mapping, &pvec, indices);
 		for (i = 0; i < pagevec_count(&pvec); i++)
-<<<<<<< HEAD
-			truncate_cleanup_page(mapping, pvec.pages[i]);
-=======
 			truncate_cleanup_page(pvec.pages[i]);
->>>>>>> 11e4b63a
 		delete_from_page_cache_batch(mapping, &pvec);
 		for (i = 0; i < pagevec_count(&pvec); i++)
 			unlock_page(pvec.pages[i]);
