// SPDX-License-Identifier: GPL-2.0
#include <linux/kernel.h>
#include <linux/string.h>
#include <linux/mm.h>
#include <linux/mmdebug.h>
#include <linux/highmem.h>
#include <linux/page_ext.h>
#include <linux/poison.h>
#include <linux/ratelimit.h>
#include <linux/kasan.h>

bool _page_poisoning_enabled_early;
EXPORT_SYMBOL(_page_poisoning_enabled_early);
DEFINE_STATIC_KEY_FALSE(_page_poisoning_enabled);
EXPORT_SYMBOL(_page_poisoning_enabled);

static int __init early_page_poison_param(char *buf)
{
	return kstrtobool(buf, &_page_poisoning_enabled_early);
}
early_param("page_poison", early_page_poison_param);

static void poison_page(struct page *page)
{
	void *addr = kmap_atomic(page);

	/* KASAN still think the page is in-use, so skip it. */
	kasan_disable_current();
	memset(kasan_reset_tag(addr), PAGE_POISON, PAGE_SIZE);
	kasan_enable_current();
	kunmap_atomic(addr);
}

void __kernel_poison_pages(struct page *page, int n)
{
	int i;

	for (i = 0; i < n; i++)
		poison_page(page + i);
}

static bool single_bit_flip(unsigned char a, unsigned char b)
{
	unsigned char error = a ^ b;

	return error && !(error & (error - 1));
}

static void check_poison_mem(struct page *page, unsigned char *mem, size_t bytes)
{
	static DEFINE_RATELIMIT_STATE(ratelimit, 5 * HZ, 10);
	unsigned char *start;
	unsigned char *end;

	start = memchr_inv(mem, PAGE_POISON, bytes);
	if (!start)
		return;

	for (end = mem + bytes - 1; end > start; end--) {
		if (*end != PAGE_POISON)
			break;
	}

	if (!__ratelimit(&ratelimit))
		return;
	else if (start == end && single_bit_flip(*start, PAGE_POISON))
		pr_err("pagealloc: single bit error\n");
	else
		pr_err("pagealloc: memory corruption\n");

	print_hex_dump(KERN_ERR, "", DUMP_PREFIX_ADDRESS, 16, 1, start,
			end - start + 1, 1);
	dump_stack();
	dump_page(page, "pagealloc: corrupted page details");
}

static void unpoison_page(struct page *page)
{
	void *addr;

	addr = kmap_atomic(page);
	kasan_disable_current();
	/*
	 * Page poisoning when enabled poisons each and every page
	 * that is freed to buddy. Thus no extra check is done to
	 * see if a page was poisoned.
	 */
<<<<<<< HEAD
	check_poison_mem(kasan_reset_tag(addr), PAGE_SIZE);
=======
	check_poison_mem(page, kasan_reset_tag(addr), PAGE_SIZE);
>>>>>>> 11e4b63a
	kasan_enable_current();
	kunmap_atomic(addr);
}

void __kernel_unpoison_pages(struct page *page, int n)
{
	int i;

	for (i = 0; i < n; i++)
		unpoison_page(page + i);
}

#ifndef CONFIG_ARCH_SUPPORTS_DEBUG_PAGEALLOC
void __kernel_map_pages(struct page *page, int numpages, int enable)
{
	/* This function does nothing, all work is done via poison pages */
}
#endif<|MERGE_RESOLUTION|>--- conflicted
+++ resolved
@@ -85,11 +85,7 @@
 	 * that is freed to buddy. Thus no extra check is done to
 	 * see if a page was poisoned.
 	 */
-<<<<<<< HEAD
-	check_poison_mem(kasan_reset_tag(addr), PAGE_SIZE);
-=======
 	check_poison_mem(page, kasan_reset_tag(addr), PAGE_SIZE);
->>>>>>> 11e4b63a
 	kasan_enable_current();
 	kunmap_atomic(addr);
 }
