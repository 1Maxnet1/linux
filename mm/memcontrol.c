--- conflicted
+++ resolved
@@ -6678,12 +6678,8 @@
 			atomic_long_read(&parent->memory.children_low_usage)));
 }
 
-<<<<<<< HEAD
 static int charge_memcg(struct folio *folio, struct mem_cgroup *memcg,
 			gfp_t gfp)
-=======
-static int charge_memcg(struct page *page, struct mem_cgroup *memcg, gfp_t gfp)
->>>>>>> 83d4664b
 {
 	long nr_pages = folio_nr_pages(folio);
 	int ret;
@@ -6704,17 +6700,10 @@
 }
 
 /**
-<<<<<<< HEAD
- * mem_cgroup_charge - Charge a newly allocated folio to a cgroup.
+ * __mem_cgroup_charge - Charge a newly allocated folio to a cgroup.
  * @folio: Folio to charge.
  * @mm: mm context of the allocating task.
  * @gfp: Reclaim mode.
-=======
- * __mem_cgroup_charge - charge a newly allocated page to a cgroup
- * @page: page to charge
- * @mm: mm context of the victim
- * @gfp_mask: reclaim mode
->>>>>>> 83d4664b
  *
  * Try to charge @folio to the memcg that @mm belongs to, reclaiming
  * pages according to @gfp if necessary.  If @mm is NULL, try to
@@ -6724,22 +6713,13 @@
  *
  * Return: 0 on success. Otherwise, an error code is returned.
  */
-<<<<<<< HEAD
-int mem_cgroup_charge(struct folio *folio, struct mm_struct *mm, gfp_t gfp)
-=======
-int __mem_cgroup_charge(struct page *page, struct mm_struct *mm,
-			gfp_t gfp_mask)
->>>>>>> 83d4664b
+int __mem_cgroup_charge(struct folio *folio, struct mm_struct *mm, gfp_t gfp)
 {
 	struct mem_cgroup *memcg;
 	int ret;
 
 	memcg = get_mem_cgroup_from_mm(mm);
-<<<<<<< HEAD
 	ret = charge_memcg(folio, memcg, gfp);
-=======
-	ret = charge_memcg(page, memcg, gfp_mask);
->>>>>>> 83d4664b
 	css_put(&memcg->css);
 
 	return ret;
@@ -6775,11 +6755,7 @@
 		memcg = get_mem_cgroup_from_mm(mm);
 	rcu_read_unlock();
 
-<<<<<<< HEAD
 	ret = charge_memcg(folio, memcg, gfp);
-=======
-	ret = charge_memcg(page, memcg, gfp);
->>>>>>> 83d4664b
 
 	css_put(&memcg->css);
 	return ret;
@@ -6915,34 +6891,17 @@
 }
 
 /**
-<<<<<<< HEAD
- * mem_cgroup_uncharge - Uncharge a folio.
+ * __mem_cgroup_uncharge - Uncharge a folio.
  * @folio: Folio to uncharge.
  *
  * Uncharge a folio previously charged with mem_cgroup_charge().
  */
-void mem_cgroup_uncharge(struct folio *folio)
+void __mem_cgroup_uncharge(struct folio *folio)
 {
 	struct uncharge_gather ug;
-
-	if (mem_cgroup_disabled())
-		return;
 
 	/* Don't touch folio->lru of any random page, pre-check: */
 	if (!folio_memcg(folio))
-=======
- * __mem_cgroup_uncharge - uncharge a page
- * @page: page to uncharge
- *
- * Uncharge a page previously charged with __mem_cgroup_charge().
- */
-void __mem_cgroup_uncharge(struct page *page)
-{
-	struct uncharge_gather ug;
-
-	/* Don't touch page->lru of any random page, pre-check: */
-	if (!page_memcg(page))
->>>>>>> 83d4664b
 		return;
 
 	uncharge_gather_clear(&ug);
