--- conflicted
+++ resolved
@@ -1187,10 +1187,7 @@
 int __ref add_memory_resource(int nid, struct resource *res, mhp_t mhp_flags)
 {
 	struct mhp_params params = { .pgprot = pgprot_mhp(PAGE_KERNEL) };
-<<<<<<< HEAD
-=======
 	struct vmem_altmap mhp_altmap = {};
->>>>>>> 11e4b63a
 	u64 start, size;
 	bool new_node = false;
 	int ret;
