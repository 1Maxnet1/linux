--- conflicted
+++ resolved
@@ -2,11 +2,7 @@
 VERSION = 5
 PATCHLEVEL = 9
 SUBLEVEL = 0
-<<<<<<< HEAD
-EXTRAVERSION = -rc1
-=======
 EXTRAVERSION = -rc4
->>>>>>> 976bc5e2
 NAME = Kleptomaniac Octopus
 
 # *DOCUMENTATION*
