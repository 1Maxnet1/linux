/*
 * ASoC simple SCU sound card support
 *
 * Copyright (C) 2015 Renesas Solutions Corp.
 * Kuninori Morimoto <kuninori.morimoto.gx@renesas.com>
 *
 * based on ${LINUX}/sound/soc/generic/simple-card.c
 *
 * This program is free software; you can redistribute it and/or modify
 * it under the terms of the GNU General Public License version 2 as
 * published by the Free Software Foundation.
 */
#include <linux/clk.h>
#include <linux/device.h>
#include <linux/module.h>
#include <linux/of.h>
#include <linux/of_device.h>
#include <linux/platform_device.h>
#include <linux/string.h>
#include <sound/jack.h>
#include <sound/soc.h>
#include <sound/soc-dai.h>
#include <sound/simple_card_utils.h>

struct simple_card_data {
	struct snd_soc_card snd_card;
	struct snd_soc_codec_conf codec_conf;
	struct asoc_simple_dai *dai_props;
	struct snd_soc_dai_link *dai_link;
	struct asoc_simple_card_data adata;
};

#define simple_priv_to_card(priv) (&(priv)->snd_card)
#define simple_priv_to_props(priv, i) ((priv)->dai_props + (i))
#define simple_priv_to_dev(priv) (simple_priv_to_card(priv)->dev)
#define simple_priv_to_link(priv, i) (simple_priv_to_card(priv)->dai_link + (i))

#define DAI	"sound-dai"
#define CELL	"#sound-dai-cells"
#define PREFIX	"simple-audio-card,"

static int asoc_simple_card_startup(struct snd_pcm_substream *substream)
{
	struct snd_soc_pcm_runtime *rtd = substream->private_data;
	struct simple_card_data *priv =	snd_soc_card_get_drvdata(rtd->card);
	struct asoc_simple_dai *dai_props =
		simple_priv_to_props(priv, rtd->num);

	return asoc_simple_card_clk_enable(dai_props);
}

static void asoc_simple_card_shutdown(struct snd_pcm_substream *substream)
{
	struct snd_soc_pcm_runtime *rtd = substream->private_data;
	struct simple_card_data *priv =	snd_soc_card_get_drvdata(rtd->card);
	struct asoc_simple_dai *dai_props =
		simple_priv_to_props(priv, rtd->num);

	asoc_simple_card_clk_disable(dai_props);
}

static const struct snd_soc_ops asoc_simple_card_ops = {
	.startup = asoc_simple_card_startup,
	.shutdown = asoc_simple_card_shutdown,
};

static int asoc_simple_card_dai_init(struct snd_soc_pcm_runtime *rtd)
{
	struct simple_card_data *priv = snd_soc_card_get_drvdata(rtd->card);
	struct snd_soc_dai *dai;
	struct snd_soc_dai_link *dai_link;
	struct asoc_simple_dai *dai_props;
	int num = rtd->num;

	dai_link	= simple_priv_to_link(priv, num);
	dai_props	= simple_priv_to_props(priv, num);
	dai		= dai_link->dynamic ?
				rtd->cpu_dai :
				rtd->codec_dai;

	return asoc_simple_card_init_dai(dai, dai_props);
}

static int asoc_simple_card_be_hw_params_fixup(struct snd_soc_pcm_runtime *rtd,
					struct snd_pcm_hw_params *params)
{
	struct simple_card_data *priv = snd_soc_card_get_drvdata(rtd->card);

	asoc_simple_card_convert_fixup(&priv->adata, params);

	return 0;
}

static int asoc_simple_card_dai_link_of(struct device_node *np,
					struct simple_card_data *priv,
					unsigned int daifmt,
					int idx, bool is_fe)
{
	struct device *dev = simple_priv_to_dev(priv);
	struct snd_soc_dai_link *dai_link = simple_priv_to_link(priv, idx);
	struct asoc_simple_dai *dai_props = simple_priv_to_props(priv, idx);
	struct snd_soc_card *card = simple_priv_to_card(priv);
	int ret;

	if (is_fe) {
		int is_single_links = 0;

		/* BE is dummy */
		dai_link->codec_of_node		= NULL;
		dai_link->codec_dai_name	= "snd-soc-dummy-dai";
		dai_link->codec_name		= "snd-soc-dummy";

		/* FE settings */
		dai_link->dynamic		= 1;
		dai_link->dpcm_merged_format	= 1;

		ret = asoc_simple_card_parse_cpu(np, dai_link, DAI, CELL,
						 &is_single_links);
		if (ret)
			return ret;

		ret = asoc_simple_card_parse_clk_cpu(dev, np, dai_link, dai_props);
		if (ret < 0)
			return ret;

		ret = asoc_simple_card_set_dailink_name(dev, dai_link,
							"fe.%s",
							dai_link->cpu_dai_name);
		if (ret < 0)
			return ret;

		asoc_simple_card_canonicalize_cpu(dai_link, is_single_links);
	} else {
		/* FE is dummy */
		dai_link->cpu_of_node		= NULL;
		dai_link->cpu_dai_name		= "snd-soc-dummy-dai";
		dai_link->cpu_name		= "snd-soc-dummy";

		/* BE settings */
		dai_link->no_pcm		= 1;
		dai_link->be_hw_params_fixup	= asoc_simple_card_be_hw_params_fixup;

		ret = asoc_simple_card_parse_codec(np, dai_link, DAI, CELL);
		if (ret < 0)
			return ret;

		ret = asoc_simple_card_parse_clk_codec(dev, np, dai_link, dai_props);
		if (ret < 0)
			return ret;

		ret = asoc_simple_card_set_dailink_name(dev, dai_link,
							"be.%s",
							dai_link->codec_dai_name);
		if (ret < 0)
			return ret;

		snd_soc_of_parse_audio_prefix(card,
					      &priv->codec_conf,
					      dai_link->codec_of_node,
					      PREFIX "prefix");
	}

	ret = asoc_simple_card_of_parse_tdm(np, dai_props);
	if (ret)
		return ret;

	ret = asoc_simple_card_canonicalize_dailink(dai_link);
	if (ret < 0)
		return ret;

	dai_link->dai_fmt		= daifmt;
	dai_link->dpcm_playback		= 1;
	dai_link->dpcm_capture		= 1;
	dai_link->ops			= &asoc_simple_card_ops;
	dai_link->init			= asoc_simple_card_dai_init;

	return 0;
}

static int asoc_simple_card_parse_of(struct simple_card_data *priv)

{
	struct device *dev = simple_priv_to_dev(priv);
	struct device_node *np;
	struct snd_soc_card *card = simple_priv_to_card(priv);
	struct device_node *node = dev->of_node;
	unsigned int daifmt = 0;
	bool is_fe;
	int ret, i;

	if (!node)
		return -EINVAL;

	ret = asoc_simple_card_of_parse_routing(card, PREFIX, 0);
	if (ret < 0)
		return ret;

	asoc_simple_card_parse_convert(dev, PREFIX, &priv->adata);

	/* find 1st codec */
	np = of_get_child_by_name(node, PREFIX "codec");
	if (!np)
		return -ENODEV;

	ret = asoc_simple_card_parse_daifmt(dev, node, np, PREFIX, &daifmt);
	if (ret < 0)
		return ret;

	i = 0;
	for_each_child_of_node(node, np) {
		is_fe = false;
		if (strcmp(np->name, PREFIX "cpu") == 0)
			is_fe = true;

		ret = asoc_simple_card_dai_link_of(np, priv, daifmt, i, is_fe);
		if (ret < 0)
			return ret;
		i++;
	}

	ret = asoc_simple_card_parse_card_name(card, PREFIX);
	if (ret < 0)
		return ret;

<<<<<<< HEAD
	dev_dbg(dev, "convert_rate     %d\n", priv->convert_rate);
	dev_dbg(dev, "convert_channels %d\n", priv->convert_channels);

=======
>>>>>>> 478b7746
	return 0;
}

static int asoc_simple_card_probe(struct platform_device *pdev)
{
	struct simple_card_data *priv;
	struct snd_soc_dai_link *dai_link;
	struct asoc_simple_dai *dai_props;
	struct snd_soc_card *card;
	struct device *dev = &pdev->dev;
	struct device_node *np = dev->of_node;
	int num, ret;

	/* Allocate the private data */
	priv = devm_kzalloc(dev, sizeof(*priv), GFP_KERNEL);
	if (!priv)
		return -ENOMEM;

	num = of_get_child_count(np);

	dai_props = devm_kzalloc(dev, sizeof(*dai_props) * num, GFP_KERNEL);
	dai_link  = devm_kzalloc(dev, sizeof(*dai_link)  * num, GFP_KERNEL);
	if (!dai_props || !dai_link)
		return -ENOMEM;

	priv->dai_props				= dai_props;
	priv->dai_link				= dai_link;

	/* Init snd_soc_card */
	card = simple_priv_to_card(priv);
	card->owner		= THIS_MODULE;
	card->dev		= dev;
	card->dai_link		= priv->dai_link;
	card->num_links		= num;
	card->codec_conf	= &priv->codec_conf;
	card->num_configs	= 1;

	ret = asoc_simple_card_parse_of(priv);
	if (ret < 0) {
		if (ret != -EPROBE_DEFER)
			dev_err(dev, "parse error %d\n", ret);
		goto err;
	}

	snd_soc_card_set_drvdata(card, priv);

	ret = devm_snd_soc_register_card(dev, card);
	if (ret < 0)
		goto err;

	return 0;
err:
	asoc_simple_card_clean_reference(card);

	return ret;
}

static int asoc_simple_card_remove(struct platform_device *pdev)
{
	struct snd_soc_card *card = platform_get_drvdata(pdev);

	return asoc_simple_card_clean_reference(card);
}

static const struct of_device_id asoc_simple_of_match[] = {
	{ .compatible = "renesas,rsrc-card", },
	{ .compatible = "simple-scu-audio-card", },
	{},
};
MODULE_DEVICE_TABLE(of, asoc_simple_of_match);

static struct platform_driver asoc_simple_card = {
	.driver = {
		.name = "simple-scu-audio-card",
		.of_match_table = asoc_simple_of_match,
	},
	.probe = asoc_simple_card_probe,
	.remove = asoc_simple_card_remove,
};

module_platform_driver(asoc_simple_card);

MODULE_ALIAS("platform:asoc-simple-scu-card");
MODULE_LICENSE("GPL v2");
MODULE_DESCRIPTION("ASoC Simple SCU Sound Card");
MODULE_AUTHOR("Kuninori Morimoto <kuninori.morimoto.gx@renesas.com>");<|MERGE_RESOLUTION|>--- conflicted
+++ resolved
@@ -222,12 +222,6 @@
 	if (ret < 0)
 		return ret;
 
-<<<<<<< HEAD
-	dev_dbg(dev, "convert_rate     %d\n", priv->convert_rate);
-	dev_dbg(dev, "convert_channels %d\n", priv->convert_channels);
-
-=======
->>>>>>> 478b7746
 	return 0;
 }
 
