/* SPDX-License-Identifier: GPL-2.0-or-later */
/* memcontrol.h - Memory Controller
 *
 * Copyright IBM Corporation, 2007
 * Author Balbir Singh <balbir@linux.vnet.ibm.com>
 *
 * Copyright 2007 OpenVZ SWsoft Inc
 * Author: Pavel Emelianov <xemul@openvz.org>
 */

#ifndef _LINUX_MEMCONTROL_H
#define _LINUX_MEMCONTROL_H
#include <linux/cgroup.h>
#include <linux/vm_event_item.h>
#include <linux/hardirq.h>
#include <linux/jump_label.h>
#include <linux/page_counter.h>
#include <linux/vmpressure.h>
#include <linux/eventfd.h>
#include <linux/mm.h>
#include <linux/vmstat.h>
#include <linux/writeback.h>
#include <linux/page-flags.h>

struct mem_cgroup;
struct obj_cgroup;
struct page;
struct mm_struct;
struct kmem_cache;

/* Cgroup-specific page state, on top of universal node page state */
enum memcg_stat_item {
	MEMCG_SWAP = NR_VM_NODE_STAT_ITEMS,
	MEMCG_SOCK,
	MEMCG_PERCPU_B,
	MEMCG_NR_STAT,
};

enum memcg_memory_event {
	MEMCG_LOW,
	MEMCG_HIGH,
	MEMCG_MAX,
	MEMCG_OOM,
	MEMCG_OOM_KILL,
	MEMCG_SWAP_HIGH,
	MEMCG_SWAP_MAX,
	MEMCG_SWAP_FAIL,
	MEMCG_NR_MEMORY_EVENTS,
};

struct mem_cgroup_reclaim_cookie {
	pg_data_t *pgdat;
	unsigned int generation;
};

#ifdef CONFIG_MEMCG

#define MEM_CGROUP_ID_SHIFT	16
#define MEM_CGROUP_ID_MAX	USHRT_MAX

struct mem_cgroup_id {
	int id;
	refcount_t ref;
};

/*
 * Per memcg event counter is incremented at every pagein/pageout. With THP,
 * it will be incremented by the number of pages. This counter is used
 * to trigger some periodic events. This is straightforward and better
 * than using jiffies etc. to handle periodic memcg event.
 */
enum mem_cgroup_events_target {
	MEM_CGROUP_TARGET_THRESH,
	MEM_CGROUP_TARGET_SOFTLIMIT,
	MEM_CGROUP_NTARGETS,
};

struct memcg_vmstats_percpu {
	/* Local (CPU and cgroup) page state & events */
	long			state[MEMCG_NR_STAT];
	unsigned long		events[NR_VM_EVENT_ITEMS];

	/* Delta calculation for lockless upward propagation */
	long			state_prev[MEMCG_NR_STAT];
	unsigned long		events_prev[NR_VM_EVENT_ITEMS];

	/* Cgroup1: threshold notifications & softlimit tree updates */
	unsigned long		nr_page_events;
	unsigned long		targets[MEM_CGROUP_NTARGETS];
};

struct memcg_vmstats {
	/* Aggregated (CPU and subtree) page state & events */
	long			state[MEMCG_NR_STAT];
	unsigned long		events[NR_VM_EVENT_ITEMS];

	/* Pending child counts during tree propagation */
	long			state_pending[MEMCG_NR_STAT];
	unsigned long		events_pending[NR_VM_EVENT_ITEMS];
};

struct mem_cgroup_reclaim_iter {
	struct mem_cgroup *position;
	/* scan generation, increased every round-trip */
	unsigned int generation;
};

struct lruvec_stat {
	long count[NR_VM_NODE_STAT_ITEMS];
};

struct batched_lruvec_stat {
	s32 count[NR_VM_NODE_STAT_ITEMS];
};

/*
 * Bitmap and deferred work of shrinker::id corresponding to memcg-aware
 * shrinkers, which have elements charged to this memcg.
 */
struct shrinker_info {
	struct rcu_head rcu;
	atomic_long_t *nr_deferred;
	unsigned long *map;
};

/*
 * per-node information in memory controller.
 */
struct mem_cgroup_per_node {
	struct lruvec		lruvec;

	/*
	 * Legacy local VM stats. This should be struct lruvec_stat and
	 * cannot be optimized to struct batched_lruvec_stat. Because
	 * the threshold of the lruvec_stat_cpu can be as big as
	 * MEMCG_CHARGE_BATCH * PAGE_SIZE. It can fit into s32. But this
	 * filed has no upper limit.
	 */
	struct lruvec_stat __percpu *lruvec_stat_local;

	/* Subtree VM stats (batched updates) */
	struct batched_lruvec_stat __percpu *lruvec_stat_cpu;
	atomic_long_t		lruvec_stat[NR_VM_NODE_STAT_ITEMS];

	unsigned long		lru_zone_size[MAX_NR_ZONES][NR_LRU_LISTS];

	struct mem_cgroup_reclaim_iter	iter;

	struct shrinker_info __rcu	*shrinker_info;

	struct rb_node		tree_node;	/* RB tree node */
	unsigned long		usage_in_excess;/* Set to the value by which */
						/* the soft limit is exceeded*/
	bool			on_tree;
	struct mem_cgroup	*memcg;		/* Back pointer, we cannot */
						/* use container_of	   */
};

struct mem_cgroup_threshold {
	struct eventfd_ctx *eventfd;
	unsigned long threshold;
};

/* For threshold */
struct mem_cgroup_threshold_ary {
	/* An array index points to threshold just below or equal to usage. */
	int current_threshold;
	/* Size of entries[] */
	unsigned int size;
	/* Array of thresholds */
	struct mem_cgroup_threshold entries[];
};

struct mem_cgroup_thresholds {
	/* Primary thresholds array */
	struct mem_cgroup_threshold_ary *primary;
	/*
	 * Spare threshold array.
	 * This is needed to make mem_cgroup_unregister_event() "never fail".
	 * It must be able to store at least primary->size - 1 entries.
	 */
	struct mem_cgroup_threshold_ary *spare;
};

enum memcg_kmem_state {
	KMEM_NONE,
	KMEM_ALLOCATED,
	KMEM_ONLINE,
};

#if defined(CONFIG_SMP)
struct memcg_padding {
	char x[0];
} ____cacheline_internodealigned_in_smp;
#define MEMCG_PADDING(name)      struct memcg_padding name;
#else
#define MEMCG_PADDING(name)
#endif

/*
 * Remember four most recent foreign writebacks with dirty pages in this
 * cgroup.  Inode sharing is expected to be uncommon and, even if we miss
 * one in a given round, we're likely to catch it later if it keeps
 * foreign-dirtying, so a fairly low count should be enough.
 *
 * See mem_cgroup_track_foreign_dirty_slowpath() for details.
 */
#define MEMCG_CGWB_FRN_CNT	4

struct memcg_cgwb_frn {
	u64 bdi_id;			/* bdi->id of the foreign inode */
	int memcg_id;			/* memcg->css.id of foreign inode */
	u64 at;				/* jiffies_64 at the time of dirtying */
	struct wb_completion done;	/* tracks in-flight foreign writebacks */
};

/*
 * Bucket for arbitrarily byte-sized objects charged to a memory
 * cgroup. The bucket can be reparented in one piece when the cgroup
 * is destroyed, without having to round up the individual references
 * of all live memory objects in the wild.
 */
struct obj_cgroup {
	struct percpu_ref refcnt;
	struct mem_cgroup *memcg;
	atomic_t nr_charged_bytes;
	union {
		struct list_head list;
		struct rcu_head rcu;
	};
};

/*
 * The memory controller data structure. The memory controller controls both
 * page cache and RSS per cgroup. We would eventually like to provide
 * statistics based on the statistics developed by Rik Van Riel for clock-pro,
 * to help the administrator determine what knobs to tune.
 */
struct mem_cgroup {
	struct cgroup_subsys_state css;

	/* Private memcg ID. Used to ID objects that outlive the cgroup */
	struct mem_cgroup_id id;

	/* Accounted resources */
	struct page_counter memory;		/* Both v1 & v2 */

	union {
		struct page_counter swap;	/* v2 only */
		struct page_counter memsw;	/* v1 only */
	};

	/* Legacy consumer-oriented counters */
	struct page_counter kmem;		/* v1 only */
	struct page_counter tcpmem;		/* v1 only */

	/* Range enforcement for interrupt charges */
	struct work_struct high_work;

	unsigned long soft_limit;

	/* vmpressure notifications */
	struct vmpressure vmpressure;

	/*
	 * Should the OOM killer kill all belonging tasks, had it kill one?
	 */
	bool oom_group;

	/* protected by memcg_oom_lock */
	bool		oom_lock;
	int		under_oom;

	int	swappiness;
	/* OOM-Killer disable */
	int		oom_kill_disable;

	/* memory.events and memory.events.local */
	struct cgroup_file events_file;
	struct cgroup_file events_local_file;

	/* handle for "memory.swap.events" */
	struct cgroup_file swap_events_file;

	/* protect arrays of thresholds */
	struct mutex thresholds_lock;

	/* thresholds for memory usage. RCU-protected */
	struct mem_cgroup_thresholds thresholds;

	/* thresholds for mem+swap usage. RCU-protected */
	struct mem_cgroup_thresholds memsw_thresholds;

	/* For oom notifier event fd */
	struct list_head oom_notify;

	/*
	 * Should we move charges of a task when a task is moved into this
	 * mem_cgroup ? And what type of charges should we move ?
	 */
	unsigned long move_charge_at_immigrate;
	/* taken only while moving_account > 0 */
	spinlock_t		move_lock;
	unsigned long		move_lock_flags;

	MEMCG_PADDING(_pad1_);

	/* memory.stat */
	struct memcg_vmstats	vmstats;

	/* memory.events */
	atomic_long_t		memory_events[MEMCG_NR_MEMORY_EVENTS];
	atomic_long_t		memory_events_local[MEMCG_NR_MEMORY_EVENTS];

	unsigned long		socket_pressure;

	/* Legacy tcp memory accounting */
	bool			tcpmem_active;
	int			tcpmem_pressure;

#ifdef CONFIG_MEMCG_KMEM
	int kmemcg_id;
	enum memcg_kmem_state kmem_state;
	struct obj_cgroup __rcu *objcg;
	struct list_head objcg_list; /* list of inherited objcgs */
#endif

	MEMCG_PADDING(_pad2_);

	/*
	 * set > 0 if pages under this cgroup are moving to other cgroup.
	 */
	atomic_t		moving_account;
	struct task_struct	*move_lock_task;

	struct memcg_vmstats_percpu __percpu *vmstats_percpu;

#ifdef CONFIG_CGROUP_WRITEBACK
	struct list_head cgwb_list;
	struct wb_domain cgwb_domain;
	struct memcg_cgwb_frn cgwb_frn[MEMCG_CGWB_FRN_CNT];
#endif

	/* List of events which userspace want to receive */
	struct list_head event_list;
	spinlock_t event_list_lock;

#ifdef CONFIG_TRANSPARENT_HUGEPAGE
	struct deferred_split deferred_split_queue;
#endif

	struct mem_cgroup_per_node *nodeinfo[0];
	/* WARNING: nodeinfo must be the last member here */
};

/*
 * size of first charge trial. "32" comes from vmscan.c's magic value.
 * TODO: maybe necessary to use big numbers in big irons.
 */
#define MEMCG_CHARGE_BATCH 32U

extern struct mem_cgroup *root_mem_cgroup;

enum page_memcg_data_flags {
	/* page->memcg_data is a pointer to an objcgs vector */
	MEMCG_DATA_OBJCGS = (1UL << 0),
	/* page has been accounted as a non-slab kernel page */
	MEMCG_DATA_KMEM = (1UL << 1),
	/* the next bit after the last actual flag */
	__NR_MEMCG_DATA_FLAGS  = (1UL << 2),
};

#define MEMCG_DATA_FLAGS_MASK (__NR_MEMCG_DATA_FLAGS - 1)

static inline bool PageMemcgKmem(struct page *page);

/*
 * After the initialization objcg->memcg is always pointing at
 * a valid memcg, but can be atomically swapped to the parent memcg.
 *
 * The caller must ensure that the returned memcg won't be released:
 * e.g. acquire the rcu_read_lock or css_set_lock.
 */
static inline struct mem_cgroup *obj_cgroup_memcg(struct obj_cgroup *objcg)
{
	return READ_ONCE(objcg->memcg);
}

/*
 * __page_memcg - get the memory cgroup associated with a non-kmem page
 * @page: a pointer to the page struct
 *
 * Returns a pointer to the memory cgroup associated with the page,
 * or NULL. This function assumes that the page is known to have a
 * proper memory cgroup pointer. It's not safe to call this function
 * against some type of pages, e.g. slab pages or ex-slab pages or
 * kmem pages.
 */
static inline struct mem_cgroup *__page_memcg(struct page *page)
{
	unsigned long memcg_data = page->memcg_data;

	VM_BUG_ON_PAGE(PageSlab(page), page);
	VM_BUG_ON_PAGE(memcg_data & MEMCG_DATA_OBJCGS, page);
	VM_BUG_ON_PAGE(memcg_data & MEMCG_DATA_KMEM, page);

	return (struct mem_cgroup *)(memcg_data & ~MEMCG_DATA_FLAGS_MASK);
}

/*
 * __page_objcg - get the object cgroup associated with a kmem page
 * @page: a pointer to the page struct
 *
 * Returns a pointer to the object cgroup associated with the page,
 * or NULL. This function assumes that the page is known to have a
 * proper object cgroup pointer. It's not safe to call this function
 * against some type of pages, e.g. slab pages or ex-slab pages or
 * LRU pages.
 */
static inline struct obj_cgroup *__page_objcg(struct page *page)
{
	unsigned long memcg_data = page->memcg_data;

	VM_BUG_ON_PAGE(PageSlab(page), page);
	VM_BUG_ON_PAGE(memcg_data & MEMCG_DATA_OBJCGS, page);
	VM_BUG_ON_PAGE(!(memcg_data & MEMCG_DATA_KMEM), page);

	return (struct obj_cgroup *)(memcg_data & ~MEMCG_DATA_FLAGS_MASK);
}

/*
 * page_memcg - get the memory cgroup associated with a page
 * @page: a pointer to the page struct
 *
 * Returns a pointer to the memory cgroup associated with the page,
 * or NULL. This function assumes that the page is known to have a
 * proper memory cgroup pointer. It's not safe to call this function
 * against some type of pages, e.g. slab pages or ex-slab pages.
 *
 * For a non-kmem page any of the following ensures page and memcg binding
 * stability:
 *
 * - the page lock
 * - LRU isolation
 * - lock_page_memcg()
 * - exclusive reference
 *
 * For a kmem page a caller should hold an rcu read lock to protect memcg
 * associated with a kmem page from being released.
 */
static inline struct mem_cgroup *page_memcg(struct page *page)
{
	if (PageMemcgKmem(page))
		return obj_cgroup_memcg(__page_objcg(page));
	else
		return __page_memcg(page);
}

/*
 * page_memcg_rcu - locklessly get the memory cgroup associated with a page
 * @page: a pointer to the page struct
 *
 * Returns a pointer to the memory cgroup associated with the page,
 * or NULL. This function assumes that the page is known to have a
 * proper memory cgroup pointer. It's not safe to call this function
 * against some type of pages, e.g. slab pages or ex-slab pages.
 */
static inline struct mem_cgroup *page_memcg_rcu(struct page *page)
{
	unsigned long memcg_data = READ_ONCE(page->memcg_data);

	VM_BUG_ON_PAGE(PageSlab(page), page);
	WARN_ON_ONCE(!rcu_read_lock_held());

	if (memcg_data & MEMCG_DATA_KMEM) {
		struct obj_cgroup *objcg;

		objcg = (void *)(memcg_data & ~MEMCG_DATA_FLAGS_MASK);
		return obj_cgroup_memcg(objcg);
	}

	return (struct mem_cgroup *)(memcg_data & ~MEMCG_DATA_FLAGS_MASK);
}

/*
 * page_memcg_check - get the memory cgroup associated with a page
 * @page: a pointer to the page struct
 *
 * Returns a pointer to the memory cgroup associated with the page,
 * or NULL. This function unlike page_memcg() can take any page
 * as an argument. It has to be used in cases when it's not known if a page
 * has an associated memory cgroup pointer or an object cgroups vector or
 * an object cgroup.
 *
 * For a non-kmem page any of the following ensures page and memcg binding
 * stability:
 *
 * - the page lock
 * - LRU isolation
 * - lock_page_memcg()
 * - exclusive reference
 *
 * For a kmem page a caller should hold an rcu read lock to protect memcg
 * associated with a kmem page from being released.
 */
static inline struct mem_cgroup *page_memcg_check(struct page *page)
{
	/*
	 * Because page->memcg_data might be changed asynchronously
	 * for slab pages, READ_ONCE() should be used here.
	 */
	unsigned long memcg_data = READ_ONCE(page->memcg_data);

	if (memcg_data & MEMCG_DATA_OBJCGS)
		return NULL;

	if (memcg_data & MEMCG_DATA_KMEM) {
		struct obj_cgroup *objcg;

		objcg = (void *)(memcg_data & ~MEMCG_DATA_FLAGS_MASK);
		return obj_cgroup_memcg(objcg);
	}

	return (struct mem_cgroup *)(memcg_data & ~MEMCG_DATA_FLAGS_MASK);
}

#ifdef CONFIG_MEMCG_KMEM
/*
 * PageMemcgKmem - check if the page has MemcgKmem flag set
 * @page: a pointer to the page struct
 *
 * Checks if the page has MemcgKmem flag set. The caller must ensure that
 * the page has an associated memory cgroup. It's not safe to call this function
 * against some types of pages, e.g. slab pages.
 */
static inline bool PageMemcgKmem(struct page *page)
{
	VM_BUG_ON_PAGE(page->memcg_data & MEMCG_DATA_OBJCGS, page);
	return page->memcg_data & MEMCG_DATA_KMEM;
}

/*
 * page_objcgs - get the object cgroups vector associated with a page
 * @page: a pointer to the page struct
 *
 * Returns a pointer to the object cgroups vector associated with the page,
 * or NULL. This function assumes that the page is known to have an
 * associated object cgroups vector. It's not safe to call this function
 * against pages, which might have an associated memory cgroup: e.g.
 * kernel stack pages.
 */
static inline struct obj_cgroup **page_objcgs(struct page *page)
{
	unsigned long memcg_data = READ_ONCE(page->memcg_data);

	VM_BUG_ON_PAGE(memcg_data && !(memcg_data & MEMCG_DATA_OBJCGS), page);
	VM_BUG_ON_PAGE(memcg_data & MEMCG_DATA_KMEM, page);

	return (struct obj_cgroup **)(memcg_data & ~MEMCG_DATA_FLAGS_MASK);
}

/*
 * page_objcgs_check - get the object cgroups vector associated with a page
 * @page: a pointer to the page struct
 *
 * Returns a pointer to the object cgroups vector associated with the page,
 * or NULL. This function is safe to use if the page can be directly associated
 * with a memory cgroup.
 */
static inline struct obj_cgroup **page_objcgs_check(struct page *page)
{
	unsigned long memcg_data = READ_ONCE(page->memcg_data);

	if (!memcg_data || !(memcg_data & MEMCG_DATA_OBJCGS))
		return NULL;

	VM_BUG_ON_PAGE(memcg_data & MEMCG_DATA_KMEM, page);

	return (struct obj_cgroup **)(memcg_data & ~MEMCG_DATA_FLAGS_MASK);
}

#else
<<<<<<< HEAD
=======
static inline bool PageMemcgKmem(struct page *page)
{
	return false;
}

>>>>>>> 11e4b63a
static inline struct obj_cgroup **page_objcgs(struct page *page)
{
	return NULL;
}

static inline struct obj_cgroup **page_objcgs_check(struct page *page)
{
	return NULL;
}
#endif

static __always_inline bool memcg_stat_item_in_bytes(int idx)
{
	if (idx == MEMCG_PERCPU_B)
		return true;
	return vmstat_item_in_bytes(idx);
}

static inline bool mem_cgroup_is_root(struct mem_cgroup *memcg)
{
	return (memcg == root_mem_cgroup);
}

static inline bool mem_cgroup_disabled(void)
{
	return !cgroup_subsys_enabled(memory_cgrp_subsys);
}

static inline unsigned long mem_cgroup_protection(struct mem_cgroup *root,
						  struct mem_cgroup *memcg,
						  bool in_low_reclaim)
{
	if (mem_cgroup_disabled())
		return 0;

	/*
	 * There is no reclaim protection applied to a targeted reclaim.
	 * We are special casing this specific case here because
	 * mem_cgroup_protected calculation is not robust enough to keep
	 * the protection invariant for calculated effective values for
	 * parallel reclaimers with different reclaim target. This is
	 * especially a problem for tail memcgs (as they have pages on LRU)
	 * which would want to have effective values 0 for targeted reclaim
	 * but a different value for external reclaim.
	 *
	 * Example
	 * Let's have global and A's reclaim in parallel:
	 *  |
	 *  A (low=2G, usage = 3G, max = 3G, children_low_usage = 1.5G)
	 *  |\
	 *  | C (low = 1G, usage = 2.5G)
	 *  B (low = 1G, usage = 0.5G)
	 *
	 * For the global reclaim
	 * A.elow = A.low
	 * B.elow = min(B.usage, B.low) because children_low_usage <= A.elow
	 * C.elow = min(C.usage, C.low)
	 *
	 * With the effective values resetting we have A reclaim
	 * A.elow = 0
	 * B.elow = B.low
	 * C.elow = C.low
	 *
	 * If the global reclaim races with A's reclaim then
	 * B.elow = C.elow = 0 because children_low_usage > A.elow)
	 * is possible and reclaiming B would be violating the protection.
	 *
	 */
	if (root == memcg)
		return 0;

	if (in_low_reclaim)
		return READ_ONCE(memcg->memory.emin);

	return max(READ_ONCE(memcg->memory.emin),
		   READ_ONCE(memcg->memory.elow));
}

void mem_cgroup_calculate_protection(struct mem_cgroup *root,
				     struct mem_cgroup *memcg);

static inline bool mem_cgroup_supports_protection(struct mem_cgroup *memcg)
{
	/*
	 * The root memcg doesn't account charges, and doesn't support
	 * protection.
	 */
	return !mem_cgroup_disabled() && !mem_cgroup_is_root(memcg);

}

static inline bool mem_cgroup_below_low(struct mem_cgroup *memcg)
{
	if (!mem_cgroup_supports_protection(memcg))
		return false;

	return READ_ONCE(memcg->memory.elow) >=
		page_counter_read(&memcg->memory);
}

static inline bool mem_cgroup_below_min(struct mem_cgroup *memcg)
{
	if (!mem_cgroup_supports_protection(memcg))
		return false;

	return READ_ONCE(memcg->memory.emin) >=
		page_counter_read(&memcg->memory);
}

int mem_cgroup_charge(struct page *page, struct mm_struct *mm, gfp_t gfp_mask);
int mem_cgroup_swapin_charge_page(struct page *page, struct mm_struct *mm,
				  gfp_t gfp, swp_entry_t entry);
void mem_cgroup_swapin_uncharge_swap(swp_entry_t entry);

void mem_cgroup_uncharge(struct page *page);
void mem_cgroup_uncharge_list(struct list_head *page_list);

void mem_cgroup_migrate(struct page *oldpage, struct page *newpage);

/**
 * mem_cgroup_lruvec - get the lru list vector for a memcg & node
 * @memcg: memcg of the wanted lruvec
 * @pgdat: pglist_data
 *
 * Returns the lru list vector holding pages for a given @memcg &
 * @pgdat combination. This can be the node lruvec, if the memory
 * controller is disabled.
 */
static inline struct lruvec *mem_cgroup_lruvec(struct mem_cgroup *memcg,
					       struct pglist_data *pgdat)
{
	struct mem_cgroup_per_node *mz;
	struct lruvec *lruvec;

	if (mem_cgroup_disabled()) {
		lruvec = &pgdat->__lruvec;
		goto out;
	}

	if (!memcg)
		memcg = root_mem_cgroup;

	mz = memcg->nodeinfo[pgdat->node_id];
	lruvec = &mz->lruvec;
out:
	/*
	 * Since a node can be onlined after the mem_cgroup was created,
	 * we have to be prepared to initialize lruvec->pgdat here;
	 * and if offlined then reonlined, we need to reinitialize it.
	 */
	if (unlikely(lruvec->pgdat != pgdat))
		lruvec->pgdat = pgdat;
	return lruvec;
}

/**
 * mem_cgroup_page_lruvec - return lruvec for isolating/putting an LRU page
 * @page: the page
 * @pgdat: pgdat of the page
 *
 * This function relies on page->mem_cgroup being stable.
 */
static inline struct lruvec *mem_cgroup_page_lruvec(struct page *page,
						struct pglist_data *pgdat)
{
	struct mem_cgroup *memcg = page_memcg(page);

	VM_WARN_ON_ONCE_PAGE(!memcg && !mem_cgroup_disabled(), page);
	return mem_cgroup_lruvec(memcg, pgdat);
}

static inline bool lruvec_holds_page_lru_lock(struct page *page,
					      struct lruvec *lruvec)
{
	pg_data_t *pgdat = page_pgdat(page);
	const struct mem_cgroup *memcg;
	struct mem_cgroup_per_node *mz;

	if (mem_cgroup_disabled())
		return lruvec == &pgdat->__lruvec;

	mz = container_of(lruvec, struct mem_cgroup_per_node, lruvec);
	memcg = page_memcg(page) ? : root_mem_cgroup;

	return lruvec->pgdat == pgdat && mz->memcg == memcg;
}

struct mem_cgroup *mem_cgroup_from_task(struct task_struct *p);

struct mem_cgroup *get_mem_cgroup_from_mm(struct mm_struct *mm);

struct lruvec *lock_page_lruvec(struct page *page);
struct lruvec *lock_page_lruvec_irq(struct page *page);
struct lruvec *lock_page_lruvec_irqsave(struct page *page,
						unsigned long *flags);

#ifdef CONFIG_DEBUG_VM
void lruvec_memcg_debug(struct lruvec *lruvec, struct page *page);
#else
static inline void lruvec_memcg_debug(struct lruvec *lruvec, struct page *page)
{
}
#endif

static inline
struct mem_cgroup *mem_cgroup_from_css(struct cgroup_subsys_state *css){
	return css ? container_of(css, struct mem_cgroup, css) : NULL;
}

static inline bool obj_cgroup_tryget(struct obj_cgroup *objcg)
{
	return percpu_ref_tryget(&objcg->refcnt);
}

static inline void obj_cgroup_get(struct obj_cgroup *objcg)
{
	percpu_ref_get(&objcg->refcnt);
}

static inline void obj_cgroup_get_many(struct obj_cgroup *objcg,
				       unsigned long nr)
{
	percpu_ref_get_many(&objcg->refcnt, nr);
}

static inline void obj_cgroup_put(struct obj_cgroup *objcg)
{
	percpu_ref_put(&objcg->refcnt);
}

static inline void mem_cgroup_put(struct mem_cgroup *memcg)
{
	if (memcg)
		css_put(&memcg->css);
}

#define mem_cgroup_from_counter(counter, member)	\
	container_of(counter, struct mem_cgroup, member)

struct mem_cgroup *mem_cgroup_iter(struct mem_cgroup *,
				   struct mem_cgroup *,
				   struct mem_cgroup_reclaim_cookie *);
void mem_cgroup_iter_break(struct mem_cgroup *, struct mem_cgroup *);
int mem_cgroup_scan_tasks(struct mem_cgroup *,
			  int (*)(struct task_struct *, void *), void *);

static inline unsigned short mem_cgroup_id(struct mem_cgroup *memcg)
{
	if (mem_cgroup_disabled())
		return 0;

	return memcg->id.id;
}
struct mem_cgroup *mem_cgroup_from_id(unsigned short id);

static inline struct mem_cgroup *mem_cgroup_from_seq(struct seq_file *m)
{
	return mem_cgroup_from_css(seq_css(m));
}

static inline struct mem_cgroup *lruvec_memcg(struct lruvec *lruvec)
{
	struct mem_cgroup_per_node *mz;

	if (mem_cgroup_disabled())
		return NULL;

	mz = container_of(lruvec, struct mem_cgroup_per_node, lruvec);
	return mz->memcg;
}

/**
 * parent_mem_cgroup - find the accounting parent of a memcg
 * @memcg: memcg whose parent to find
 *
 * Returns the parent memcg, or NULL if this is the root or the memory
 * controller is in legacy no-hierarchy mode.
 */
static inline struct mem_cgroup *parent_mem_cgroup(struct mem_cgroup *memcg)
{
	if (!memcg->memory.parent)
		return NULL;
	return mem_cgroup_from_counter(memcg->memory.parent, memory);
}

static inline bool mem_cgroup_is_descendant(struct mem_cgroup *memcg,
			      struct mem_cgroup *root)
{
	if (root == memcg)
		return true;
	return cgroup_is_descendant(memcg->css.cgroup, root->css.cgroup);
}

static inline bool mm_match_cgroup(struct mm_struct *mm,
				   struct mem_cgroup *memcg)
{
	struct mem_cgroup *task_memcg;
	bool match = false;

	rcu_read_lock();
	task_memcg = mem_cgroup_from_task(rcu_dereference(mm->owner));
	if (task_memcg)
		match = mem_cgroup_is_descendant(task_memcg, memcg);
	rcu_read_unlock();
	return match;
}

struct cgroup_subsys_state *mem_cgroup_css_from_page(struct page *page);
ino_t page_cgroup_ino(struct page *page);

static inline bool mem_cgroup_online(struct mem_cgroup *memcg)
{
	if (mem_cgroup_disabled())
		return true;
	return !!(memcg->css.flags & CSS_ONLINE);
}

/*
 * For memory reclaim.
 */
int mem_cgroup_select_victim_node(struct mem_cgroup *memcg);

void mem_cgroup_update_lru_size(struct lruvec *lruvec, enum lru_list lru,
		int zid, int nr_pages);

static inline
unsigned long mem_cgroup_get_zone_lru_size(struct lruvec *lruvec,
		enum lru_list lru, int zone_idx)
{
	struct mem_cgroup_per_node *mz;

	mz = container_of(lruvec, struct mem_cgroup_per_node, lruvec);
	return READ_ONCE(mz->lru_zone_size[zone_idx][lru]);
}

void mem_cgroup_handle_over_high(void);

unsigned long mem_cgroup_get_max(struct mem_cgroup *memcg);

unsigned long mem_cgroup_size(struct mem_cgroup *memcg);

void mem_cgroup_print_oom_context(struct mem_cgroup *memcg,
				struct task_struct *p);

void mem_cgroup_print_oom_meminfo(struct mem_cgroup *memcg);

static inline void mem_cgroup_enter_user_fault(void)
{
	WARN_ON(current->in_user_fault);
	current->in_user_fault = 1;
}

static inline void mem_cgroup_exit_user_fault(void)
{
	WARN_ON(!current->in_user_fault);
	current->in_user_fault = 0;
}

static inline bool task_in_memcg_oom(struct task_struct *p)
{
	return p->memcg_in_oom;
}

bool mem_cgroup_oom_synchronize(bool wait);
struct mem_cgroup *mem_cgroup_get_oom_group(struct task_struct *victim,
					    struct mem_cgroup *oom_domain);
void mem_cgroup_print_oom_group(struct mem_cgroup *memcg);

#ifdef CONFIG_MEMCG_SWAP
extern bool cgroup_memory_noswap;
#endif

void lock_page_memcg(struct page *page);
void unlock_page_memcg(struct page *page);

void __mod_memcg_state(struct mem_cgroup *memcg, int idx, int val);

/* idx can be of type enum memcg_stat_item or node_stat_item */
static inline void mod_memcg_state(struct mem_cgroup *memcg,
				   int idx, int val)
{
	unsigned long flags;

	local_irq_save(flags);
	__mod_memcg_state(memcg, idx, val);
	local_irq_restore(flags);
}

static inline unsigned long lruvec_page_state(struct lruvec *lruvec,
					      enum node_stat_item idx)
{
	struct mem_cgroup_per_node *pn;
	long x;

	if (mem_cgroup_disabled())
		return node_page_state(lruvec_pgdat(lruvec), idx);

	pn = container_of(lruvec, struct mem_cgroup_per_node, lruvec);
	x = atomic_long_read(&pn->lruvec_stat[idx]);
#ifdef CONFIG_SMP
	if (x < 0)
		x = 0;
#endif
	return x;
}

static inline unsigned long lruvec_page_state_local(struct lruvec *lruvec,
						    enum node_stat_item idx)
{
	struct mem_cgroup_per_node *pn;
	long x = 0;
	int cpu;

	if (mem_cgroup_disabled())
		return node_page_state(lruvec_pgdat(lruvec), idx);

	pn = container_of(lruvec, struct mem_cgroup_per_node, lruvec);
	for_each_possible_cpu(cpu)
		x += per_cpu(pn->lruvec_stat_local->count[idx], cpu);
#ifdef CONFIG_SMP
	if (x < 0)
		x = 0;
#endif
	return x;
}

void __mod_memcg_lruvec_state(struct lruvec *lruvec, enum node_stat_item idx,
			      int val);
void __mod_lruvec_kmem_state(void *p, enum node_stat_item idx, int val);

static inline void mod_lruvec_kmem_state(void *p, enum node_stat_item idx,
					 int val)
{
	unsigned long flags;

	local_irq_save(flags);
	__mod_lruvec_kmem_state(p, idx, val);
	local_irq_restore(flags);
}

static inline void mod_memcg_lruvec_state(struct lruvec *lruvec,
					  enum node_stat_item idx, int val)
{
	unsigned long flags;

	local_irq_save(flags);
	__mod_memcg_lruvec_state(lruvec, idx, val);
	local_irq_restore(flags);
}

void __count_memcg_events(struct mem_cgroup *memcg, enum vm_event_item idx,
			  unsigned long count);

static inline void count_memcg_events(struct mem_cgroup *memcg,
				      enum vm_event_item idx,
				      unsigned long count)
{
	unsigned long flags;

	local_irq_save(flags);
	__count_memcg_events(memcg, idx, count);
	local_irq_restore(flags);
}

static inline void count_memcg_page_event(struct page *page,
					  enum vm_event_item idx)
{
	struct mem_cgroup *memcg = page_memcg(page);

	if (memcg)
		count_memcg_events(memcg, idx, 1);
}

static inline void count_memcg_event_mm(struct mm_struct *mm,
					enum vm_event_item idx)
{
	struct mem_cgroup *memcg;

	if (mem_cgroup_disabled())
		return;

	rcu_read_lock();
	memcg = mem_cgroup_from_task(rcu_dereference(mm->owner));
	if (likely(memcg))
		count_memcg_events(memcg, idx, 1);
	rcu_read_unlock();
}

static inline void memcg_memory_event(struct mem_cgroup *memcg,
				      enum memcg_memory_event event)
{
	bool swap_event = event == MEMCG_SWAP_HIGH || event == MEMCG_SWAP_MAX ||
			  event == MEMCG_SWAP_FAIL;

	atomic_long_inc(&memcg->memory_events_local[event]);
	if (!swap_event)
		cgroup_file_notify(&memcg->events_local_file);

	do {
		atomic_long_inc(&memcg->memory_events[event]);
		if (swap_event)
			cgroup_file_notify(&memcg->swap_events_file);
		else
			cgroup_file_notify(&memcg->events_file);

		if (!cgroup_subsys_on_dfl(memory_cgrp_subsys))
			break;
		if (cgrp_dfl_root.flags & CGRP_ROOT_MEMORY_LOCAL_EVENTS)
			break;
	} while ((memcg = parent_mem_cgroup(memcg)) &&
		 !mem_cgroup_is_root(memcg));
}

static inline void memcg_memory_event_mm(struct mm_struct *mm,
					 enum memcg_memory_event event)
{
	struct mem_cgroup *memcg;

	if (mem_cgroup_disabled())
		return;

	rcu_read_lock();
	memcg = mem_cgroup_from_task(rcu_dereference(mm->owner));
	if (likely(memcg))
		memcg_memory_event(memcg, event);
	rcu_read_unlock();
}

void split_page_memcg(struct page *head, unsigned int nr);
<<<<<<< HEAD
=======

unsigned long mem_cgroup_soft_limit_reclaim(pg_data_t *pgdat, int order,
						gfp_t gfp_mask,
						unsigned long *total_scanned);
>>>>>>> 11e4b63a

#else /* CONFIG_MEMCG */

#define MEM_CGROUP_ID_SHIFT	0
#define MEM_CGROUP_ID_MAX	0

static inline struct mem_cgroup *page_memcg(struct page *page)
{
	return NULL;
}

static inline struct mem_cgroup *page_memcg_rcu(struct page *page)
{
	WARN_ON_ONCE(!rcu_read_lock_held());
	return NULL;
}

static inline struct mem_cgroup *page_memcg_check(struct page *page)
{
	return NULL;
}

static inline bool PageMemcgKmem(struct page *page)
{
	return false;
}

static inline bool mem_cgroup_is_root(struct mem_cgroup *memcg)
{
	return true;
}

static inline bool mem_cgroup_disabled(void)
{
	return true;
}

static inline void memcg_memory_event(struct mem_cgroup *memcg,
				      enum memcg_memory_event event)
{
}

static inline void memcg_memory_event_mm(struct mm_struct *mm,
					 enum memcg_memory_event event)
{
}

static inline unsigned long mem_cgroup_protection(struct mem_cgroup *root,
						  struct mem_cgroup *memcg,
						  bool in_low_reclaim)
{
	return 0;
}

static inline void mem_cgroup_calculate_protection(struct mem_cgroup *root,
						   struct mem_cgroup *memcg)
{
}

static inline bool mem_cgroup_below_low(struct mem_cgroup *memcg)
{
	return false;
}

static inline bool mem_cgroup_below_min(struct mem_cgroup *memcg)
{
	return false;
}

static inline int mem_cgroup_charge(struct page *page, struct mm_struct *mm,
				    gfp_t gfp_mask)
{
	return 0;
}

static inline int mem_cgroup_swapin_charge_page(struct page *page,
			struct mm_struct *mm, gfp_t gfp, swp_entry_t entry)
{
	return 0;
}

static inline void mem_cgroup_swapin_uncharge_swap(swp_entry_t entry)
{
}

static inline void mem_cgroup_uncharge(struct page *page)
{
}

static inline void mem_cgroup_uncharge_list(struct list_head *page_list)
{
}

static inline void mem_cgroup_migrate(struct page *old, struct page *new)
{
}

static inline struct lruvec *mem_cgroup_lruvec(struct mem_cgroup *memcg,
					       struct pglist_data *pgdat)
{
	return &pgdat->__lruvec;
}

static inline struct lruvec *mem_cgroup_page_lruvec(struct page *page,
						    struct pglist_data *pgdat)
{
	return &pgdat->__lruvec;
}

static inline bool lruvec_holds_page_lru_lock(struct page *page,
					      struct lruvec *lruvec)
{
	pg_data_t *pgdat = page_pgdat(page);

	return lruvec == &pgdat->__lruvec;
}

static inline void lruvec_memcg_debug(struct lruvec *lruvec, struct page *page)
{
}

static inline struct mem_cgroup *parent_mem_cgroup(struct mem_cgroup *memcg)
{
	return NULL;
}

static inline bool mm_match_cgroup(struct mm_struct *mm,
		struct mem_cgroup *memcg)
{
	return true;
}

static inline struct mem_cgroup *get_mem_cgroup_from_mm(struct mm_struct *mm)
{
	return NULL;
}

static inline void mem_cgroup_put(struct mem_cgroup *memcg)
{
}

static inline struct lruvec *lock_page_lruvec(struct page *page)
{
	struct pglist_data *pgdat = page_pgdat(page);

	spin_lock(&pgdat->__lruvec.lru_lock);
	return &pgdat->__lruvec;
}

static inline struct lruvec *lock_page_lruvec_irq(struct page *page)
{
	struct pglist_data *pgdat = page_pgdat(page);

	spin_lock_irq(&pgdat->__lruvec.lru_lock);
	return &pgdat->__lruvec;
}

static inline struct lruvec *lock_page_lruvec_irqsave(struct page *page,
		unsigned long *flagsp)
{
	struct pglist_data *pgdat = page_pgdat(page);

	spin_lock_irqsave(&pgdat->__lruvec.lru_lock, *flagsp);
	return &pgdat->__lruvec;
}

static inline struct mem_cgroup *
mem_cgroup_iter(struct mem_cgroup *root,
		struct mem_cgroup *prev,
		struct mem_cgroup_reclaim_cookie *reclaim)
{
	return NULL;
}

static inline void mem_cgroup_iter_break(struct mem_cgroup *root,
					 struct mem_cgroup *prev)
{
}

static inline int mem_cgroup_scan_tasks(struct mem_cgroup *memcg,
		int (*fn)(struct task_struct *, void *), void *arg)
{
	return 0;
}

static inline unsigned short mem_cgroup_id(struct mem_cgroup *memcg)
{
	return 0;
}

static inline struct mem_cgroup *mem_cgroup_from_id(unsigned short id)
{
	WARN_ON_ONCE(id);
	/* XXX: This should always return root_mem_cgroup */
	return NULL;
}

static inline struct mem_cgroup *mem_cgroup_from_seq(struct seq_file *m)
{
	return NULL;
}

static inline struct mem_cgroup *lruvec_memcg(struct lruvec *lruvec)
{
	return NULL;
}

static inline bool mem_cgroup_online(struct mem_cgroup *memcg)
{
	return true;
}

static inline
unsigned long mem_cgroup_get_zone_lru_size(struct lruvec *lruvec,
		enum lru_list lru, int zone_idx)
{
	return 0;
}

static inline unsigned long mem_cgroup_get_max(struct mem_cgroup *memcg)
{
	return 0;
}

static inline unsigned long mem_cgroup_size(struct mem_cgroup *memcg)
{
	return 0;
}

static inline void
mem_cgroup_print_oom_context(struct mem_cgroup *memcg, struct task_struct *p)
{
}

static inline void
mem_cgroup_print_oom_meminfo(struct mem_cgroup *memcg)
{
}

static inline void lock_page_memcg(struct page *page)
{
}

static inline void unlock_page_memcg(struct page *page)
{
}

static inline void mem_cgroup_handle_over_high(void)
{
}

static inline void mem_cgroup_enter_user_fault(void)
{
}

static inline void mem_cgroup_exit_user_fault(void)
{
}

static inline bool task_in_memcg_oom(struct task_struct *p)
{
	return false;
}

static inline bool mem_cgroup_oom_synchronize(bool wait)
{
	return false;
}

static inline struct mem_cgroup *mem_cgroup_get_oom_group(
	struct task_struct *victim, struct mem_cgroup *oom_domain)
{
	return NULL;
}

static inline void mem_cgroup_print_oom_group(struct mem_cgroup *memcg)
{
}

static inline void __mod_memcg_state(struct mem_cgroup *memcg,
				     int idx,
				     int nr)
{
}

static inline void mod_memcg_state(struct mem_cgroup *memcg,
				   int idx,
				   int nr)
{
}

static inline unsigned long lruvec_page_state(struct lruvec *lruvec,
					      enum node_stat_item idx)
{
	return node_page_state(lruvec_pgdat(lruvec), idx);
}

static inline unsigned long lruvec_page_state_local(struct lruvec *lruvec,
						    enum node_stat_item idx)
{
	return node_page_state(lruvec_pgdat(lruvec), idx);
}

static inline void __mod_memcg_lruvec_state(struct lruvec *lruvec,
					    enum node_stat_item idx, int val)
{
}

static inline void __mod_lruvec_kmem_state(void *p, enum node_stat_item idx,
					   int val)
{
	struct page *page = virt_to_head_page(p);

	__mod_node_page_state(page_pgdat(page), idx, val);
}

static inline void mod_lruvec_kmem_state(void *p, enum node_stat_item idx,
					 int val)
{
	struct page *page = virt_to_head_page(p);

	mod_node_page_state(page_pgdat(page), idx, val);
}

<<<<<<< HEAD
static inline
unsigned long mem_cgroup_soft_limit_reclaim(pg_data_t *pgdat, int order,
					    gfp_t gfp_mask,
					    unsigned long *total_scanned)
{
	return 0;
}

static inline void split_page_memcg(struct page *head, unsigned int nr)
{
}

=======
>>>>>>> 11e4b63a
static inline void count_memcg_events(struct mem_cgroup *memcg,
				      enum vm_event_item idx,
				      unsigned long count)
{
}

static inline void __count_memcg_events(struct mem_cgroup *memcg,
					enum vm_event_item idx,
					unsigned long count)
{
}

static inline void count_memcg_page_event(struct page *page,
					  int idx)
{
}

static inline
void count_memcg_event_mm(struct mm_struct *mm, enum vm_event_item idx)
{
}

static inline void split_page_memcg(struct page *head, unsigned int nr)
{
}

static inline
unsigned long mem_cgroup_soft_limit_reclaim(pg_data_t *pgdat, int order,
					    gfp_t gfp_mask,
					    unsigned long *total_scanned)
{
	return 0;
}
#endif /* CONFIG_MEMCG */

static inline void __inc_lruvec_kmem_state(void *p, enum node_stat_item idx)
{
	__mod_lruvec_kmem_state(p, idx, 1);
}

static inline void __dec_lruvec_kmem_state(void *p, enum node_stat_item idx)
{
	__mod_lruvec_kmem_state(p, idx, -1);
}

static inline struct lruvec *parent_lruvec(struct lruvec *lruvec)
{
	struct mem_cgroup *memcg;

	memcg = lruvec_memcg(lruvec);
	if (!memcg)
		return NULL;
	memcg = parent_mem_cgroup(memcg);
	if (!memcg)
		return NULL;
	return mem_cgroup_lruvec(memcg, lruvec_pgdat(lruvec));
}

static inline void unlock_page_lruvec(struct lruvec *lruvec)
{
	spin_unlock(&lruvec->lru_lock);
}

static inline void unlock_page_lruvec_irq(struct lruvec *lruvec)
{
	spin_unlock_irq(&lruvec->lru_lock);
}

static inline void unlock_page_lruvec_irqrestore(struct lruvec *lruvec,
		unsigned long flags)
{
	spin_unlock_irqrestore(&lruvec->lru_lock, flags);
}

/* Don't lock again iff page's lruvec locked */
static inline struct lruvec *relock_page_lruvec_irq(struct page *page,
		struct lruvec *locked_lruvec)
{
	if (locked_lruvec) {
		if (lruvec_holds_page_lru_lock(page, locked_lruvec))
			return locked_lruvec;

		unlock_page_lruvec_irq(locked_lruvec);
	}

	return lock_page_lruvec_irq(page);
}

/* Don't lock again iff page's lruvec locked */
static inline struct lruvec *relock_page_lruvec_irqsave(struct page *page,
		struct lruvec *locked_lruvec, unsigned long *flags)
{
	if (locked_lruvec) {
		if (lruvec_holds_page_lru_lock(page, locked_lruvec))
			return locked_lruvec;

		unlock_page_lruvec_irqrestore(locked_lruvec, *flags);
	}

	return lock_page_lruvec_irqsave(page, flags);
}

#ifdef CONFIG_CGROUP_WRITEBACK

struct wb_domain *mem_cgroup_wb_domain(struct bdi_writeback *wb);
void mem_cgroup_wb_stats(struct bdi_writeback *wb, unsigned long *pfilepages,
			 unsigned long *pheadroom, unsigned long *pdirty,
			 unsigned long *pwriteback);

void mem_cgroup_track_foreign_dirty_slowpath(struct page *page,
					     struct bdi_writeback *wb);

static inline void mem_cgroup_track_foreign_dirty(struct page *page,
						  struct bdi_writeback *wb)
{
	if (mem_cgroup_disabled())
		return;

	if (unlikely(&page_memcg(page)->css != wb->memcg_css))
		mem_cgroup_track_foreign_dirty_slowpath(page, wb);
}

void mem_cgroup_flush_foreign(struct bdi_writeback *wb);

#else	/* CONFIG_CGROUP_WRITEBACK */

static inline struct wb_domain *mem_cgroup_wb_domain(struct bdi_writeback *wb)
{
	return NULL;
}

static inline void mem_cgroup_wb_stats(struct bdi_writeback *wb,
				       unsigned long *pfilepages,
				       unsigned long *pheadroom,
				       unsigned long *pdirty,
				       unsigned long *pwriteback)
{
}

static inline void mem_cgroup_track_foreign_dirty(struct page *page,
						  struct bdi_writeback *wb)
{
}

static inline void mem_cgroup_flush_foreign(struct bdi_writeback *wb)
{
}

#endif	/* CONFIG_CGROUP_WRITEBACK */

struct sock;
bool mem_cgroup_charge_skmem(struct mem_cgroup *memcg, unsigned int nr_pages);
void mem_cgroup_uncharge_skmem(struct mem_cgroup *memcg, unsigned int nr_pages);
#ifdef CONFIG_MEMCG
extern struct static_key_false memcg_sockets_enabled_key;
#define mem_cgroup_sockets_enabled static_branch_unlikely(&memcg_sockets_enabled_key)
void mem_cgroup_sk_alloc(struct sock *sk);
void mem_cgroup_sk_free(struct sock *sk);
static inline bool mem_cgroup_under_socket_pressure(struct mem_cgroup *memcg)
{
	if (!cgroup_subsys_on_dfl(memory_cgrp_subsys) && memcg->tcpmem_pressure)
		return true;
	do {
		if (time_before(jiffies, memcg->socket_pressure))
			return true;
	} while ((memcg = parent_mem_cgroup(memcg)));
	return false;
}

int alloc_shrinker_info(struct mem_cgroup *memcg);
void free_shrinker_info(struct mem_cgroup *memcg);
void set_shrinker_bit(struct mem_cgroup *memcg, int nid, int shrinker_id);
void reparent_shrinker_deferred(struct mem_cgroup *memcg);
#else
#define mem_cgroup_sockets_enabled 0
static inline void mem_cgroup_sk_alloc(struct sock *sk) { };
static inline void mem_cgroup_sk_free(struct sock *sk) { };
static inline bool mem_cgroup_under_socket_pressure(struct mem_cgroup *memcg)
{
	return false;
}

static inline void set_shrinker_bit(struct mem_cgroup *memcg,
				    int nid, int shrinker_id)
{
}
#endif

#ifdef CONFIG_MEMCG_KMEM
int __memcg_kmem_charge_page(struct page *page, gfp_t gfp, int order);
void __memcg_kmem_uncharge_page(struct page *page, int order);

struct obj_cgroup *get_obj_cgroup_from_current(void);

int obj_cgroup_charge(struct obj_cgroup *objcg, gfp_t gfp, size_t size);
void obj_cgroup_uncharge(struct obj_cgroup *objcg, size_t size);

extern struct static_key_false memcg_kmem_enabled_key;

extern int memcg_nr_cache_ids;
void memcg_get_cache_ids(void);
void memcg_put_cache_ids(void);

/*
 * Helper macro to loop through all memcg-specific caches. Callers must still
 * check if the cache is valid (it is either valid or NULL).
 * the slab_mutex must be held when looping through those caches
 */
#define for_each_memcg_cache_index(_idx)	\
	for ((_idx) = 0; (_idx) < memcg_nr_cache_ids; (_idx)++)

static inline bool memcg_kmem_enabled(void)
{
	return static_branch_likely(&memcg_kmem_enabled_key);
}

static inline int memcg_kmem_charge_page(struct page *page, gfp_t gfp,
					 int order)
{
	if (memcg_kmem_enabled())
		return __memcg_kmem_charge_page(page, gfp, order);
	return 0;
}

static inline void memcg_kmem_uncharge_page(struct page *page, int order)
{
	if (memcg_kmem_enabled())
		__memcg_kmem_uncharge_page(page, order);
}

/*
 * A helper for accessing memcg's kmem_id, used for getting
 * corresponding LRU lists.
 */
static inline int memcg_cache_id(struct mem_cgroup *memcg)
{
	return memcg ? memcg->kmemcg_id : -1;
}

struct mem_cgroup *mem_cgroup_from_obj(void *p);

#else

static inline int memcg_kmem_charge_page(struct page *page, gfp_t gfp,
					 int order)
{
	return 0;
}

static inline void memcg_kmem_uncharge_page(struct page *page, int order)
{
}

static inline int __memcg_kmem_charge_page(struct page *page, gfp_t gfp,
					   int order)
{
	return 0;
}

static inline void __memcg_kmem_uncharge_page(struct page *page, int order)
{
}

#define for_each_memcg_cache_index(_idx)	\
	for (; NULL; )

static inline bool memcg_kmem_enabled(void)
{
	return false;
}

static inline int memcg_cache_id(struct mem_cgroup *memcg)
{
	return -1;
}

static inline void memcg_get_cache_ids(void)
{
}

static inline void memcg_put_cache_ids(void)
{
}

static inline struct mem_cgroup *mem_cgroup_from_obj(void *p)
{
       return NULL;
}

#endif /* CONFIG_MEMCG_KMEM */

#endif /* _LINUX_MEMCONTROL_H */<|MERGE_RESOLUTION|>--- conflicted
+++ resolved
@@ -580,14 +580,11 @@
 }
 
 #else
-<<<<<<< HEAD
-=======
 static inline bool PageMemcgKmem(struct page *page)
 {
 	return false;
 }
 
->>>>>>> 11e4b63a
 static inline struct obj_cgroup **page_objcgs(struct page *page)
 {
 	return NULL;
@@ -1117,13 +1114,10 @@
 }
 
 void split_page_memcg(struct page *head, unsigned int nr);
-<<<<<<< HEAD
-=======
 
 unsigned long mem_cgroup_soft_limit_reclaim(pg_data_t *pgdat, int order,
 						gfp_t gfp_mask,
 						unsigned long *total_scanned);
->>>>>>> 11e4b63a
 
 #else /* CONFIG_MEMCG */
 
@@ -1448,21 +1442,6 @@
 	mod_node_page_state(page_pgdat(page), idx, val);
 }
 
-<<<<<<< HEAD
-static inline
-unsigned long mem_cgroup_soft_limit_reclaim(pg_data_t *pgdat, int order,
-					    gfp_t gfp_mask,
-					    unsigned long *total_scanned)
-{
-	return 0;
-}
-
-static inline void split_page_memcg(struct page *head, unsigned int nr)
-{
-}
-
-=======
->>>>>>> 11e4b63a
 static inline void count_memcg_events(struct mem_cgroup *memcg,
 				      enum vm_event_item idx,
 				      unsigned long count)
