--- conflicted
+++ resolved
@@ -33,15 +33,11 @@
 	do
 		rm -f arch/mips/boot/compressed/${f}
 	done
-<<<<<<< HEAD
-fi
-
-rm -f scripts/extract-cert
-=======
 
 	for f in firmware.c real2.S
 	do
 		rm -f arch/parisc/boot/compressed/${f}
 	done
 fi
->>>>>>> 68d247ad
+
+rm -f scripts/extract-cert