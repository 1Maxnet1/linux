--- conflicted
+++ resolved
@@ -43,7 +43,6 @@
 	u64 m_high;
 } uint128_t;
 
-<<<<<<< HEAD
 /* Returns curv25519 curve param */
 const struct ecc_curve *ecc_get_curve25519(void)
 {
@@ -51,8 +50,6 @@
 }
 EXPORT_SYMBOL(ecc_get_curve25519);
 
-=======
->>>>>>> 2a8e6154
 const struct ecc_curve *ecc_get_curve(unsigned int curve_id)
 {
 	switch (curve_id) {
