// SPDX-License-Identifier: GPL-2.0
// Copyright (C) 2019 Andes Technology Corporation

#include <linux/pfn.h>
#include <linux/init_task.h>
#include <linux/kasan.h>
#include <linux/kernel.h>
#include <linux/memblock.h>
#include <linux/pgtable.h>
#include <asm/tlbflush.h>
#include <asm/fixmap.h>
#include <asm/pgalloc.h>
<<<<<<< HEAD

static __init void *early_alloc(size_t size, int node)
{
	void *ptr = memblock_alloc_try_nid(size, size,
		__pa(MAX_DMA_ADDRESS), MEMBLOCK_ALLOC_ACCESSIBLE, node);

	if (!ptr)
		panic("%pS: Failed to allocate %zu bytes align=%zx nid=%d from=%llx\n",
			__func__, size, size, node, (u64)__pa(MAX_DMA_ADDRESS));

	return ptr;
}
=======
>>>>>>> 11e4b63a

extern pgd_t early_pg_dir[PTRS_PER_PGD];
asmlinkage void __init kasan_early_init(void)
{
	uintptr_t i;
	pgd_t *pgd = early_pg_dir + pgd_index(KASAN_SHADOW_START);

	for (i = 0; i < PTRS_PER_PTE; ++i)
		set_pte(kasan_early_shadow_pte + i,
			mk_pte(virt_to_page(kasan_early_shadow_page),
			       PAGE_KERNEL));

	for (i = 0; i < PTRS_PER_PMD; ++i)
		set_pmd(kasan_early_shadow_pmd + i,
			pfn_pmd(PFN_DOWN
				(__pa((uintptr_t) kasan_early_shadow_pte)),
				__pgprot(_PAGE_TABLE)));

	for (i = KASAN_SHADOW_START; i < KASAN_SHADOW_END;
	     i += PGDIR_SIZE, ++pgd)
		set_pgd(pgd,
			pfn_pgd(PFN_DOWN
				(__pa(((uintptr_t) kasan_early_shadow_pmd))),
				__pgprot(_PAGE_TABLE)));

	/* init for swapper_pg_dir */
	pgd = pgd_offset_k(KASAN_SHADOW_START);

	for (i = KASAN_SHADOW_START; i < KASAN_SHADOW_END;
	     i += PGDIR_SIZE, ++pgd)
		set_pgd(pgd,
			pfn_pgd(PFN_DOWN
				(__pa(((uintptr_t) kasan_early_shadow_pmd))),
				__pgprot(_PAGE_TABLE)));

	local_flush_tlb_all();
}

<<<<<<< HEAD
static void kasan_populate_pte(pmd_t *pmd, unsigned long vaddr, unsigned long end)
=======
static void __init kasan_populate_pte(pmd_t *pmd, unsigned long vaddr, unsigned long end)
>>>>>>> 11e4b63a
{
	phys_addr_t phys_addr;
	pte_t *ptep, *base_pte;

	if (pmd_none(*pmd))
		base_pte = memblock_alloc(PTRS_PER_PTE * sizeof(pte_t), PAGE_SIZE);
	else
		base_pte = (pte_t *)pmd_page_vaddr(*pmd);

	ptep = base_pte + pte_index(vaddr);

	do {
		if (pte_none(*ptep)) {
			phys_addr = memblock_phys_alloc(PAGE_SIZE, PAGE_SIZE);
			set_pte(ptep, pfn_pte(PFN_DOWN(phys_addr), PAGE_KERNEL));
		}
	} while (ptep++, vaddr += PAGE_SIZE, vaddr != end);

	set_pmd(pmd, pfn_pmd(PFN_DOWN(__pa(base_pte)), PAGE_TABLE));
}

<<<<<<< HEAD
static void kasan_populate_pmd(pgd_t *pgd, unsigned long vaddr, unsigned long end)
=======
static void __init kasan_populate_pmd(pgd_t *pgd, unsigned long vaddr, unsigned long end)
>>>>>>> 11e4b63a
{
	phys_addr_t phys_addr;
	pmd_t *pmdp, *base_pmd;
	unsigned long next;

	base_pmd = (pmd_t *)pgd_page_vaddr(*pgd);
	if (base_pmd == lm_alias(kasan_early_shadow_pmd))
		base_pmd = memblock_alloc(PTRS_PER_PMD * sizeof(pmd_t), PAGE_SIZE);

	pmdp = base_pmd + pmd_index(vaddr);

	do {
		next = pmd_addr_end(vaddr, end);

		if (pmd_none(*pmdp) && IS_ALIGNED(vaddr, PMD_SIZE) && (next - vaddr) >= PMD_SIZE) {
			phys_addr = memblock_phys_alloc(PMD_SIZE, PMD_SIZE);
			if (phys_addr) {
				set_pmd(pmdp, pfn_pmd(PFN_DOWN(phys_addr), PAGE_KERNEL));
				continue;
			}
		}

		kasan_populate_pte(pmdp, vaddr, next);
	} while (pmdp++, vaddr = next, vaddr != end);

	/*
	 * Wait for the whole PGD to be populated before setting the PGD in
	 * the page table, otherwise, if we did set the PGD before populating
	 * it entirely, memblock could allocate a page at a physical address
	 * where KASAN is not populated yet and then we'd get a page fault.
	 */
	set_pgd(pgd, pfn_pgd(PFN_DOWN(__pa(base_pmd)), PAGE_TABLE));
}

<<<<<<< HEAD
static void kasan_populate_pgd(unsigned long vaddr, unsigned long end)
=======
static void __init kasan_populate_pgd(unsigned long vaddr, unsigned long end)
>>>>>>> 11e4b63a
{
	phys_addr_t phys_addr;
	pgd_t *pgdp = pgd_offset_k(vaddr);
	unsigned long next;

	do {
		next = pgd_addr_end(vaddr, end);

		/*
		 * pgdp can't be none since kasan_early_init initialized all KASAN
		 * shadow region with kasan_early_shadow_pmd: if this is stillthe case,
		 * that means we can try to allocate a hugepage as a replacement.
		 */
		if (pgd_page_vaddr(*pgdp) == (unsigned long)lm_alias(kasan_early_shadow_pmd) &&
		    IS_ALIGNED(vaddr, PGDIR_SIZE) && (next - vaddr) >= PGDIR_SIZE) {
			phys_addr = memblock_phys_alloc(PGDIR_SIZE, PGDIR_SIZE);
			if (phys_addr) {
				set_pgd(pgdp, pfn_pgd(PFN_DOWN(phys_addr), PAGE_KERNEL));
				continue;
			}
		}

		kasan_populate_pmd(pgdp, vaddr, next);
	} while (pgdp++, vaddr = next, vaddr != end);
}

static void __init kasan_populate(void *start, void *end)
{
	unsigned long vaddr = (unsigned long)start & PAGE_MASK;
	unsigned long vend = PAGE_ALIGN((unsigned long)end);

	kasan_populate_pgd(vaddr, vend);

	local_flush_tlb_all();
	memset(start, KASAN_SHADOW_INIT, end - start);
}

<<<<<<< HEAD
static void __init kasan_shallow_populate(void *start, void *end)
{
	unsigned long vaddr = (unsigned long)start & PAGE_MASK;
	unsigned long vend = PAGE_ALIGN((unsigned long)end);
	unsigned long pfn;
	int index;
	void *p;
	pud_t *pud_dir, *pud_k;
	pgd_t *pgd_dir, *pgd_k;
	p4d_t *p4d_dir, *p4d_k;

	while (vaddr < vend) {
		index = pgd_index(vaddr);
		pfn = csr_read(CSR_SATP) & SATP_PPN;
		pgd_dir = (pgd_t *)pfn_to_virt(pfn) + index;
		pgd_k = init_mm.pgd + index;
		pgd_dir = pgd_offset_k(vaddr);
		set_pgd(pgd_dir, *pgd_k);

		p4d_dir = p4d_offset(pgd_dir, vaddr);
		p4d_k  = p4d_offset(pgd_k, vaddr);

		vaddr = (vaddr + PUD_SIZE) & PUD_MASK;
		pud_dir = pud_offset(p4d_dir, vaddr);
		pud_k = pud_offset(p4d_k, vaddr);

		if (pud_present(*pud_dir)) {
			p = early_alloc(PAGE_SIZE, NUMA_NO_NODE);
			pud_populate(&init_mm, pud_dir, p);
		}
		vaddr += PAGE_SIZE;
	}
=======
static void __init kasan_shallow_populate_pgd(unsigned long vaddr, unsigned long end)
{
	unsigned long next;
	void *p;
	pgd_t *pgd_k = pgd_offset_k(vaddr);

	do {
		next = pgd_addr_end(vaddr, end);
		if (pgd_page_vaddr(*pgd_k) == (unsigned long)lm_alias(kasan_early_shadow_pmd)) {
			p = memblock_alloc(PAGE_SIZE, PAGE_SIZE);
			set_pgd(pgd_k, pfn_pgd(PFN_DOWN(__pa(p)), PAGE_TABLE));
		}
	} while (pgd_k++, vaddr = next, vaddr != end);
}
>>>>>>> 11e4b63a

static void __init kasan_shallow_populate(void *start, void *end)
{
	unsigned long vaddr = (unsigned long)start & PAGE_MASK;
	unsigned long vend = PAGE_ALIGN((unsigned long)end);

	kasan_shallow_populate_pgd(vaddr, vend);
	local_flush_tlb_all();
}

void __init kasan_init(void)
{
	phys_addr_t p_start, p_end;
	u64 i;

	/*
	 * Populate all kernel virtual address space with kasan_early_shadow_page
	 * except for the linear mapping and the modules/kernel/BPF mapping.
	 */
	kasan_populate_early_shadow((void *)KASAN_SHADOW_START,
				    (void *)kasan_mem_to_shadow((void *)
								VMEMMAP_END));
	if (IS_ENABLED(CONFIG_KASAN_VMALLOC))
		kasan_shallow_populate(
			(void *)kasan_mem_to_shadow((void *)VMALLOC_START),
			(void *)kasan_mem_to_shadow((void *)VMALLOC_END));
	else
		kasan_populate_early_shadow(
			(void *)kasan_mem_to_shadow((void *)VMALLOC_START),
			(void *)kasan_mem_to_shadow((void *)VMALLOC_END));

<<<<<<< HEAD
	for_each_mem_range(i, &_start, &_end) {
		void *start = (void *)__va(_start);
		void *end = (void *)__va(_end);
=======
	/* Populate the linear mapping */
	for_each_mem_range(i, &p_start, &p_end) {
		void *start = (void *)__va(p_start);
		void *end = (void *)__va(p_end);
>>>>>>> 11e4b63a

		if (start >= end)
			break;

		kasan_populate(kasan_mem_to_shadow(start), kasan_mem_to_shadow(end));
	}
<<<<<<< HEAD
=======

	/* Populate kernel, BPF, modules mapping */
	kasan_populate(kasan_mem_to_shadow((const void *)MODULES_VADDR),
		       kasan_mem_to_shadow((const void *)MODULES_VADDR + SZ_2G));
>>>>>>> 11e4b63a

	for (i = 0; i < PTRS_PER_PTE; i++)
		set_pte(&kasan_early_shadow_pte[i],
			mk_pte(virt_to_page(kasan_early_shadow_page),
			       __pgprot(_PAGE_PRESENT | _PAGE_READ |
					_PAGE_ACCESSED)));

	memset(kasan_early_shadow_page, KASAN_SHADOW_INIT, PAGE_SIZE);
	init_task.kasan_depth = 0;
}<|MERGE_RESOLUTION|>--- conflicted
+++ resolved
@@ -10,21 +10,6 @@
 #include <asm/tlbflush.h>
 #include <asm/fixmap.h>
 #include <asm/pgalloc.h>
-<<<<<<< HEAD
-
-static __init void *early_alloc(size_t size, int node)
-{
-	void *ptr = memblock_alloc_try_nid(size, size,
-		__pa(MAX_DMA_ADDRESS), MEMBLOCK_ALLOC_ACCESSIBLE, node);
-
-	if (!ptr)
-		panic("%pS: Failed to allocate %zu bytes align=%zx nid=%d from=%llx\n",
-			__func__, size, size, node, (u64)__pa(MAX_DMA_ADDRESS));
-
-	return ptr;
-}
-=======
->>>>>>> 11e4b63a
 
 extern pgd_t early_pg_dir[PTRS_PER_PGD];
 asmlinkage void __init kasan_early_init(void)
@@ -63,11 +48,7 @@
 	local_flush_tlb_all();
 }
 
-<<<<<<< HEAD
-static void kasan_populate_pte(pmd_t *pmd, unsigned long vaddr, unsigned long end)
-=======
 static void __init kasan_populate_pte(pmd_t *pmd, unsigned long vaddr, unsigned long end)
->>>>>>> 11e4b63a
 {
 	phys_addr_t phys_addr;
 	pte_t *ptep, *base_pte;
@@ -89,11 +70,7 @@
 	set_pmd(pmd, pfn_pmd(PFN_DOWN(__pa(base_pte)), PAGE_TABLE));
 }
 
-<<<<<<< HEAD
-static void kasan_populate_pmd(pgd_t *pgd, unsigned long vaddr, unsigned long end)
-=======
 static void __init kasan_populate_pmd(pgd_t *pgd, unsigned long vaddr, unsigned long end)
->>>>>>> 11e4b63a
 {
 	phys_addr_t phys_addr;
 	pmd_t *pmdp, *base_pmd;
@@ -128,11 +105,7 @@
 	set_pgd(pgd, pfn_pgd(PFN_DOWN(__pa(base_pmd)), PAGE_TABLE));
 }
 
-<<<<<<< HEAD
-static void kasan_populate_pgd(unsigned long vaddr, unsigned long end)
-=======
 static void __init kasan_populate_pgd(unsigned long vaddr, unsigned long end)
->>>>>>> 11e4b63a
 {
 	phys_addr_t phys_addr;
 	pgd_t *pgdp = pgd_offset_k(vaddr);
@@ -170,40 +143,6 @@
 	memset(start, KASAN_SHADOW_INIT, end - start);
 }
 
-<<<<<<< HEAD
-static void __init kasan_shallow_populate(void *start, void *end)
-{
-	unsigned long vaddr = (unsigned long)start & PAGE_MASK;
-	unsigned long vend = PAGE_ALIGN((unsigned long)end);
-	unsigned long pfn;
-	int index;
-	void *p;
-	pud_t *pud_dir, *pud_k;
-	pgd_t *pgd_dir, *pgd_k;
-	p4d_t *p4d_dir, *p4d_k;
-
-	while (vaddr < vend) {
-		index = pgd_index(vaddr);
-		pfn = csr_read(CSR_SATP) & SATP_PPN;
-		pgd_dir = (pgd_t *)pfn_to_virt(pfn) + index;
-		pgd_k = init_mm.pgd + index;
-		pgd_dir = pgd_offset_k(vaddr);
-		set_pgd(pgd_dir, *pgd_k);
-
-		p4d_dir = p4d_offset(pgd_dir, vaddr);
-		p4d_k  = p4d_offset(pgd_k, vaddr);
-
-		vaddr = (vaddr + PUD_SIZE) & PUD_MASK;
-		pud_dir = pud_offset(p4d_dir, vaddr);
-		pud_k = pud_offset(p4d_k, vaddr);
-
-		if (pud_present(*pud_dir)) {
-			p = early_alloc(PAGE_SIZE, NUMA_NO_NODE);
-			pud_populate(&init_mm, pud_dir, p);
-		}
-		vaddr += PAGE_SIZE;
-	}
-=======
 static void __init kasan_shallow_populate_pgd(unsigned long vaddr, unsigned long end)
 {
 	unsigned long next;
@@ -218,7 +157,6 @@
 		}
 	} while (pgd_k++, vaddr = next, vaddr != end);
 }
->>>>>>> 11e4b63a
 
 static void __init kasan_shallow_populate(void *start, void *end)
 {
@@ -250,29 +188,20 @@
 			(void *)kasan_mem_to_shadow((void *)VMALLOC_START),
 			(void *)kasan_mem_to_shadow((void *)VMALLOC_END));
 
-<<<<<<< HEAD
-	for_each_mem_range(i, &_start, &_end) {
-		void *start = (void *)__va(_start);
-		void *end = (void *)__va(_end);
-=======
 	/* Populate the linear mapping */
 	for_each_mem_range(i, &p_start, &p_end) {
 		void *start = (void *)__va(p_start);
 		void *end = (void *)__va(p_end);
->>>>>>> 11e4b63a
 
 		if (start >= end)
 			break;
 
 		kasan_populate(kasan_mem_to_shadow(start), kasan_mem_to_shadow(end));
 	}
-<<<<<<< HEAD
-=======
 
 	/* Populate kernel, BPF, modules mapping */
 	kasan_populate(kasan_mem_to_shadow((const void *)MODULES_VADDR),
 		       kasan_mem_to_shadow((const void *)MODULES_VADDR + SZ_2G));
->>>>>>> 11e4b63a
 
 	for (i = 0; i < PTRS_PER_PTE; i++)
 		set_pte(&kasan_early_shadow_pte[i],
