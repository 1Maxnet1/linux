--- conflicted
+++ resolved
@@ -48,156 +48,6 @@
  */
 	.align	12
 
-<<<<<<< HEAD
-#ifdef CONFIG_BOOKE
-	.globl	mcheck_transfer_to_handler
-mcheck_transfer_to_handler:
-	mfspr	r0,SPRN_DSRR0
-	stw	r0,_DSRR0(r11)
-	mfspr	r0,SPRN_DSRR1
-	stw	r0,_DSRR1(r11)
-	/* fall through */
-_ASM_NOKPROBE_SYMBOL(mcheck_transfer_to_handler)
-
-	.globl	debug_transfer_to_handler
-debug_transfer_to_handler:
-	mfspr	r0,SPRN_CSRR0
-	stw	r0,_CSRR0(r11)
-	mfspr	r0,SPRN_CSRR1
-	stw	r0,_CSRR1(r11)
-	/* fall through */
-_ASM_NOKPROBE_SYMBOL(debug_transfer_to_handler)
-
-	.globl	crit_transfer_to_handler
-crit_transfer_to_handler:
-#ifdef CONFIG_PPC_BOOK3E_MMU
-	mfspr	r0,SPRN_MAS0
-	stw	r0,MAS0(r11)
-	mfspr	r0,SPRN_MAS1
-	stw	r0,MAS1(r11)
-	mfspr	r0,SPRN_MAS2
-	stw	r0,MAS2(r11)
-	mfspr	r0,SPRN_MAS3
-	stw	r0,MAS3(r11)
-	mfspr	r0,SPRN_MAS6
-	stw	r0,MAS6(r11)
-#ifdef CONFIG_PHYS_64BIT
-	mfspr	r0,SPRN_MAS7
-	stw	r0,MAS7(r11)
-#endif /* CONFIG_PHYS_64BIT */
-#endif /* CONFIG_PPC_BOOK3E_MMU */
-#ifdef CONFIG_44x
-	mfspr	r0,SPRN_MMUCR
-	stw	r0,MMUCR(r11)
-#endif
-	mfspr	r0,SPRN_SRR0
-	stw	r0,_SRR0(r11)
-	mfspr	r0,SPRN_SRR1
-	stw	r0,_SRR1(r11)
-
-	/* set the stack limit to the current stack */
-	mfspr	r8,SPRN_SPRG_THREAD
-	lwz	r0,KSP_LIMIT(r8)
-	stw	r0,SAVED_KSP_LIMIT(r11)
-	rlwinm	r0,r1,0,0,(31 - THREAD_SHIFT)
-	stw	r0,KSP_LIMIT(r8)
-	/* fall through */
-_ASM_NOKPROBE_SYMBOL(crit_transfer_to_handler)
-#endif
-
-#ifdef CONFIG_40x
-	.globl	crit_transfer_to_handler
-crit_transfer_to_handler:
-	lwz	r0,crit_r10@l(0)
-	stw	r0,GPR10(r11)
-	lwz	r0,crit_r11@l(0)
-	stw	r0,GPR11(r11)
-	mfspr	r0,SPRN_SRR0
-	stw	r0,crit_srr0@l(0)
-	mfspr	r0,SPRN_SRR1
-	stw	r0,crit_srr1@l(0)
-
-	/* set the stack limit to the current stack */
-	mfspr	r8,SPRN_SPRG_THREAD
-	lwz	r0,KSP_LIMIT(r8)
-	stw	r0,saved_ksp_limit@l(0)
-	rlwinm	r0,r1,0,0,(31 - THREAD_SHIFT)
-	stw	r0,KSP_LIMIT(r8)
-	/* fall through */
-_ASM_NOKPROBE_SYMBOL(crit_transfer_to_handler)
-#endif
-
-/*
- * This code finishes saving the registers to the exception frame
- * and jumps to the appropriate handler for the exception, turning
- * on address translation.
- * Note that we rely on the caller having set cr0.eq iff the exception
- * occurred in kernel mode (i.e. MSR:PR = 0).
- */
-	.globl	transfer_to_handler_full
-transfer_to_handler_full:
-	SAVE_NVGPRS(r11)
-_ASM_NOKPROBE_SYMBOL(transfer_to_handler_full)
-	/* fall through */
-
-	.globl	transfer_to_handler
-transfer_to_handler:
-	stw	r2,GPR2(r11)
-	stw	r12,_NIP(r11)
-	stw	r9,_MSR(r11)
-	andi.	r2,r9,MSR_PR
-	mfctr	r12
-	mfspr	r2,SPRN_XER
-	stw	r12,_CTR(r11)
-	stw	r2,_XER(r11)
-	mfspr	r12,SPRN_SPRG_THREAD
-	tovirt_vmstack r12, r12
-	beq	2f			/* if from user, fix up THREAD.regs */
-	addi	r2, r12, -THREAD
-	addi	r11,r1,STACK_FRAME_OVERHEAD
-	stw	r11,PT_REGS(r12)
-#if defined(CONFIG_40x) || defined(CONFIG_BOOKE)
-	/* Check to see if the dbcr0 register is set up to debug.  Use the
-	   internal debug mode bit to do this. */
-	lwz	r12,THREAD_DBCR0(r12)
-	andis.	r12,r12,DBCR0_IDM@h
-#endif
-	ACCOUNT_CPU_USER_ENTRY(r2, r11, r12)
-#ifdef CONFIG_PPC_BOOK3S_32
-	kuep_lock r11, r12
-#endif
-#if defined(CONFIG_40x) || defined(CONFIG_BOOKE)
-	beq+	3f
-	/* From user and task is ptraced - load up global dbcr0 */
-	li	r12,-1			/* clear all pending debug events */
-	mtspr	SPRN_DBSR,r12
-	lis	r11,global_dbcr0@ha
-	tophys(r11,r11)
-	addi	r11,r11,global_dbcr0@l
-#ifdef CONFIG_SMP
-	lwz	r9,TASK_CPU(r2)
-	slwi	r9,r9,2
-	add	r11,r11,r9
-#endif
-	lwz	r12,0(r11)
-	mtspr	SPRN_DBCR0,r12
-#endif
-
-	b	3f
-
-2:	/* if from kernel, check interrupted DOZE/NAP mode and
-         * check for stack overflow
-         */
-	kuap_save_and_lock r11, r12, r9, r2, r6
-	addi	r2, r12, -THREAD
-#ifndef CONFIG_VMAP_STACK
-	lwz	r9,KSP_LIMIT(r12)
-	cmplw	r1,r9			/* if r1 <= ksp_limit */
-	ble-	stack_ovf		/* then the kernel stack overflowed */
-#endif
-5:
-=======
->>>>>>> 11e4b63a
 #if defined(CONFIG_PPC_BOOK3S_32) || defined(CONFIG_E500)
 	.globl	prepare_transfer_to_handler
 prepare_transfer_to_handler:
@@ -219,105 +69,16 @@
 	lwz	r12,_LINK(r11)		/* and return to address in LR */
 	lwz	r2, GPR2(r11)
 	b	fast_exception_return
-<<<<<<< HEAD
-#endif
-_ASM_NOKPROBE_SYMBOL(transfer_to_handler)
-_ASM_NOKPROBE_SYMBOL(transfer_to_handler_cont)
-
-#ifdef CONFIG_TRACE_IRQFLAGS
-1:	/* MSR is changing, re-enable MMU so we can notify lockdep. We need to
-	 * keep interrupts disabled at this point otherwise we might risk
-	 * taking an interrupt before we tell lockdep they are enabled.
-	 */
-	lis	r12,reenable_mmu@h
-	ori	r12,r12,reenable_mmu@l
-	LOAD_REG_IMMEDIATE(r0, MSR_KERNEL)
-	mtspr	SPRN_SRR0,r12
-	mtspr	SPRN_SRR1,r0
-	rfi
-#ifdef CONFIG_40x
-	b .	/* Prevent prefetch past rfi */
-#endif
-
-reenable_mmu:
-	/*
-	 * We save a bunch of GPRs,
-	 * r3 can be different from GPR3(r1) at this point, r9 and r11
-	 * contains the old MSR and handler address respectively,
-	 * r0, r4-r8, r12, CCR, CTR, XER etc... are left
-	 * clobbered as they aren't useful past this point.
-	 */
-
-	stwu	r1,-32(r1)
-	stw	r9,8(r1)
-	stw	r11,12(r1)
-	stw	r3,16(r1)
-
-	/* If we are disabling interrupts (normal case), simply log it with
-	 * lockdep
-	 */
-1:	bl	trace_hardirqs_off
-	lwz	r3,16(r1)
-	lwz	r11,12(r1)
-	lwz	r9,8(r1)
-	addi	r1,r1,32
-	mtctr	r11
-	mtlr	r9
-	bctr				/* jump to handler */
-#endif /* CONFIG_TRACE_IRQFLAGS */
-
-#ifndef CONFIG_VMAP_STACK
-/*
- * On kernel stack overflow, load up an initial stack pointer
- * and call StackOverflow(regs), which should not return.
- */
-stack_ovf:
-	/* sometimes we use a statically-allocated stack, which is OK. */
-	lis	r12,_end@h
-	ori	r12,r12,_end@l
-	cmplw	r1,r12
-	ble	5b			/* r1 <= &_end is OK */
-	SAVE_NVGPRS(r11)
-	addi	r3,r1,STACK_FRAME_OVERHEAD
-	lis	r1,init_thread_union@ha
-	addi	r1,r1,init_thread_union@l
-	addi	r1,r1,THREAD_SIZE-STACK_FRAME_OVERHEAD
-	lis	r9,StackOverflow@ha
-	addi	r9,r9,StackOverflow@l
-	LOAD_REG_IMMEDIATE(r10,MSR_KERNEL)
-#if defined(CONFIG_PPC_8xx) && defined(CONFIG_PERF_EVENTS)
-	mtspr	SPRN_NRI, r0
-#endif
-	mtspr	SPRN_SRR0,r9
-	mtspr	SPRN_SRR1,r10
-	rfi
-#ifdef CONFIG_40x
-	b .	/* Prevent prefetch past rfi */
-#endif
-_ASM_NOKPROBE_SYMBOL(stack_ovf)
-#endif
-=======
 _ASM_NOKPROBE_SYMBOL(prepare_transfer_to_handler)
 #endif /* CONFIG_PPC_BOOK3S_32 || CONFIG_E500 */
->>>>>>> 11e4b63a
 
 	.globl	transfer_to_syscall
 transfer_to_syscall:
 	SAVE_NVGPRS(r1)
-<<<<<<< HEAD
-#ifdef CONFIG_PPC_BOOK3S_32
-	kuep_lock r11, r12
-#endif
-=======
->>>>>>> 11e4b63a
 
 	/* Calling convention has r9 = orig r0, r10 = regs */
 	addi	r10,r1,STACK_FRAME_OVERHEAD
 	mr	r9,r0
-<<<<<<< HEAD
-	stw	r10,THREAD+PT_REGS(r2)
-=======
->>>>>>> 11e4b63a
 	bl	system_call_exception
 
 ret_from_syscall:
@@ -330,13 +91,6 @@
 	cmplwi	cr0,r5,0
 	bne-	2f
 #endif /* CONFIG_PPC_47x */
-<<<<<<< HEAD
-#ifdef CONFIG_PPC_BOOK3S_32
-	kuep_unlock r5, r7
-#endif
-	kuap_check r2, r4
-=======
->>>>>>> 11e4b63a
 	lwz	r4,_LINK(r1)
 	lwz	r5,_CCR(r1)
 	mtlr	r4
@@ -395,30 +149,6 @@
 	li	r3,0
 	b	ret_from_syscall
 
-<<<<<<< HEAD
-/*
- * Top-level page fault handling.
- * This is in assembler because if do_page_fault tells us that
- * it is a bad kernel page fault, we want to save the non-volatile
- * registers before calling bad_page_fault.
- */
-	.globl	handle_page_fault
-handle_page_fault:
-	addi	r3,r1,STACK_FRAME_OVERHEAD
-	bl	do_page_fault
-	cmpwi	r3,0
-	beq+	ret_from_except
-	SAVE_NVGPRS(r1)
-	lwz	r0,_TRAP(r1)
-	clrrwi	r0,r0,1
-	stw	r0,_TRAP(r1)
-	mr	r4,r3		/* err arg for bad_page_fault */
-	addi	r3,r1,STACK_FRAME_OVERHEAD
-	bl	__bad_page_fault
-	b	ret_from_except_full
-
-=======
->>>>>>> 11e4b63a
 /*
  * This routine switches between two different tasks.  The process
  * state of one is saved on its kernel stack.  Then the state
@@ -816,40 +546,6 @@
 	RET_FROM_EXC_LEVEL(SPRN_MCSRR0, SPRN_MCSRR1, PPC_RFMCI)
 _ASM_NOKPROBE_SYMBOL(ret_from_mcheck_exc)
 #endif /* CONFIG_BOOKE */
-<<<<<<< HEAD
-
-/*
- * Load the DBCR0 value for a task that is being ptraced,
- * having first saved away the global DBCR0.  Note that r0
- * has the dbcr0 value to set upon entry to this.
- */
-load_dbcr0:
-	mfmsr	r10		/* first disable debug exceptions */
-	rlwinm	r10,r10,0,~MSR_DE
-	mtmsr	r10
-	isync
-	mfspr	r10,SPRN_DBCR0
-	lis	r11,global_dbcr0@ha
-	addi	r11,r11,global_dbcr0@l
-#ifdef CONFIG_SMP
-	lwz	r9,TASK_CPU(r2)
-	slwi	r9,r9,2
-	add	r11,r11,r9
-#endif
-	stw	r10,0(r11)
-	mtspr	SPRN_DBCR0,r0
-	li	r11,-1
-	mtspr	SPRN_DBSR,r11	/* clear all pending debug events */
-	blr
-
-	.section .bss
-	.align	4
-	.global global_dbcr0
-global_dbcr0:
-	.space	4*NR_CPUS
-	.previous
-=======
->>>>>>> 11e4b63a
 #endif /* !(CONFIG_4xx || CONFIG_BOOKE) */
 
 /*
