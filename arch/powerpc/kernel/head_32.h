--- conflicted
+++ resolved
@@ -50,21 +50,9 @@
 	lwz	r1,TASK_STACK-THREAD(r1)
 	addi	r1, r1, THREAD_SIZE - INT_FRAME_SIZE
 1:
-<<<<<<< HEAD
-	mtcrf	0x3f, r1
-	bt	32 - THREAD_ALIGN_SHIFT, stack_overflow
-#else
-	subi	r11, r1, INT_FRAME_SIZE		/* use r1 if kernel */
-	beq	1f
-	mfspr	r11,SPRN_SPRG_THREAD
-	lwz	r11,TASK_STACK-THREAD(r11)
-	addi	r11, r11, THREAD_SIZE - INT_FRAME_SIZE
-1:	tophys(r11, r11)
-=======
 #ifdef CONFIG_VMAP_STACK
 	mtcrf	0x3f, r1
 	bt	32 - THREAD_ALIGN_SHIFT, vmap_stack_overflow
->>>>>>> 11e4b63a
 #endif
 .endm
 
@@ -191,57 +179,6 @@
 	SAVE_2GPRS(7, r11)
 	addi	r2,r12,-THREAD
 	b	transfer_to_syscall		/* jump to handler */
-<<<<<<< HEAD
-.endm
-
-.macro save_dar_dsisr_on_stack reg1, reg2, sp
-#ifndef CONFIG_VMAP_STACK
-	mfspr	\reg1, SPRN_DAR
-	mfspr	\reg2, SPRN_DSISR
-	stw	\reg1, _DAR(\sp)
-	stw	\reg2, _DSISR(\sp)
-#endif
-.endm
-
-.macro get_and_save_dar_dsisr_on_stack reg1, reg2, sp
-#ifdef CONFIG_VMAP_STACK
-	lwz	\reg1, _DAR(\sp)
-	lwz	\reg2, _DSISR(\sp)
-#else
-	save_dar_dsisr_on_stack \reg1, \reg2, \sp
-#endif
-.endm
-
-.macro tovirt_vmstack dst, src
-#ifdef CONFIG_VMAP_STACK
-	tovirt(\dst, \src)
-#else
-	.ifnc	\dst, \src
-	mr	\dst, \src
-	.endif
-#endif
-.endm
-
-.macro tovirt_novmstack dst, src
-#ifndef CONFIG_VMAP_STACK
-	tovirt(\dst, \src)
-#else
-	.ifnc	\dst, \src
-	mr	\dst, \src
-	.endif
-#endif
-.endm
-
-.macro tophys_novmstack dst, src
-#ifndef CONFIG_VMAP_STACK
-	tophys(\dst, \src)
-#else
-	.ifnc	\dst, \src
-	mr	\dst, \src
-	.endif
-#endif
-=======
->>>>>>> 11e4b63a
 .endm
 
 /*
