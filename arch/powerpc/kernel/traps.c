--- conflicted
+++ resolved
@@ -1068,7 +1068,6 @@
 	       regs->nip, regs->msr, regs->trap);
 
 	_exception(SIGTRAP, regs, TRAP_UNK, 0);
-<<<<<<< HEAD
 }
 
 DEFINE_INTERRUPT_HANDLER_ASYNC(unknown_async_exception)
@@ -1079,28 +1078,16 @@
 	_exception(SIGTRAP, regs, TRAP_UNK, 0);
 }
 
-=======
-}
-
-DEFINE_INTERRUPT_HANDLER_ASYNC(unknown_async_exception)
+DEFINE_INTERRUPT_HANDLER_NMI(unknown_nmi_exception)
 {
 	printk("Bad trap at PC: %lx, SR: %lx, vector=%lx\n",
 	       regs->nip, regs->msr, regs->trap);
 
 	_exception(SIGTRAP, regs, TRAP_UNK, 0);
-}
-
-DEFINE_INTERRUPT_HANDLER_NMI(unknown_nmi_exception)
-{
-	printk("Bad trap at PC: %lx, SR: %lx, vector=%lx\n",
-	       regs->nip, regs->msr, regs->trap);
-
-	_exception(SIGTRAP, regs, TRAP_UNK, 0);
 
 	return 0;
 }
 
->>>>>>> 11e4b63a
 DEFINE_INTERRUPT_HANDLER(instruction_breakpoint_exception)
 {
 	if (notify_die(DIE_IABR_MATCH, "iabr_match", regs, 5,
@@ -1626,22 +1613,8 @@
 		bad_page_fault(regs, sig);
 }
 
-<<<<<<< HEAD
-DEFINE_INTERRUPT_HANDLER(StackOverflow)
-{
-	pr_crit("Kernel stack overflow in process %s[%d], r1=%lx\n",
-		current->comm, task_pid_nr(current), regs->gpr[1]);
-	debugger(regs);
-	show_regs(regs);
-	panic("kernel stack overflow");
-}
-
 DEFINE_INTERRUPT_HANDLER(stack_overflow_exception)
 {
-=======
-DEFINE_INTERRUPT_HANDLER(stack_overflow_exception)
-{
->>>>>>> 11e4b63a
 	die("Kernel stack overflow", regs, SIGSEGV);
 }
 
@@ -2217,11 +2190,7 @@
 	return;
 }
 
-<<<<<<< HEAD
-DEFINE_INTERRUPT_HANDLER(WatchdogException) /* XXX NMI? async? */
-=======
 DEFINE_INTERRUPT_HANDLER_NMI(WatchdogException)
->>>>>>> 11e4b63a
 {
 	printk (KERN_EMERG "PowerPC Book-E Watchdog Exception\n");
 	WatchdogHandler(regs);
