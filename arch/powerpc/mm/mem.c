// SPDX-License-Identifier: GPL-2.0-or-later
/*
 *  PowerPC version
 *    Copyright (C) 1995-1996 Gary Thomas (gdt@linuxppc.org)
 *
 *  Modifications by Paul Mackerras (PowerMac) (paulus@cs.anu.edu.au)
 *  and Cort Dougan (PReP) (cort@cs.nmt.edu)
 *    Copyright (C) 1996 Paul Mackerras
 *  PPC44x/36-bit changes by Matt Porter (mporter@mvista.com)
 *
 *  Derived from "arch/i386/mm/init.c"
 *    Copyright (C) 1991, 1992, 1993, 1994  Linus Torvalds
 */

#include <linux/memblock.h>
#include <linux/highmem.h>
#include <linux/suspend.h>
#include <linux/dma-direct.h>

#include <asm/machdep.h>
#include <asm/rtas.h>
#include <asm/kasan.h>
#include <asm/sparsemem.h>
#include <asm/svm.h>

#include <mm/mmu_decl.h>

unsigned long long memory_limit;
bool init_mem_is_free;

pgprot_t phys_mem_access_prot(struct file *file, unsigned long pfn,
			      unsigned long size, pgprot_t vma_prot)
{
	if (ppc_md.phys_mem_access_prot)
		return ppc_md.phys_mem_access_prot(file, pfn, size, vma_prot);

	if (!page_is_ram(pfn))
		vma_prot = pgprot_noncached(vma_prot);

	return vma_prot;
}
EXPORT_SYMBOL(phys_mem_access_prot);

#ifdef CONFIG_MEMORY_HOTPLUG
static DEFINE_MUTEX(linear_mapping_mutex);

#ifdef CONFIG_NUMA
int memory_add_physaddr_to_nid(u64 start)
{
	return hot_add_scn_to_nid(start);
}
#endif

int __weak create_section_mapping(unsigned long start, unsigned long end,
				  int nid, pgprot_t prot)
{
	return -ENODEV;
}

int __weak remove_section_mapping(unsigned long start, unsigned long end)
{
	return -ENODEV;
}

int __ref arch_create_linear_mapping(int nid, u64 start, u64 size,
				     struct mhp_params *params)
{
	int rc;

	start = (unsigned long)__va(start);
	mutex_lock(&linear_mapping_mutex);
	rc = create_section_mapping(start, start + size, nid,
				    params->pgprot);
	mutex_unlock(&linear_mapping_mutex);
	if (rc) {
		pr_warn("Unable to create linear mapping for 0x%llx..0x%llx: %d\n",
			start, start + size, rc);
		return -EFAULT;
	}
	return 0;
}

void __ref arch_remove_linear_mapping(u64 start, u64 size)
{
	int ret;

	/* Remove htab bolted mappings for this section of memory */
	start = (unsigned long)__va(start);

	mutex_lock(&linear_mapping_mutex);
	ret = remove_section_mapping(start, start + size);
	mutex_unlock(&linear_mapping_mutex);
	if (ret)
		pr_warn("Unable to remove linear mapping for 0x%llx..0x%llx: %d\n",
			start, start + size, ret);

	/* Ensure all vmalloc mappings are flushed in case they also
	 * hit that section of memory
	 */
	vm_unmap_aliases();
}

int __ref arch_add_memory(int nid, u64 start, u64 size,
			  struct mhp_params *params)
{
	unsigned long start_pfn = start >> PAGE_SHIFT;
	unsigned long nr_pages = size >> PAGE_SHIFT;
	int rc;

	rc = arch_create_linear_mapping(nid, start, size, params);
	if (rc)
		return rc;
	rc = __add_pages(nid, start_pfn, nr_pages, params);
	if (rc)
		arch_remove_linear_mapping(start, size);
	return rc;
}

void __ref arch_remove_memory(int nid, u64 start, u64 size,
			      struct vmem_altmap *altmap)
{
	unsigned long start_pfn = start >> PAGE_SHIFT;
	unsigned long nr_pages = size >> PAGE_SHIFT;

	__remove_pages(start_pfn, nr_pages, altmap);
	arch_remove_linear_mapping(start, size);
}
#endif

#ifndef CONFIG_NEED_MULTIPLE_NODES
void __init mem_topology_setup(void)
{
	max_low_pfn = max_pfn = memblock_end_of_DRAM() >> PAGE_SHIFT;
	min_low_pfn = MEMORY_START >> PAGE_SHIFT;
#ifdef CONFIG_HIGHMEM
	max_low_pfn = lowmem_end_addr >> PAGE_SHIFT;
#endif

	/* Place all memblock_regions in the same node and merge contiguous
	 * memblock_regions
	 */
	memblock_set_node(0, PHYS_ADDR_MAX, &memblock.memory, 0);
}

void __init initmem_init(void)
{
	sparse_init();
}

/* mark pages that don't exist as nosave */
static int __init mark_nonram_nosave(void)
{
	unsigned long spfn, epfn, prev = 0;
	int i;

	for_each_mem_pfn_range(i, MAX_NUMNODES, &spfn, &epfn, NULL) {
		if (prev && prev < spfn)
			register_nosave_region(prev, spfn);

		prev = epfn;
	}

	return 0;
}
#else /* CONFIG_NEED_MULTIPLE_NODES */
static int __init mark_nonram_nosave(void)
{
	return 0;
}
#endif

/*
 * Zones usage:
 *
 * We setup ZONE_DMA to be 31-bits on all platforms and ZONE_NORMAL to be
 * everything else. GFP_DMA32 page allocations automatically fall back to
 * ZONE_DMA.
 *
 * By using 31-bit unconditionally, we can exploit zone_dma_bits to inform the
 * generic DMA mapping code.  32-bit only devices (if not handled by an IOMMU
 * anyway) will take a first dip into ZONE_NORMAL and get otherwise served by
 * ZONE_DMA.
 */
static unsigned long max_zone_pfns[MAX_NR_ZONES];

/*
 * paging_init() sets up the page tables - in fact we've already done this.
 */
void __init paging_init(void)
{
	unsigned long long total_ram = memblock_phys_mem_size();
	phys_addr_t top_of_ram = memblock_end_of_DRAM();

#ifdef CONFIG_HIGHMEM
	unsigned long v = __fix_to_virt(FIX_KMAP_END);
	unsigned long end = __fix_to_virt(FIX_KMAP_BEGIN);

	for (; v < end; v += PAGE_SIZE)
		map_kernel_page(v, 0, __pgprot(0)); /* XXX gross */

	map_kernel_page(PKMAP_BASE, 0, __pgprot(0));	/* XXX gross */
	pkmap_page_table = virt_to_kpte(PKMAP_BASE);
#endif /* CONFIG_HIGHMEM */

	printk(KERN_DEBUG "Top of RAM: 0x%llx, Total RAM: 0x%llx\n",
	       (unsigned long long)top_of_ram, total_ram);
	printk(KERN_DEBUG "Memory hole size: %ldMB\n",
	       (long int)((top_of_ram - total_ram) >> 20));

	/*
	 * Allow 30-bit DMA for very limited Broadcom wifi chips on many
	 * powerbooks.
	 */
	if (IS_ENABLED(CONFIG_PPC32))
		zone_dma_bits = 30;
	else
		zone_dma_bits = 31;

#ifdef CONFIG_ZONE_DMA
	max_zone_pfns[ZONE_DMA]	= min(max_low_pfn,
				      1UL << (zone_dma_bits - PAGE_SHIFT));
#endif
	max_zone_pfns[ZONE_NORMAL] = max_low_pfn;
#ifdef CONFIG_HIGHMEM
	max_zone_pfns[ZONE_HIGHMEM] = max_pfn;
#endif

	free_area_init(max_zone_pfns);

	mark_nonram_nosave();
}

void __init mem_init(void)
{
	/*
	 * book3s is limited to 16 page sizes due to encoding this in
	 * a 4-bit field for slices.
	 */
	BUILD_BUG_ON(MMU_PAGE_COUNT > 16);

#ifdef CONFIG_SWIOTLB
	/*
	 * Some platforms (e.g. 85xx) limit DMA-able memory way below
	 * 4G. We force memblock to bottom-up mode to ensure that the
	 * memory allocated in swiotlb_init() is DMA-able.
	 * As it's the last memblock allocation, no need to reset it
	 * back to to-down.
	 */
	memblock_set_bottom_up(true);
	if (is_secure_guest())
		svm_swiotlb_init();
	else
		swiotlb_init(0);
#endif

	high_memory = (void *) __va(max_low_pfn * PAGE_SIZE);
	set_max_mapnr(max_pfn);

	kasan_late_init();

	memblock_free_all();

#ifdef CONFIG_HIGHMEM
	{
		unsigned long pfn, highmem_mapnr;

		highmem_mapnr = lowmem_end_addr >> PAGE_SHIFT;
		for (pfn = highmem_mapnr; pfn < max_mapnr; ++pfn) {
			phys_addr_t paddr = (phys_addr_t)pfn << PAGE_SHIFT;
			struct page *page = pfn_to_page(pfn);
			if (!memblock_is_reserved(paddr))
				free_highmem_page(page);
		}
	}
#endif /* CONFIG_HIGHMEM */

#if defined(CONFIG_PPC_FSL_BOOK3E) && !defined(CONFIG_SMP)
	/*
	 * If smp is enabled, next_tlbcam_idx is initialized in the cpu up
	 * functions.... do it here for the non-smp case.
	 */
	per_cpu(next_tlbcam_idx, smp_processor_id()) =
		(mfspr(SPRN_TLB1CFG) & TLBnCFG_N_ENTRY) - 1;
#endif

#ifdef CONFIG_PPC32
	pr_info("Kernel virtual memory layout:\n");
#ifdef CONFIG_KASAN
	pr_info("  * 0x%08lx..0x%08lx  : kasan shadow mem\n",
		KASAN_SHADOW_START, KASAN_SHADOW_END);
#endif
	pr_info("  * 0x%08lx..0x%08lx  : fixmap\n", FIXADDR_START, FIXADDR_TOP);
#ifdef CONFIG_HIGHMEM
	pr_info("  * 0x%08lx..0x%08lx  : highmem PTEs\n",
		PKMAP_BASE, PKMAP_ADDR(LAST_PKMAP));
#endif /* CONFIG_HIGHMEM */
	if (ioremap_bot != IOREMAP_TOP)
		pr_info("  * 0x%08lx..0x%08lx  : early ioremap\n",
			ioremap_bot, IOREMAP_TOP);
	pr_info("  * 0x%08lx..0x%08lx  : vmalloc & ioremap\n",
		VMALLOC_START, VMALLOC_END);
#endif /* CONFIG_PPC32 */
}

void free_initmem(void)
{
	ppc_md.progress = ppc_printk_progress;
	mark_initmem_nx();
	init_mem_is_free = true;
	free_initmem_default(POISON_FREE_INITMEM);
}

<<<<<<< HEAD
/**
 * flush_coherent_icache() - if a CPU has a coherent icache, flush it
 * @addr: The base address to use (can be any valid address, the whole cache will be flushed)
 * Return true if the cache was flushed, false otherwise
 */
static inline bool flush_coherent_icache(unsigned long addr)
{
	/*
	 * For a snooping icache, we still need a dummy icbi to purge all the
	 * prefetched instructions from the ifetch buffers. We also need a sync
	 * before the icbi to order the the actual stores to memory that might
	 * have modified instructions with the icbi.
	 */
	if (cpu_has_feature(CPU_FTR_COHERENT_ICACHE)) {
		mb(); /* sync */
		allow_read_from_user((const void __user *)addr, L1_CACHE_BYTES);
		icbi((void *)addr);
		prevent_read_from_user((const void __user *)addr, L1_CACHE_BYTES);
		mb(); /* sync */
		isync();
		return true;
	}

	return false;
}

/**
 * invalidate_icache_range() - Flush the icache by issuing icbi across an address range
 * @start: the start address
 * @stop: the stop address (exclusive)
 */
static void invalidate_icache_range(unsigned long start, unsigned long stop)
{
	unsigned long shift = l1_icache_shift();
	unsigned long bytes = l1_icache_bytes();
	char *addr = (char *)(start & ~(bytes - 1));
	unsigned long size = stop - (unsigned long)addr + (bytes - 1);
	unsigned long i;

	for (i = 0; i < size >> shift; i++, addr += bytes)
		icbi(addr);

	mb(); /* sync */
	isync();
}

/**
 * flush_icache_range: Write any modified data cache blocks out to memory
 * and invalidate the corresponding blocks in the instruction cache
 *
 * Generic code will call this after writing memory, before executing from it.
 *
 * @start: the start address
 * @stop: the stop address (exclusive)
 */
void flush_icache_range(unsigned long start, unsigned long stop)
{
	if (flush_coherent_icache(start))
		return;

	clean_dcache_range(start, stop);

	if (IS_ENABLED(CONFIG_44x)) {
		/*
		 * Flash invalidate on 44x because we are passed kmapped
		 * addresses and this doesn't work for userspace pages due to
		 * the virtually tagged icache.
		 */
		iccci((void *)start);
		mb(); /* sync */
		isync();
	} else
		invalidate_icache_range(start, stop);
}
EXPORT_SYMBOL(flush_icache_range);

#if !defined(CONFIG_PPC_8xx) && !defined(CONFIG_PPC64)
/**
 * flush_dcache_icache_phys() - Flush a page by it's physical address
 * @physaddr: the physical address of the page
 */
static void flush_dcache_icache_phys(unsigned long physaddr)
{
	unsigned long bytes = l1_dcache_bytes();
	unsigned long nb = PAGE_SIZE / bytes;
	unsigned long addr = physaddr & PAGE_MASK;
	unsigned long msr, msr0;
	unsigned long loop1 = addr, loop2 = addr;

	msr0 = mfmsr();
	msr = msr0 & ~MSR_DR;
	/*
	 * This must remain as ASM to prevent potential memory accesses
	 * while the data MMU is disabled
	 */
	asm volatile(
		"   mtctr %2;\n"
		"   mtmsr %3;\n"
		"   isync;\n"
		"0: dcbst   0, %0;\n"
		"   addi    %0, %0, %4;\n"
		"   bdnz    0b;\n"
		"   sync;\n"
		"   mtctr %2;\n"
		"1: icbi    0, %1;\n"
		"   addi    %1, %1, %4;\n"
		"   bdnz    1b;\n"
		"   sync;\n"
		"   mtmsr %5;\n"
		"   isync;\n"
		: "+&r" (loop1), "+&r" (loop2)
		: "r" (nb), "r" (msr), "i" (bytes), "r" (msr0)
		: "ctr", "memory");
}
NOKPROBE_SYMBOL(flush_dcache_icache_phys)
#endif // !defined(CONFIG_PPC_8xx) && !defined(CONFIG_PPC64)

/*
 * This is called when a page has been modified by the kernel.
 * It just marks the page as not i-cache clean.  We do the i-cache
 * flush later when the page is given to a user process, if necessary.
 */
void flush_dcache_page(struct page *page)
{
	if (cpu_has_feature(CPU_FTR_COHERENT_ICACHE))
		return;
	/* avoid an atomic op if possible */
	if (test_bit(PG_dcache_clean, &page->flags))
		clear_bit(PG_dcache_clean, &page->flags);
}
EXPORT_SYMBOL(flush_dcache_page);

static void flush_dcache_icache_hugepage(struct page *page)
{
	int i;
	void *start;

	BUG_ON(!PageCompound(page));

	for (i = 0; i < compound_nr(page); i++) {
		if (!PageHighMem(page)) {
			__flush_dcache_icache(page_address(page+i));
		} else {
			start = kmap_atomic(page+i);
			__flush_dcache_icache(start);
			kunmap_atomic(start);
		}
	}
}

void flush_dcache_icache_page(struct page *page)
{

	if (PageCompound(page))
		return flush_dcache_icache_hugepage(page);

#if defined(CONFIG_PPC_8xx) || defined(CONFIG_PPC64)
	/* On 8xx there is no need to kmap since highmem is not supported */
	__flush_dcache_icache(page_address(page));
#else
	if (IS_ENABLED(CONFIG_BOOKE) || sizeof(phys_addr_t) > sizeof(void *)) {
		void *start = kmap_atomic(page);
		__flush_dcache_icache(start);
		kunmap_atomic(start);
	} else {
		unsigned long addr = page_to_pfn(page) << PAGE_SHIFT;

		if (flush_coherent_icache(addr))
			return;
		flush_dcache_icache_phys(addr);
	}
#endif
}
EXPORT_SYMBOL(flush_dcache_icache_page);

/**
 * __flush_dcache_icache(): Flush a particular page from the data cache to RAM.
 * Note: this is necessary because the instruction cache does *not*
 * snoop from the data cache.
 *
 * @page: the address of the page to flush
 */
void __flush_dcache_icache(void *p)
{
	unsigned long addr = (unsigned long)p;

	if (flush_coherent_icache(addr))
		return;

	clean_dcache_range(addr, addr + PAGE_SIZE);

	/*
	 * We don't flush the icache on 44x. Those have a virtual icache and we
	 * don't have access to the virtual address here (it's not the page
	 * vaddr but where it's mapped in user space). The flushing of the
	 * icache on these is handled elsewhere, when a change in the address
	 * space occurs, before returning to user space.
	 */

	if (mmu_has_feature(MMU_FTR_TYPE_44x))
		return;

	invalidate_icache_range(addr, addr + PAGE_SIZE);
}

void clear_user_page(void *page, unsigned long vaddr, struct page *pg)
{
	clear_page(page);

	/*
	 * We shouldn't have to do this, but some versions of glibc
	 * require it (ld.so assumes zero filled pages are icache clean)
	 * - Anton
	 */
	flush_dcache_page(pg);
}
EXPORT_SYMBOL(clear_user_page);

void copy_user_page(void *vto, void *vfrom, unsigned long vaddr,
		    struct page *pg)
{
	copy_page(vto, vfrom);

	/*
	 * We should be able to use the following optimisation, however
	 * there are two problems.
	 * Firstly a bug in some versions of binutils meant PLT sections
	 * were not marked executable.
	 * Secondly the first word in the GOT section is blrl, used
	 * to establish the GOT address. Until recently the GOT was
	 * not marked executable.
	 * - Anton
	 */
#if 0
	if (!vma->vm_file && ((vma->vm_flags & VM_EXEC) == 0))
		return;
#endif

	flush_dcache_page(pg);
}

void flush_icache_user_page(struct vm_area_struct *vma, struct page *page,
			     unsigned long addr, int len)
{
	unsigned long maddr;

	maddr = (unsigned long) kmap(page) + (addr & ~PAGE_MASK);
	flush_icache_range(maddr, maddr + len);
	kunmap(page);
}

=======
>>>>>>> 11e4b63a
/*
 * System memory should not be in /proc/iomem but various tools expect it
 * (eg kdump).
 */
static int __init add_system_ram_resources(void)
{
	phys_addr_t start, end;
	u64 i;

	for_each_mem_range(i, &start, &end) {
		struct resource *res;

		res = kzalloc(sizeof(struct resource), GFP_KERNEL);
		WARN_ON(!res);

		if (res) {
			res->name = "System RAM";
			res->start = start;
			/*
			 * In memblock, end points to the first byte after
			 * the range while in resourses, end points to the
			 * last byte in the range.
			 */
			res->end = end - 1;
			res->flags = IORESOURCE_SYSTEM_RAM | IORESOURCE_BUSY;
			WARN_ON(request_resource(&iomem_resource, res) < 0);
		}
	}

	return 0;
}
subsys_initcall(add_system_ram_resources);

#ifdef CONFIG_STRICT_DEVMEM
/*
 * devmem_is_allowed(): check to see if /dev/mem access to a certain address
 * is valid. The argument is a physical page number.
 *
 * Access has to be given to non-kernel-ram areas as well, these contain the
 * PCI mmio resources as well as potential bios/acpi data regions.
 */
int devmem_is_allowed(unsigned long pfn)
{
	if (page_is_rtas_user_buf(pfn))
		return 1;
	if (iomem_is_exclusive(PFN_PHYS(pfn)))
		return 0;
	if (!page_is_ram(pfn))
		return 1;
	return 0;
}
#endif /* CONFIG_STRICT_DEVMEM */

/*
 * This is defined in kernel/resource.c but only powerpc needs to export it, for
 * the EHEA driver. Drop this when drivers/net/ethernet/ibm/ehea is removed.
 */
EXPORT_SYMBOL_GPL(walk_system_ram_range);<|MERGE_RESOLUTION|>--- conflicted
+++ resolved
@@ -310,260 +310,6 @@
 	free_initmem_default(POISON_FREE_INITMEM);
 }
 
-<<<<<<< HEAD
-/**
- * flush_coherent_icache() - if a CPU has a coherent icache, flush it
- * @addr: The base address to use (can be any valid address, the whole cache will be flushed)
- * Return true if the cache was flushed, false otherwise
- */
-static inline bool flush_coherent_icache(unsigned long addr)
-{
-	/*
-	 * For a snooping icache, we still need a dummy icbi to purge all the
-	 * prefetched instructions from the ifetch buffers. We also need a sync
-	 * before the icbi to order the the actual stores to memory that might
-	 * have modified instructions with the icbi.
-	 */
-	if (cpu_has_feature(CPU_FTR_COHERENT_ICACHE)) {
-		mb(); /* sync */
-		allow_read_from_user((const void __user *)addr, L1_CACHE_BYTES);
-		icbi((void *)addr);
-		prevent_read_from_user((const void __user *)addr, L1_CACHE_BYTES);
-		mb(); /* sync */
-		isync();
-		return true;
-	}
-
-	return false;
-}
-
-/**
- * invalidate_icache_range() - Flush the icache by issuing icbi across an address range
- * @start: the start address
- * @stop: the stop address (exclusive)
- */
-static void invalidate_icache_range(unsigned long start, unsigned long stop)
-{
-	unsigned long shift = l1_icache_shift();
-	unsigned long bytes = l1_icache_bytes();
-	char *addr = (char *)(start & ~(bytes - 1));
-	unsigned long size = stop - (unsigned long)addr + (bytes - 1);
-	unsigned long i;
-
-	for (i = 0; i < size >> shift; i++, addr += bytes)
-		icbi(addr);
-
-	mb(); /* sync */
-	isync();
-}
-
-/**
- * flush_icache_range: Write any modified data cache blocks out to memory
- * and invalidate the corresponding blocks in the instruction cache
- *
- * Generic code will call this after writing memory, before executing from it.
- *
- * @start: the start address
- * @stop: the stop address (exclusive)
- */
-void flush_icache_range(unsigned long start, unsigned long stop)
-{
-	if (flush_coherent_icache(start))
-		return;
-
-	clean_dcache_range(start, stop);
-
-	if (IS_ENABLED(CONFIG_44x)) {
-		/*
-		 * Flash invalidate on 44x because we are passed kmapped
-		 * addresses and this doesn't work for userspace pages due to
-		 * the virtually tagged icache.
-		 */
-		iccci((void *)start);
-		mb(); /* sync */
-		isync();
-	} else
-		invalidate_icache_range(start, stop);
-}
-EXPORT_SYMBOL(flush_icache_range);
-
-#if !defined(CONFIG_PPC_8xx) && !defined(CONFIG_PPC64)
-/**
- * flush_dcache_icache_phys() - Flush a page by it's physical address
- * @physaddr: the physical address of the page
- */
-static void flush_dcache_icache_phys(unsigned long physaddr)
-{
-	unsigned long bytes = l1_dcache_bytes();
-	unsigned long nb = PAGE_SIZE / bytes;
-	unsigned long addr = physaddr & PAGE_MASK;
-	unsigned long msr, msr0;
-	unsigned long loop1 = addr, loop2 = addr;
-
-	msr0 = mfmsr();
-	msr = msr0 & ~MSR_DR;
-	/*
-	 * This must remain as ASM to prevent potential memory accesses
-	 * while the data MMU is disabled
-	 */
-	asm volatile(
-		"   mtctr %2;\n"
-		"   mtmsr %3;\n"
-		"   isync;\n"
-		"0: dcbst   0, %0;\n"
-		"   addi    %0, %0, %4;\n"
-		"   bdnz    0b;\n"
-		"   sync;\n"
-		"   mtctr %2;\n"
-		"1: icbi    0, %1;\n"
-		"   addi    %1, %1, %4;\n"
-		"   bdnz    1b;\n"
-		"   sync;\n"
-		"   mtmsr %5;\n"
-		"   isync;\n"
-		: "+&r" (loop1), "+&r" (loop2)
-		: "r" (nb), "r" (msr), "i" (bytes), "r" (msr0)
-		: "ctr", "memory");
-}
-NOKPROBE_SYMBOL(flush_dcache_icache_phys)
-#endif // !defined(CONFIG_PPC_8xx) && !defined(CONFIG_PPC64)
-
-/*
- * This is called when a page has been modified by the kernel.
- * It just marks the page as not i-cache clean.  We do the i-cache
- * flush later when the page is given to a user process, if necessary.
- */
-void flush_dcache_page(struct page *page)
-{
-	if (cpu_has_feature(CPU_FTR_COHERENT_ICACHE))
-		return;
-	/* avoid an atomic op if possible */
-	if (test_bit(PG_dcache_clean, &page->flags))
-		clear_bit(PG_dcache_clean, &page->flags);
-}
-EXPORT_SYMBOL(flush_dcache_page);
-
-static void flush_dcache_icache_hugepage(struct page *page)
-{
-	int i;
-	void *start;
-
-	BUG_ON(!PageCompound(page));
-
-	for (i = 0; i < compound_nr(page); i++) {
-		if (!PageHighMem(page)) {
-			__flush_dcache_icache(page_address(page+i));
-		} else {
-			start = kmap_atomic(page+i);
-			__flush_dcache_icache(start);
-			kunmap_atomic(start);
-		}
-	}
-}
-
-void flush_dcache_icache_page(struct page *page)
-{
-
-	if (PageCompound(page))
-		return flush_dcache_icache_hugepage(page);
-
-#if defined(CONFIG_PPC_8xx) || defined(CONFIG_PPC64)
-	/* On 8xx there is no need to kmap since highmem is not supported */
-	__flush_dcache_icache(page_address(page));
-#else
-	if (IS_ENABLED(CONFIG_BOOKE) || sizeof(phys_addr_t) > sizeof(void *)) {
-		void *start = kmap_atomic(page);
-		__flush_dcache_icache(start);
-		kunmap_atomic(start);
-	} else {
-		unsigned long addr = page_to_pfn(page) << PAGE_SHIFT;
-
-		if (flush_coherent_icache(addr))
-			return;
-		flush_dcache_icache_phys(addr);
-	}
-#endif
-}
-EXPORT_SYMBOL(flush_dcache_icache_page);
-
-/**
- * __flush_dcache_icache(): Flush a particular page from the data cache to RAM.
- * Note: this is necessary because the instruction cache does *not*
- * snoop from the data cache.
- *
- * @page: the address of the page to flush
- */
-void __flush_dcache_icache(void *p)
-{
-	unsigned long addr = (unsigned long)p;
-
-	if (flush_coherent_icache(addr))
-		return;
-
-	clean_dcache_range(addr, addr + PAGE_SIZE);
-
-	/*
-	 * We don't flush the icache on 44x. Those have a virtual icache and we
-	 * don't have access to the virtual address here (it's not the page
-	 * vaddr but where it's mapped in user space). The flushing of the
-	 * icache on these is handled elsewhere, when a change in the address
-	 * space occurs, before returning to user space.
-	 */
-
-	if (mmu_has_feature(MMU_FTR_TYPE_44x))
-		return;
-
-	invalidate_icache_range(addr, addr + PAGE_SIZE);
-}
-
-void clear_user_page(void *page, unsigned long vaddr, struct page *pg)
-{
-	clear_page(page);
-
-	/*
-	 * We shouldn't have to do this, but some versions of glibc
-	 * require it (ld.so assumes zero filled pages are icache clean)
-	 * - Anton
-	 */
-	flush_dcache_page(pg);
-}
-EXPORT_SYMBOL(clear_user_page);
-
-void copy_user_page(void *vto, void *vfrom, unsigned long vaddr,
-		    struct page *pg)
-{
-	copy_page(vto, vfrom);
-
-	/*
-	 * We should be able to use the following optimisation, however
-	 * there are two problems.
-	 * Firstly a bug in some versions of binutils meant PLT sections
-	 * were not marked executable.
-	 * Secondly the first word in the GOT section is blrl, used
-	 * to establish the GOT address. Until recently the GOT was
-	 * not marked executable.
-	 * - Anton
-	 */
-#if 0
-	if (!vma->vm_file && ((vma->vm_flags & VM_EXEC) == 0))
-		return;
-#endif
-
-	flush_dcache_page(pg);
-}
-
-void flush_icache_user_page(struct vm_area_struct *vma, struct page *page,
-			     unsigned long addr, int len)
-{
-	unsigned long maddr;
-
-	maddr = (unsigned long) kmap(page) + (addr & ~PAGE_MASK);
-	flush_icache_range(maddr, maddr + len);
-	kunmap(page);
-}
-
-=======
->>>>>>> 11e4b63a
 /*
  * System memory should not be in /proc/iomem but various tools expect it
  * (eg kdump).
