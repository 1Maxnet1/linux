--- conflicted
+++ resolved
@@ -111,16 +111,8 @@
 #ifndef __ASSEMBLY__
 
 struct pt_regs;
-<<<<<<< HEAD
-long do_page_fault(struct pt_regs *);
-long hash__do_page_fault(struct pt_regs *);
-void bad_page_fault(struct pt_regs *, int);
-void __bad_page_fault(struct pt_regs *regs, int sig);
-void do_bad_page_fault_segv(struct pt_regs *regs);
-=======
 void hash__do_page_fault(struct pt_regs *);
 void bad_page_fault(struct pt_regs *, int);
->>>>>>> 11e4b63a
 extern void _exception(int, struct pt_regs *, int, unsigned long);
 extern void _exception_pkey(struct pt_regs *, unsigned long, int);
 extern void die(const char *, struct pt_regs *, long);
