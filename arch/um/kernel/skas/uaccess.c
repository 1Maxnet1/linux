--- conflicted
+++ resolved
@@ -184,17 +184,9 @@
 	long n;
 	char *ptr = dst;
 
-<<<<<<< HEAD
 	if (!access_ok(src, 1))
 		return -EFAULT;
 
-	if (uaccess_kernel()) {
-		strncpy(dst, (__force void *) src, count);
-		return strnlen(dst, count);
-	}
-
-=======
->>>>>>> 043f5d3f
 	n = buffer_op((unsigned long) src, count, 0, strncpy_chunk_from_user,
 		      &ptr);
 	if (n != 0)
@@ -231,15 +223,9 @@
 {
 	int count = 0, n;
 
-<<<<<<< HEAD
 	if (!access_ok(str, 1))
 		return -EFAULT;
 
-	if (uaccess_kernel())
-		return strnlen((__force char*)str, len) + 1;
-
-=======
->>>>>>> 043f5d3f
 	n = buffer_op((unsigned long) str, len, 0, strnlen_chunk, &count);
 	if (n == 0)
 		return count + 1;
