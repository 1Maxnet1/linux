// SPDX-License-Identifier: GPL-2.0-only
/*
 * Kernel-based Virtual Machine driver for Linux
 *
 * derived from drivers/kvm/kvm_main.c
 *
 * Copyright (C) 2006 Qumranet, Inc.
 * Copyright (C) 2008 Qumranet, Inc.
 * Copyright IBM Corporation, 2008
 * Copyright 2010 Red Hat, Inc. and/or its affiliates.
 *
 * Authors:
 *   Avi Kivity   <avi@qumranet.com>
 *   Yaniv Kamay  <yaniv@qumranet.com>
 *   Amit Shah    <amit.shah@qumranet.com>
 *   Ben-Ami Yassour <benami@il.ibm.com>
 */

#include <linux/kvm_host.h>
#include "irq.h"
#include "ioapic.h"
#include "mmu.h"
#include "i8254.h"
#include "tss.h"
#include "kvm_cache_regs.h"
#include "kvm_emulate.h"
#include "x86.h"
#include "cpuid.h"
#include "pmu.h"
#include "hyperv.h"
#include "lapic.h"
#include "xen.h"

#include <linux/clocksource.h>
#include <linux/interrupt.h>
#include <linux/kvm.h>
#include <linux/fs.h>
#include <linux/vmalloc.h>
#include <linux/export.h>
#include <linux/moduleparam.h>
#include <linux/mman.h>
#include <linux/highmem.h>
#include <linux/iommu.h>
#include <linux/intel-iommu.h>
#include <linux/cpufreq.h>
#include <linux/user-return-notifier.h>
#include <linux/srcu.h>
#include <linux/slab.h>
#include <linux/perf_event.h>
#include <linux/uaccess.h>
#include <linux/hash.h>
#include <linux/pci.h>
#include <linux/timekeeper_internal.h>
#include <linux/pvclock_gtod.h>
#include <linux/kvm_irqfd.h>
#include <linux/irqbypass.h>
#include <linux/sched/stat.h>
#include <linux/sched/isolation.h>
#include <linux/mem_encrypt.h>
#include <linux/entry-kvm.h>
#include <linux/suspend.h>

#include <trace/events/kvm.h>

#include <asm/debugreg.h>
#include <asm/msr.h>
#include <asm/desc.h>
#include <asm/mce.h>
#include <linux/kernel_stat.h>
#include <asm/fpu/internal.h> /* Ugh! */
#include <asm/pvclock.h>
#include <asm/div64.h>
#include <asm/irq_remapping.h>
#include <asm/mshyperv.h>
#include <asm/hypervisor.h>
#include <asm/tlbflush.h>
#include <asm/intel_pt.h>
#include <asm/emulate_prefix.h>
#include <asm/sgx.h>
#include <clocksource/hyperv_timer.h>

#define CREATE_TRACE_POINTS
#include "trace.h"

#define MAX_IO_MSRS 256
#define KVM_MAX_MCE_BANKS 32
u64 __read_mostly kvm_mce_cap_supported = MCG_CTL_P | MCG_SER_P;
EXPORT_SYMBOL_GPL(kvm_mce_cap_supported);

#define emul_to_vcpu(ctxt) \
	((struct kvm_vcpu *)(ctxt)->vcpu)

/* EFER defaults:
 * - enable syscall per default because its emulated by KVM
 * - enable LME and LMA per default on 64 bit KVM
 */
#ifdef CONFIG_X86_64
static
u64 __read_mostly efer_reserved_bits = ~((u64)(EFER_SCE | EFER_LME | EFER_LMA));
#else
static u64 __read_mostly efer_reserved_bits = ~((u64)EFER_SCE);
#endif

static u64 __read_mostly cr4_reserved_bits = CR4_RESERVED_BITS;

#define KVM_EXIT_HYPERCALL_VALID_MASK (1 << KVM_HC_MAP_GPA_RANGE)

#define KVM_X2APIC_API_VALID_FLAGS (KVM_X2APIC_API_USE_32BIT_IDS | \
                                    KVM_X2APIC_API_DISABLE_BROADCAST_QUIRK)

static void update_cr8_intercept(struct kvm_vcpu *vcpu);
static void process_nmi(struct kvm_vcpu *vcpu);
static void process_smi(struct kvm_vcpu *vcpu);
static void enter_smm(struct kvm_vcpu *vcpu);
static void __kvm_set_rflags(struct kvm_vcpu *vcpu, unsigned long rflags);
static void store_regs(struct kvm_vcpu *vcpu);
static int sync_regs(struct kvm_vcpu *vcpu);

static int __set_sregs2(struct kvm_vcpu *vcpu, struct kvm_sregs2 *sregs2);
static void __get_sregs2(struct kvm_vcpu *vcpu, struct kvm_sregs2 *sregs2);

struct kvm_x86_ops kvm_x86_ops __read_mostly;
EXPORT_SYMBOL_GPL(kvm_x86_ops);

#define KVM_X86_OP(func)					     \
	DEFINE_STATIC_CALL_NULL(kvm_x86_##func,			     \
				*(((struct kvm_x86_ops *)0)->func));
#define KVM_X86_OP_NULL KVM_X86_OP
#include <asm/kvm-x86-ops.h>
EXPORT_STATIC_CALL_GPL(kvm_x86_get_cs_db_l_bits);
EXPORT_STATIC_CALL_GPL(kvm_x86_cache_reg);
EXPORT_STATIC_CALL_GPL(kvm_x86_tlb_flush_current);

static bool __read_mostly ignore_msrs = 0;
module_param(ignore_msrs, bool, S_IRUGO | S_IWUSR);

bool __read_mostly report_ignored_msrs = true;
module_param(report_ignored_msrs, bool, S_IRUGO | S_IWUSR);
EXPORT_SYMBOL_GPL(report_ignored_msrs);

unsigned int min_timer_period_us = 200;
module_param(min_timer_period_us, uint, S_IRUGO | S_IWUSR);

static bool __read_mostly kvmclock_periodic_sync = true;
module_param(kvmclock_periodic_sync, bool, S_IRUGO);

bool __read_mostly kvm_has_tsc_control;
EXPORT_SYMBOL_GPL(kvm_has_tsc_control);
u32  __read_mostly kvm_max_guest_tsc_khz;
EXPORT_SYMBOL_GPL(kvm_max_guest_tsc_khz);
u8   __read_mostly kvm_tsc_scaling_ratio_frac_bits;
EXPORT_SYMBOL_GPL(kvm_tsc_scaling_ratio_frac_bits);
u64  __read_mostly kvm_max_tsc_scaling_ratio;
EXPORT_SYMBOL_GPL(kvm_max_tsc_scaling_ratio);
u64 __read_mostly kvm_default_tsc_scaling_ratio;
EXPORT_SYMBOL_GPL(kvm_default_tsc_scaling_ratio);
bool __read_mostly kvm_has_bus_lock_exit;
EXPORT_SYMBOL_GPL(kvm_has_bus_lock_exit);

/* tsc tolerance in parts per million - default to 1/2 of the NTP threshold */
static u32 __read_mostly tsc_tolerance_ppm = 250;
module_param(tsc_tolerance_ppm, uint, S_IRUGO | S_IWUSR);

/*
 * lapic timer advance (tscdeadline mode only) in nanoseconds.  '-1' enables
 * adaptive tuning starting from default advancement of 1000ns.  '0' disables
 * advancement entirely.  Any other value is used as-is and disables adaptive
 * tuning, i.e. allows privileged userspace to set an exact advancement time.
 */
static int __read_mostly lapic_timer_advance_ns = -1;
module_param(lapic_timer_advance_ns, int, S_IRUGO | S_IWUSR);

static bool __read_mostly vector_hashing = true;
module_param(vector_hashing, bool, S_IRUGO);

bool __read_mostly enable_vmware_backdoor = false;
module_param(enable_vmware_backdoor, bool, S_IRUGO);
EXPORT_SYMBOL_GPL(enable_vmware_backdoor);

static bool __read_mostly force_emulation_prefix = false;
module_param(force_emulation_prefix, bool, S_IRUGO);

int __read_mostly pi_inject_timer = -1;
module_param(pi_inject_timer, bint, S_IRUGO | S_IWUSR);

/*
 * Restoring the host value for MSRs that are only consumed when running in
 * usermode, e.g. SYSCALL MSRs and TSC_AUX, can be deferred until the CPU
 * returns to userspace, i.e. the kernel can run with the guest's value.
 */
#define KVM_MAX_NR_USER_RETURN_MSRS 16

struct kvm_user_return_msrs {
	struct user_return_notifier urn;
	bool registered;
	struct kvm_user_return_msr_values {
		u64 host;
		u64 curr;
	} values[KVM_MAX_NR_USER_RETURN_MSRS];
};

u32 __read_mostly kvm_nr_uret_msrs;
EXPORT_SYMBOL_GPL(kvm_nr_uret_msrs);
static u32 __read_mostly kvm_uret_msrs_list[KVM_MAX_NR_USER_RETURN_MSRS];
static struct kvm_user_return_msrs __percpu *user_return_msrs;

#define KVM_SUPPORTED_XCR0     (XFEATURE_MASK_FP | XFEATURE_MASK_SSE \
				| XFEATURE_MASK_YMM | XFEATURE_MASK_BNDREGS \
				| XFEATURE_MASK_BNDCSR | XFEATURE_MASK_AVX512 \
				| XFEATURE_MASK_PKRU)

u64 __read_mostly host_efer;
EXPORT_SYMBOL_GPL(host_efer);

bool __read_mostly allow_smaller_maxphyaddr = 0;
EXPORT_SYMBOL_GPL(allow_smaller_maxphyaddr);

bool __read_mostly enable_apicv = true;
EXPORT_SYMBOL_GPL(enable_apicv);

u64 __read_mostly host_xss;
EXPORT_SYMBOL_GPL(host_xss);
u64 __read_mostly supported_xss;
EXPORT_SYMBOL_GPL(supported_xss);

const struct _kvm_stats_desc kvm_vm_stats_desc[] = {
	KVM_GENERIC_VM_STATS(),
	STATS_DESC_COUNTER(VM, mmu_shadow_zapped),
	STATS_DESC_COUNTER(VM, mmu_pte_write),
	STATS_DESC_COUNTER(VM, mmu_pde_zapped),
	STATS_DESC_COUNTER(VM, mmu_flooded),
	STATS_DESC_COUNTER(VM, mmu_recycled),
	STATS_DESC_COUNTER(VM, mmu_cache_miss),
	STATS_DESC_ICOUNTER(VM, mmu_unsync),
	STATS_DESC_ICOUNTER(VM, lpages),
	STATS_DESC_ICOUNTER(VM, nx_lpage_splits),
	STATS_DESC_PCOUNTER(VM, max_mmu_page_hash_collisions)
};
static_assert(ARRAY_SIZE(kvm_vm_stats_desc) ==
		sizeof(struct kvm_vm_stat) / sizeof(u64));

const struct kvm_stats_header kvm_vm_stats_header = {
	.name_size = KVM_STATS_NAME_SIZE,
	.num_desc = ARRAY_SIZE(kvm_vm_stats_desc),
	.id_offset = sizeof(struct kvm_stats_header),
	.desc_offset = sizeof(struct kvm_stats_header) + KVM_STATS_NAME_SIZE,
	.data_offset = sizeof(struct kvm_stats_header) + KVM_STATS_NAME_SIZE +
		       sizeof(kvm_vm_stats_desc),
};

const struct _kvm_stats_desc kvm_vcpu_stats_desc[] = {
	KVM_GENERIC_VCPU_STATS(),
	STATS_DESC_COUNTER(VCPU, pf_fixed),
	STATS_DESC_COUNTER(VCPU, pf_guest),
	STATS_DESC_COUNTER(VCPU, tlb_flush),
	STATS_DESC_COUNTER(VCPU, invlpg),
	STATS_DESC_COUNTER(VCPU, exits),
	STATS_DESC_COUNTER(VCPU, io_exits),
	STATS_DESC_COUNTER(VCPU, mmio_exits),
	STATS_DESC_COUNTER(VCPU, signal_exits),
	STATS_DESC_COUNTER(VCPU, irq_window_exits),
	STATS_DESC_COUNTER(VCPU, nmi_window_exits),
	STATS_DESC_COUNTER(VCPU, l1d_flush),
	STATS_DESC_COUNTER(VCPU, halt_exits),
	STATS_DESC_COUNTER(VCPU, request_irq_exits),
	STATS_DESC_COUNTER(VCPU, irq_exits),
	STATS_DESC_COUNTER(VCPU, host_state_reload),
	STATS_DESC_COUNTER(VCPU, fpu_reload),
	STATS_DESC_COUNTER(VCPU, insn_emulation),
	STATS_DESC_COUNTER(VCPU, insn_emulation_fail),
	STATS_DESC_COUNTER(VCPU, hypercalls),
	STATS_DESC_COUNTER(VCPU, irq_injections),
	STATS_DESC_COUNTER(VCPU, nmi_injections),
	STATS_DESC_COUNTER(VCPU, req_event),
	STATS_DESC_COUNTER(VCPU, nested_run),
	STATS_DESC_COUNTER(VCPU, directed_yield_attempted),
	STATS_DESC_COUNTER(VCPU, directed_yield_successful),
	STATS_DESC_ICOUNTER(VCPU, guest_mode)
};
static_assert(ARRAY_SIZE(kvm_vcpu_stats_desc) ==
		sizeof(struct kvm_vcpu_stat) / sizeof(u64));

const struct kvm_stats_header kvm_vcpu_stats_header = {
	.name_size = KVM_STATS_NAME_SIZE,
	.num_desc = ARRAY_SIZE(kvm_vcpu_stats_desc),
	.id_offset = sizeof(struct kvm_stats_header),
	.desc_offset = sizeof(struct kvm_stats_header) + KVM_STATS_NAME_SIZE,
	.data_offset = sizeof(struct kvm_stats_header) + KVM_STATS_NAME_SIZE +
		       sizeof(kvm_vcpu_stats_desc),
};

u64 __read_mostly host_xcr0;
u64 __read_mostly supported_xcr0;
EXPORT_SYMBOL_GPL(supported_xcr0);

static struct kmem_cache *x86_fpu_cache;

static struct kmem_cache *x86_emulator_cache;

/*
 * When called, it means the previous get/set msr reached an invalid msr.
 * Return true if we want to ignore/silent this failed msr access.
 */
static bool kvm_msr_ignored_check(u32 msr, u64 data, bool write)
{
	const char *op = write ? "wrmsr" : "rdmsr";

	if (ignore_msrs) {
		if (report_ignored_msrs)
			kvm_pr_unimpl("ignored %s: 0x%x data 0x%llx\n",
				      op, msr, data);
		/* Mask the error */
		return true;
	} else {
		kvm_debug_ratelimited("unhandled %s: 0x%x data 0x%llx\n",
				      op, msr, data);
		return false;
	}
}

static struct kmem_cache *kvm_alloc_emulator_cache(void)
{
	unsigned int useroffset = offsetof(struct x86_emulate_ctxt, src);
	unsigned int size = sizeof(struct x86_emulate_ctxt);

	return kmem_cache_create_usercopy("x86_emulator", size,
					  __alignof__(struct x86_emulate_ctxt),
					  SLAB_ACCOUNT, useroffset,
					  size - useroffset, NULL);
}

static int emulator_fix_hypercall(struct x86_emulate_ctxt *ctxt);

static inline void kvm_async_pf_hash_reset(struct kvm_vcpu *vcpu)
{
	int i;
	for (i = 0; i < ASYNC_PF_PER_VCPU; i++)
		vcpu->arch.apf.gfns[i] = ~0;
}

static void kvm_on_user_return(struct user_return_notifier *urn)
{
	unsigned slot;
	struct kvm_user_return_msrs *msrs
		= container_of(urn, struct kvm_user_return_msrs, urn);
	struct kvm_user_return_msr_values *values;
	unsigned long flags;

	/*
	 * Disabling irqs at this point since the following code could be
	 * interrupted and executed through kvm_arch_hardware_disable()
	 */
	local_irq_save(flags);
	if (msrs->registered) {
		msrs->registered = false;
		user_return_notifier_unregister(urn);
	}
	local_irq_restore(flags);
	for (slot = 0; slot < kvm_nr_uret_msrs; ++slot) {
		values = &msrs->values[slot];
		if (values->host != values->curr) {
			wrmsrl(kvm_uret_msrs_list[slot], values->host);
			values->curr = values->host;
		}
	}
}

static int kvm_probe_user_return_msr(u32 msr)
{
	u64 val;
	int ret;

	preempt_disable();
	ret = rdmsrl_safe(msr, &val);
	if (ret)
		goto out;
	ret = wrmsrl_safe(msr, val);
out:
	preempt_enable();
	return ret;
}

int kvm_add_user_return_msr(u32 msr)
{
	BUG_ON(kvm_nr_uret_msrs >= KVM_MAX_NR_USER_RETURN_MSRS);

	if (kvm_probe_user_return_msr(msr))
		return -1;

	kvm_uret_msrs_list[kvm_nr_uret_msrs] = msr;
	return kvm_nr_uret_msrs++;
}
EXPORT_SYMBOL_GPL(kvm_add_user_return_msr);

int kvm_find_user_return_msr(u32 msr)
{
	int i;

	for (i = 0; i < kvm_nr_uret_msrs; ++i) {
		if (kvm_uret_msrs_list[i] == msr)
			return i;
	}
	return -1;
}
EXPORT_SYMBOL_GPL(kvm_find_user_return_msr);

static void kvm_user_return_msr_cpu_online(void)
{
	unsigned int cpu = smp_processor_id();
	struct kvm_user_return_msrs *msrs = per_cpu_ptr(user_return_msrs, cpu);
	u64 value;
	int i;

	for (i = 0; i < kvm_nr_uret_msrs; ++i) {
		rdmsrl_safe(kvm_uret_msrs_list[i], &value);
		msrs->values[i].host = value;
		msrs->values[i].curr = value;
	}
}

int kvm_set_user_return_msr(unsigned slot, u64 value, u64 mask)
{
	unsigned int cpu = smp_processor_id();
	struct kvm_user_return_msrs *msrs = per_cpu_ptr(user_return_msrs, cpu);
	int err;

	value = (value & mask) | (msrs->values[slot].host & ~mask);
	if (value == msrs->values[slot].curr)
		return 0;
	err = wrmsrl_safe(kvm_uret_msrs_list[slot], value);
	if (err)
		return 1;

	msrs->values[slot].curr = value;
	if (!msrs->registered) {
		msrs->urn.on_user_return = kvm_on_user_return;
		user_return_notifier_register(&msrs->urn);
		msrs->registered = true;
	}
	return 0;
}
EXPORT_SYMBOL_GPL(kvm_set_user_return_msr);

static void drop_user_return_notifiers(void)
{
	unsigned int cpu = smp_processor_id();
	struct kvm_user_return_msrs *msrs = per_cpu_ptr(user_return_msrs, cpu);

	if (msrs->registered)
		kvm_on_user_return(&msrs->urn);
}

u64 kvm_get_apic_base(struct kvm_vcpu *vcpu)
{
	return vcpu->arch.apic_base;
}
EXPORT_SYMBOL_GPL(kvm_get_apic_base);

enum lapic_mode kvm_get_apic_mode(struct kvm_vcpu *vcpu)
{
	return kvm_apic_mode(kvm_get_apic_base(vcpu));
}
EXPORT_SYMBOL_GPL(kvm_get_apic_mode);

int kvm_set_apic_base(struct kvm_vcpu *vcpu, struct msr_data *msr_info)
{
	enum lapic_mode old_mode = kvm_get_apic_mode(vcpu);
	enum lapic_mode new_mode = kvm_apic_mode(msr_info->data);
	u64 reserved_bits = kvm_vcpu_reserved_gpa_bits_raw(vcpu) | 0x2ff |
		(guest_cpuid_has(vcpu, X86_FEATURE_X2APIC) ? 0 : X2APIC_ENABLE);

	if ((msr_info->data & reserved_bits) != 0 || new_mode == LAPIC_MODE_INVALID)
		return 1;
	if (!msr_info->host_initiated) {
		if (old_mode == LAPIC_MODE_X2APIC && new_mode == LAPIC_MODE_XAPIC)
			return 1;
		if (old_mode == LAPIC_MODE_DISABLED && new_mode == LAPIC_MODE_X2APIC)
			return 1;
	}

	kvm_lapic_set_base(vcpu, msr_info->data);
	kvm_recalculate_apic_map(vcpu->kvm);
	return 0;
}
EXPORT_SYMBOL_GPL(kvm_set_apic_base);

asmlinkage __visible noinstr void kvm_spurious_fault(void)
{
	/* Fault while not rebooting.  We want the trace. */
	BUG_ON(!kvm_rebooting);
}
EXPORT_SYMBOL_GPL(kvm_spurious_fault);

#define EXCPT_BENIGN		0
#define EXCPT_CONTRIBUTORY	1
#define EXCPT_PF		2

static int exception_class(int vector)
{
	switch (vector) {
	case PF_VECTOR:
		return EXCPT_PF;
	case DE_VECTOR:
	case TS_VECTOR:
	case NP_VECTOR:
	case SS_VECTOR:
	case GP_VECTOR:
		return EXCPT_CONTRIBUTORY;
	default:
		break;
	}
	return EXCPT_BENIGN;
}

#define EXCPT_FAULT		0
#define EXCPT_TRAP		1
#define EXCPT_ABORT		2
#define EXCPT_INTERRUPT		3

static int exception_type(int vector)
{
	unsigned int mask;

	if (WARN_ON(vector > 31 || vector == NMI_VECTOR))
		return EXCPT_INTERRUPT;

	mask = 1 << vector;

	/* #DB is trap, as instruction watchpoints are handled elsewhere */
	if (mask & ((1 << DB_VECTOR) | (1 << BP_VECTOR) | (1 << OF_VECTOR)))
		return EXCPT_TRAP;

	if (mask & ((1 << DF_VECTOR) | (1 << MC_VECTOR)))
		return EXCPT_ABORT;

	/* Reserved exceptions will result in fault */
	return EXCPT_FAULT;
}

void kvm_deliver_exception_payload(struct kvm_vcpu *vcpu)
{
	unsigned nr = vcpu->arch.exception.nr;
	bool has_payload = vcpu->arch.exception.has_payload;
	unsigned long payload = vcpu->arch.exception.payload;

	if (!has_payload)
		return;

	switch (nr) {
	case DB_VECTOR:
		/*
		 * "Certain debug exceptions may clear bit 0-3.  The
		 * remaining contents of the DR6 register are never
		 * cleared by the processor".
		 */
		vcpu->arch.dr6 &= ~DR_TRAP_BITS;
		/*
		 * In order to reflect the #DB exception payload in guest
		 * dr6, three components need to be considered: active low
		 * bit, FIXED_1 bits and active high bits (e.g. DR6_BD,
		 * DR6_BS and DR6_BT)
		 * DR6_ACTIVE_LOW contains the FIXED_1 and active low bits.
		 * In the target guest dr6:
		 * FIXED_1 bits should always be set.
		 * Active low bits should be cleared if 1-setting in payload.
		 * Active high bits should be set if 1-setting in payload.
		 *
		 * Note, the payload is compatible with the pending debug
		 * exceptions/exit qualification under VMX, that active_low bits
		 * are active high in payload.
		 * So they need to be flipped for DR6.
		 */
		vcpu->arch.dr6 |= DR6_ACTIVE_LOW;
		vcpu->arch.dr6 |= payload;
		vcpu->arch.dr6 ^= payload & DR6_ACTIVE_LOW;

		/*
		 * The #DB payload is defined as compatible with the 'pending
		 * debug exceptions' field under VMX, not DR6. While bit 12 is
		 * defined in the 'pending debug exceptions' field (enabled
		 * breakpoint), it is reserved and must be zero in DR6.
		 */
		vcpu->arch.dr6 &= ~BIT(12);
		break;
	case PF_VECTOR:
		vcpu->arch.cr2 = payload;
		break;
	}

	vcpu->arch.exception.has_payload = false;
	vcpu->arch.exception.payload = 0;
}
EXPORT_SYMBOL_GPL(kvm_deliver_exception_payload);

static void kvm_multiple_exception(struct kvm_vcpu *vcpu,
		unsigned nr, bool has_error, u32 error_code,
	        bool has_payload, unsigned long payload, bool reinject)
{
	u32 prev_nr;
	int class1, class2;

	kvm_make_request(KVM_REQ_EVENT, vcpu);

	if (!vcpu->arch.exception.pending && !vcpu->arch.exception.injected) {
	queue:
		if (reinject) {
			/*
			 * On vmentry, vcpu->arch.exception.pending is only
			 * true if an event injection was blocked by
			 * nested_run_pending.  In that case, however,
			 * vcpu_enter_guest requests an immediate exit,
			 * and the guest shouldn't proceed far enough to
			 * need reinjection.
			 */
			WARN_ON_ONCE(vcpu->arch.exception.pending);
			vcpu->arch.exception.injected = true;
			if (WARN_ON_ONCE(has_payload)) {
				/*
				 * A reinjected event has already
				 * delivered its payload.
				 */
				has_payload = false;
				payload = 0;
			}
		} else {
			vcpu->arch.exception.pending = true;
			vcpu->arch.exception.injected = false;
		}
		vcpu->arch.exception.has_error_code = has_error;
		vcpu->arch.exception.nr = nr;
		vcpu->arch.exception.error_code = error_code;
		vcpu->arch.exception.has_payload = has_payload;
		vcpu->arch.exception.payload = payload;
		if (!is_guest_mode(vcpu))
			kvm_deliver_exception_payload(vcpu);
		return;
	}

	/* to check exception */
	prev_nr = vcpu->arch.exception.nr;
	if (prev_nr == DF_VECTOR) {
		/* triple fault -> shutdown */
		kvm_make_request(KVM_REQ_TRIPLE_FAULT, vcpu);
		return;
	}
	class1 = exception_class(prev_nr);
	class2 = exception_class(nr);
	if ((class1 == EXCPT_CONTRIBUTORY && class2 == EXCPT_CONTRIBUTORY)
		|| (class1 == EXCPT_PF && class2 != EXCPT_BENIGN)) {
		/*
		 * Generate double fault per SDM Table 5-5.  Set
		 * exception.pending = true so that the double fault
		 * can trigger a nested vmexit.
		 */
		vcpu->arch.exception.pending = true;
		vcpu->arch.exception.injected = false;
		vcpu->arch.exception.has_error_code = true;
		vcpu->arch.exception.nr = DF_VECTOR;
		vcpu->arch.exception.error_code = 0;
		vcpu->arch.exception.has_payload = false;
		vcpu->arch.exception.payload = 0;
	} else
		/* replace previous exception with a new one in a hope
		   that instruction re-execution will regenerate lost
		   exception */
		goto queue;
}

void kvm_queue_exception(struct kvm_vcpu *vcpu, unsigned nr)
{
	kvm_multiple_exception(vcpu, nr, false, 0, false, 0, false);
}
EXPORT_SYMBOL_GPL(kvm_queue_exception);

void kvm_requeue_exception(struct kvm_vcpu *vcpu, unsigned nr)
{
	kvm_multiple_exception(vcpu, nr, false, 0, false, 0, true);
}
EXPORT_SYMBOL_GPL(kvm_requeue_exception);

void kvm_queue_exception_p(struct kvm_vcpu *vcpu, unsigned nr,
			   unsigned long payload)
{
	kvm_multiple_exception(vcpu, nr, false, 0, true, payload, false);
}
EXPORT_SYMBOL_GPL(kvm_queue_exception_p);

static void kvm_queue_exception_e_p(struct kvm_vcpu *vcpu, unsigned nr,
				    u32 error_code, unsigned long payload)
{
	kvm_multiple_exception(vcpu, nr, true, error_code,
			       true, payload, false);
}

int kvm_complete_insn_gp(struct kvm_vcpu *vcpu, int err)
{
	if (err)
		kvm_inject_gp(vcpu, 0);
	else
		return kvm_skip_emulated_instruction(vcpu);

	return 1;
}
EXPORT_SYMBOL_GPL(kvm_complete_insn_gp);

void kvm_inject_page_fault(struct kvm_vcpu *vcpu, struct x86_exception *fault)
{
	++vcpu->stat.pf_guest;
	vcpu->arch.exception.nested_apf =
		is_guest_mode(vcpu) && fault->async_page_fault;
	if (vcpu->arch.exception.nested_apf) {
		vcpu->arch.apf.nested_apf_token = fault->address;
		kvm_queue_exception_e(vcpu, PF_VECTOR, fault->error_code);
	} else {
		kvm_queue_exception_e_p(vcpu, PF_VECTOR, fault->error_code,
					fault->address);
	}
}
EXPORT_SYMBOL_GPL(kvm_inject_page_fault);

bool kvm_inject_emulated_page_fault(struct kvm_vcpu *vcpu,
				    struct x86_exception *fault)
{
	struct kvm_mmu *fault_mmu;
	WARN_ON_ONCE(fault->vector != PF_VECTOR);

	fault_mmu = fault->nested_page_fault ? vcpu->arch.mmu :
					       vcpu->arch.walk_mmu;

	/*
	 * Invalidate the TLB entry for the faulting address, if it exists,
	 * else the access will fault indefinitely (and to emulate hardware).
	 */
	if ((fault->error_code & PFERR_PRESENT_MASK) &&
	    !(fault->error_code & PFERR_RSVD_MASK))
		kvm_mmu_invalidate_gva(vcpu, fault_mmu, fault->address,
				       fault_mmu->root_hpa);

	fault_mmu->inject_page_fault(vcpu, fault);
	return fault->nested_page_fault;
}
EXPORT_SYMBOL_GPL(kvm_inject_emulated_page_fault);

void kvm_inject_nmi(struct kvm_vcpu *vcpu)
{
	atomic_inc(&vcpu->arch.nmi_queued);
	kvm_make_request(KVM_REQ_NMI, vcpu);
}
EXPORT_SYMBOL_GPL(kvm_inject_nmi);

void kvm_queue_exception_e(struct kvm_vcpu *vcpu, unsigned nr, u32 error_code)
{
	kvm_multiple_exception(vcpu, nr, true, error_code, false, 0, false);
}
EXPORT_SYMBOL_GPL(kvm_queue_exception_e);

void kvm_requeue_exception_e(struct kvm_vcpu *vcpu, unsigned nr, u32 error_code)
{
	kvm_multiple_exception(vcpu, nr, true, error_code, false, 0, true);
}
EXPORT_SYMBOL_GPL(kvm_requeue_exception_e);

/*
 * Checks if cpl <= required_cpl; if true, return true.  Otherwise queue
 * a #GP and return false.
 */
bool kvm_require_cpl(struct kvm_vcpu *vcpu, int required_cpl)
{
	if (static_call(kvm_x86_get_cpl)(vcpu) <= required_cpl)
		return true;
	kvm_queue_exception_e(vcpu, GP_VECTOR, 0);
	return false;
}
EXPORT_SYMBOL_GPL(kvm_require_cpl);

bool kvm_require_dr(struct kvm_vcpu *vcpu, int dr)
{
	if ((dr != 4 && dr != 5) || !kvm_read_cr4_bits(vcpu, X86_CR4_DE))
		return true;

	kvm_queue_exception(vcpu, UD_VECTOR);
	return false;
}
EXPORT_SYMBOL_GPL(kvm_require_dr);

/*
 * This function will be used to read from the physical memory of the currently
 * running guest. The difference to kvm_vcpu_read_guest_page is that this function
 * can read from guest physical or from the guest's guest physical memory.
 */
int kvm_read_guest_page_mmu(struct kvm_vcpu *vcpu, struct kvm_mmu *mmu,
			    gfn_t ngfn, void *data, int offset, int len,
			    u32 access)
{
	struct x86_exception exception;
	gfn_t real_gfn;
	gpa_t ngpa;

	ngpa     = gfn_to_gpa(ngfn);
	real_gfn = mmu->translate_gpa(vcpu, ngpa, access, &exception);
	if (real_gfn == UNMAPPED_GVA)
		return -EFAULT;

	real_gfn = gpa_to_gfn(real_gfn);

	return kvm_vcpu_read_guest_page(vcpu, real_gfn, data, offset, len);
}
EXPORT_SYMBOL_GPL(kvm_read_guest_page_mmu);

static inline u64 pdptr_rsvd_bits(struct kvm_vcpu *vcpu)
{
	return vcpu->arch.reserved_gpa_bits | rsvd_bits(5, 8) | rsvd_bits(1, 2);
}

/*
 * Load the pae pdptrs.  Return 1 if they are all valid, 0 otherwise.
 */
int load_pdptrs(struct kvm_vcpu *vcpu, struct kvm_mmu *mmu, unsigned long cr3)
{
	gfn_t pdpt_gfn = cr3 >> PAGE_SHIFT;
	unsigned offset = ((cr3 & (PAGE_SIZE-1)) >> 5) << 2;
	int i;
	int ret;
	u64 pdpte[ARRAY_SIZE(mmu->pdptrs)];

	ret = kvm_read_guest_page_mmu(vcpu, mmu, pdpt_gfn, pdpte,
				      offset * sizeof(u64), sizeof(pdpte),
				      PFERR_USER_MASK|PFERR_WRITE_MASK);
	if (ret < 0) {
		ret = 0;
		goto out;
	}
	for (i = 0; i < ARRAY_SIZE(pdpte); ++i) {
		if ((pdpte[i] & PT_PRESENT_MASK) &&
		    (pdpte[i] & pdptr_rsvd_bits(vcpu))) {
			ret = 0;
			goto out;
		}
	}
	ret = 1;

	memcpy(mmu->pdptrs, pdpte, sizeof(mmu->pdptrs));
	kvm_register_mark_dirty(vcpu, VCPU_EXREG_PDPTR);
	vcpu->arch.pdptrs_from_userspace = false;

out:

	return ret;
}
EXPORT_SYMBOL_GPL(load_pdptrs);

void kvm_post_set_cr0(struct kvm_vcpu *vcpu, unsigned long old_cr0, unsigned long cr0)
{
	if ((cr0 ^ old_cr0) & X86_CR0_PG) {
		kvm_clear_async_pf_completion_queue(vcpu);
		kvm_async_pf_hash_reset(vcpu);
	}

	if ((cr0 ^ old_cr0) & KVM_MMU_CR0_ROLE_BITS)
		kvm_mmu_reset_context(vcpu);

	if (((cr0 ^ old_cr0) & X86_CR0_CD) &&
	    kvm_arch_has_noncoherent_dma(vcpu->kvm) &&
	    !kvm_check_has_quirk(vcpu->kvm, KVM_X86_QUIRK_CD_NW_CLEARED))
		kvm_zap_gfn_range(vcpu->kvm, 0, ~0ULL);
}
EXPORT_SYMBOL_GPL(kvm_post_set_cr0);

int kvm_set_cr0(struct kvm_vcpu *vcpu, unsigned long cr0)
{
	unsigned long old_cr0 = kvm_read_cr0(vcpu);
	unsigned long pdptr_bits = X86_CR0_CD | X86_CR0_NW | X86_CR0_PG;

	cr0 |= X86_CR0_ET;

#ifdef CONFIG_X86_64
	if (cr0 & 0xffffffff00000000UL)
		return 1;
#endif

	cr0 &= ~CR0_RESERVED_BITS;

	if ((cr0 & X86_CR0_NW) && !(cr0 & X86_CR0_CD))
		return 1;

	if ((cr0 & X86_CR0_PG) && !(cr0 & X86_CR0_PE))
		return 1;

#ifdef CONFIG_X86_64
	if ((vcpu->arch.efer & EFER_LME) && !is_paging(vcpu) &&
	    (cr0 & X86_CR0_PG)) {
		int cs_db, cs_l;

		if (!is_pae(vcpu))
			return 1;
		static_call(kvm_x86_get_cs_db_l_bits)(vcpu, &cs_db, &cs_l);
		if (cs_l)
			return 1;
	}
#endif
	if (!(vcpu->arch.efer & EFER_LME) && (cr0 & X86_CR0_PG) &&
	    is_pae(vcpu) && ((cr0 ^ old_cr0) & pdptr_bits) &&
	    !load_pdptrs(vcpu, vcpu->arch.walk_mmu, kvm_read_cr3(vcpu)))
		return 1;

	if (!(cr0 & X86_CR0_PG) && kvm_read_cr4_bits(vcpu, X86_CR4_PCIDE))
		return 1;

	static_call(kvm_x86_set_cr0)(vcpu, cr0);

	kvm_post_set_cr0(vcpu, old_cr0, cr0);

	return 0;
}
EXPORT_SYMBOL_GPL(kvm_set_cr0);

void kvm_lmsw(struct kvm_vcpu *vcpu, unsigned long msw)
{
	(void)kvm_set_cr0(vcpu, kvm_read_cr0_bits(vcpu, ~0x0eul) | (msw & 0x0f));
}
EXPORT_SYMBOL_GPL(kvm_lmsw);

void kvm_load_guest_xsave_state(struct kvm_vcpu *vcpu)
{
	if (vcpu->arch.guest_state_protected)
		return;

	if (kvm_read_cr4_bits(vcpu, X86_CR4_OSXSAVE)) {

		if (vcpu->arch.xcr0 != host_xcr0)
			xsetbv(XCR_XFEATURE_ENABLED_MASK, vcpu->arch.xcr0);

		if (vcpu->arch.xsaves_enabled &&
		    vcpu->arch.ia32_xss != host_xss)
			wrmsrl(MSR_IA32_XSS, vcpu->arch.ia32_xss);
	}

	if (static_cpu_has(X86_FEATURE_PKU) &&
	    (kvm_read_cr4_bits(vcpu, X86_CR4_PKE) ||
	     (vcpu->arch.xcr0 & XFEATURE_MASK_PKRU)) &&
	    vcpu->arch.pkru != vcpu->arch.host_pkru)
		__write_pkru(vcpu->arch.pkru);
}
EXPORT_SYMBOL_GPL(kvm_load_guest_xsave_state);

void kvm_load_host_xsave_state(struct kvm_vcpu *vcpu)
{
	if (vcpu->arch.guest_state_protected)
		return;

	if (static_cpu_has(X86_FEATURE_PKU) &&
	    (kvm_read_cr4_bits(vcpu, X86_CR4_PKE) ||
	     (vcpu->arch.xcr0 & XFEATURE_MASK_PKRU))) {
		vcpu->arch.pkru = rdpkru();
		if (vcpu->arch.pkru != vcpu->arch.host_pkru)
			__write_pkru(vcpu->arch.host_pkru);
	}

	if (kvm_read_cr4_bits(vcpu, X86_CR4_OSXSAVE)) {

		if (vcpu->arch.xcr0 != host_xcr0)
			xsetbv(XCR_XFEATURE_ENABLED_MASK, host_xcr0);

		if (vcpu->arch.xsaves_enabled &&
		    vcpu->arch.ia32_xss != host_xss)
			wrmsrl(MSR_IA32_XSS, host_xss);
	}

}
EXPORT_SYMBOL_GPL(kvm_load_host_xsave_state);

static int __kvm_set_xcr(struct kvm_vcpu *vcpu, u32 index, u64 xcr)
{
	u64 xcr0 = xcr;
	u64 old_xcr0 = vcpu->arch.xcr0;
	u64 valid_bits;

	/* Only support XCR_XFEATURE_ENABLED_MASK(xcr0) now  */
	if (index != XCR_XFEATURE_ENABLED_MASK)
		return 1;
	if (!(xcr0 & XFEATURE_MASK_FP))
		return 1;
	if ((xcr0 & XFEATURE_MASK_YMM) && !(xcr0 & XFEATURE_MASK_SSE))
		return 1;

	/*
	 * Do not allow the guest to set bits that we do not support
	 * saving.  However, xcr0 bit 0 is always set, even if the
	 * emulated CPU does not support XSAVE (see fx_init).
	 */
	valid_bits = vcpu->arch.guest_supported_xcr0 | XFEATURE_MASK_FP;
	if (xcr0 & ~valid_bits)
		return 1;

	if ((!(xcr0 & XFEATURE_MASK_BNDREGS)) !=
	    (!(xcr0 & XFEATURE_MASK_BNDCSR)))
		return 1;

	if (xcr0 & XFEATURE_MASK_AVX512) {
		if (!(xcr0 & XFEATURE_MASK_YMM))
			return 1;
		if ((xcr0 & XFEATURE_MASK_AVX512) != XFEATURE_MASK_AVX512)
			return 1;
	}
	vcpu->arch.xcr0 = xcr0;

	if ((xcr0 ^ old_xcr0) & XFEATURE_MASK_EXTEND)
		kvm_update_cpuid_runtime(vcpu);
	return 0;
}

int kvm_emulate_xsetbv(struct kvm_vcpu *vcpu)
{
	if (static_call(kvm_x86_get_cpl)(vcpu) != 0 ||
	    __kvm_set_xcr(vcpu, kvm_rcx_read(vcpu), kvm_read_edx_eax(vcpu))) {
		kvm_inject_gp(vcpu, 0);
		return 1;
	}

	return kvm_skip_emulated_instruction(vcpu);
}
EXPORT_SYMBOL_GPL(kvm_emulate_xsetbv);

bool kvm_is_valid_cr4(struct kvm_vcpu *vcpu, unsigned long cr4)
{
	if (cr4 & cr4_reserved_bits)
		return false;

	if (cr4 & vcpu->arch.cr4_guest_rsvd_bits)
		return false;

	return static_call(kvm_x86_is_valid_cr4)(vcpu, cr4);
}
EXPORT_SYMBOL_GPL(kvm_is_valid_cr4);

void kvm_post_set_cr4(struct kvm_vcpu *vcpu, unsigned long old_cr4, unsigned long cr4)
{
	if (((cr4 ^ old_cr4) & KVM_MMU_CR4_ROLE_BITS) ||
	    (!(cr4 & X86_CR4_PCIDE) && (old_cr4 & X86_CR4_PCIDE)))
		kvm_mmu_reset_context(vcpu);
}
EXPORT_SYMBOL_GPL(kvm_post_set_cr4);

int kvm_set_cr4(struct kvm_vcpu *vcpu, unsigned long cr4)
{
	unsigned long old_cr4 = kvm_read_cr4(vcpu);
	unsigned long pdptr_bits = X86_CR4_PGE | X86_CR4_PSE | X86_CR4_PAE |
				   X86_CR4_SMEP;

	if (!kvm_is_valid_cr4(vcpu, cr4))
		return 1;

	if (is_long_mode(vcpu)) {
		if (!(cr4 & X86_CR4_PAE))
			return 1;
		if ((cr4 ^ old_cr4) & X86_CR4_LA57)
			return 1;
	} else if (is_paging(vcpu) && (cr4 & X86_CR4_PAE)
		   && ((cr4 ^ old_cr4) & pdptr_bits)
		   && !load_pdptrs(vcpu, vcpu->arch.walk_mmu,
				   kvm_read_cr3(vcpu)))
		return 1;

	if ((cr4 & X86_CR4_PCIDE) && !(old_cr4 & X86_CR4_PCIDE)) {
		if (!guest_cpuid_has(vcpu, X86_FEATURE_PCID))
			return 1;

		/* PCID can not be enabled when cr3[11:0]!=000H or EFER.LMA=0 */
		if ((kvm_read_cr3(vcpu) & X86_CR3_PCID_MASK) || !is_long_mode(vcpu))
			return 1;
	}

	static_call(kvm_x86_set_cr4)(vcpu, cr4);

	kvm_post_set_cr4(vcpu, old_cr4, cr4);

	return 0;
}
EXPORT_SYMBOL_GPL(kvm_set_cr4);

static void kvm_invalidate_pcid(struct kvm_vcpu *vcpu, unsigned long pcid)
{
	struct kvm_mmu *mmu = vcpu->arch.mmu;
	unsigned long roots_to_free = 0;
	int i;

	/*
	 * If neither the current CR3 nor any of the prev_roots use the given
	 * PCID, then nothing needs to be done here because a resync will
	 * happen anyway before switching to any other CR3.
	 */
	if (kvm_get_active_pcid(vcpu) == pcid) {
		kvm_make_request(KVM_REQ_MMU_SYNC, vcpu);
		kvm_make_request(KVM_REQ_TLB_FLUSH_CURRENT, vcpu);
	}

	for (i = 0; i < KVM_MMU_NUM_PREV_ROOTS; i++)
		if (kvm_get_pcid(vcpu, mmu->prev_roots[i].pgd) == pcid)
			roots_to_free |= KVM_MMU_ROOT_PREVIOUS(i);

	kvm_mmu_free_roots(vcpu, mmu, roots_to_free);
}

int kvm_set_cr3(struct kvm_vcpu *vcpu, unsigned long cr3)
{
	bool skip_tlb_flush = false;
	unsigned long pcid = 0;
#ifdef CONFIG_X86_64
	bool pcid_enabled = kvm_read_cr4_bits(vcpu, X86_CR4_PCIDE);

	if (pcid_enabled) {
		skip_tlb_flush = cr3 & X86_CR3_PCID_NOFLUSH;
		cr3 &= ~X86_CR3_PCID_NOFLUSH;
		pcid = cr3 & X86_CR3_PCID_MASK;
	}
#endif

	/* PDPTRs are always reloaded for PAE paging. */
	if (cr3 == kvm_read_cr3(vcpu) && !is_pae_paging(vcpu))
		goto handle_tlb_flush;

	/*
	 * Do not condition the GPA check on long mode, this helper is used to
	 * stuff CR3, e.g. for RSM emulation, and there is no guarantee that
	 * the current vCPU mode is accurate.
	 */
	if (kvm_vcpu_is_illegal_gpa(vcpu, cr3))
		return 1;

	if (is_pae_paging(vcpu) && !load_pdptrs(vcpu, vcpu->arch.walk_mmu, cr3))
		return 1;

	if (cr3 != kvm_read_cr3(vcpu))
		kvm_mmu_new_pgd(vcpu, cr3);

	vcpu->arch.cr3 = cr3;
	kvm_register_mark_available(vcpu, VCPU_EXREG_CR3);

handle_tlb_flush:
	/*
	 * A load of CR3 that flushes the TLB flushes only the current PCID,
	 * even if PCID is disabled, in which case PCID=0 is flushed.  It's a
	 * moot point in the end because _disabling_ PCID will flush all PCIDs,
	 * and it's impossible to use a non-zero PCID when PCID is disabled,
	 * i.e. only PCID=0 can be relevant.
	 */
	if (!skip_tlb_flush)
		kvm_invalidate_pcid(vcpu, pcid);

	return 0;
}
EXPORT_SYMBOL_GPL(kvm_set_cr3);

int kvm_set_cr8(struct kvm_vcpu *vcpu, unsigned long cr8)
{
	if (cr8 & CR8_RESERVED_BITS)
		return 1;
	if (lapic_in_kernel(vcpu))
		kvm_lapic_set_tpr(vcpu, cr8);
	else
		vcpu->arch.cr8 = cr8;
	return 0;
}
EXPORT_SYMBOL_GPL(kvm_set_cr8);

unsigned long kvm_get_cr8(struct kvm_vcpu *vcpu)
{
	if (lapic_in_kernel(vcpu))
		return kvm_lapic_get_cr8(vcpu);
	else
		return vcpu->arch.cr8;
}
EXPORT_SYMBOL_GPL(kvm_get_cr8);

static void kvm_update_dr0123(struct kvm_vcpu *vcpu)
{
	int i;

	if (!(vcpu->guest_debug & KVM_GUESTDBG_USE_HW_BP)) {
		for (i = 0; i < KVM_NR_DB_REGS; i++)
			vcpu->arch.eff_db[i] = vcpu->arch.db[i];
		vcpu->arch.switch_db_regs |= KVM_DEBUGREG_RELOAD;
	}
}

void kvm_update_dr7(struct kvm_vcpu *vcpu)
{
	unsigned long dr7;

	if (vcpu->guest_debug & KVM_GUESTDBG_USE_HW_BP)
		dr7 = vcpu->arch.guest_debug_dr7;
	else
		dr7 = vcpu->arch.dr7;
	static_call(kvm_x86_set_dr7)(vcpu, dr7);
	vcpu->arch.switch_db_regs &= ~KVM_DEBUGREG_BP_ENABLED;
	if (dr7 & DR7_BP_EN_MASK)
		vcpu->arch.switch_db_regs |= KVM_DEBUGREG_BP_ENABLED;
}
EXPORT_SYMBOL_GPL(kvm_update_dr7);

static u64 kvm_dr6_fixed(struct kvm_vcpu *vcpu)
{
	u64 fixed = DR6_FIXED_1;

	if (!guest_cpuid_has(vcpu, X86_FEATURE_RTM))
		fixed |= DR6_RTM;

	if (!guest_cpuid_has(vcpu, X86_FEATURE_BUS_LOCK_DETECT))
		fixed |= DR6_BUS_LOCK;
	return fixed;
}

int kvm_set_dr(struct kvm_vcpu *vcpu, int dr, unsigned long val)
{
	size_t size = ARRAY_SIZE(vcpu->arch.db);

	switch (dr) {
	case 0 ... 3:
		vcpu->arch.db[array_index_nospec(dr, size)] = val;
		if (!(vcpu->guest_debug & KVM_GUESTDBG_USE_HW_BP))
			vcpu->arch.eff_db[dr] = val;
		break;
	case 4:
	case 6:
		if (!kvm_dr6_valid(val))
			return 1; /* #GP */
		vcpu->arch.dr6 = (val & DR6_VOLATILE) | kvm_dr6_fixed(vcpu);
		break;
	case 5:
	default: /* 7 */
		if (!kvm_dr7_valid(val))
			return 1; /* #GP */
		vcpu->arch.dr7 = (val & DR7_VOLATILE) | DR7_FIXED_1;
		kvm_update_dr7(vcpu);
		break;
	}

	return 0;
}
EXPORT_SYMBOL_GPL(kvm_set_dr);

void kvm_get_dr(struct kvm_vcpu *vcpu, int dr, unsigned long *val)
{
	size_t size = ARRAY_SIZE(vcpu->arch.db);

	switch (dr) {
	case 0 ... 3:
		*val = vcpu->arch.db[array_index_nospec(dr, size)];
		break;
	case 4:
	case 6:
		*val = vcpu->arch.dr6;
		break;
	case 5:
	default: /* 7 */
		*val = vcpu->arch.dr7;
		break;
	}
}
EXPORT_SYMBOL_GPL(kvm_get_dr);

int kvm_emulate_rdpmc(struct kvm_vcpu *vcpu)
{
	u32 ecx = kvm_rcx_read(vcpu);
	u64 data;

	if (kvm_pmu_rdpmc(vcpu, ecx, &data)) {
		kvm_inject_gp(vcpu, 0);
		return 1;
	}

	kvm_rax_write(vcpu, (u32)data);
	kvm_rdx_write(vcpu, data >> 32);
	return kvm_skip_emulated_instruction(vcpu);
}
EXPORT_SYMBOL_GPL(kvm_emulate_rdpmc);

/*
 * List of msr numbers which we expose to userspace through KVM_GET_MSRS
 * and KVM_SET_MSRS, and KVM_GET_MSR_INDEX_LIST.
 *
 * The three MSR lists(msrs_to_save, emulated_msrs, msr_based_features)
 * extract the supported MSRs from the related const lists.
 * msrs_to_save is selected from the msrs_to_save_all to reflect the
 * capabilities of the host cpu. This capabilities test skips MSRs that are
 * kvm-specific. Those are put in emulated_msrs_all; filtering of emulated_msrs
 * may depend on host virtualization features rather than host cpu features.
 */

static const u32 msrs_to_save_all[] = {
	MSR_IA32_SYSENTER_CS, MSR_IA32_SYSENTER_ESP, MSR_IA32_SYSENTER_EIP,
	MSR_STAR,
#ifdef CONFIG_X86_64
	MSR_CSTAR, MSR_KERNEL_GS_BASE, MSR_SYSCALL_MASK, MSR_LSTAR,
#endif
	MSR_IA32_TSC, MSR_IA32_CR_PAT, MSR_VM_HSAVE_PA,
	MSR_IA32_FEAT_CTL, MSR_IA32_BNDCFGS, MSR_TSC_AUX,
	MSR_IA32_SPEC_CTRL,
	MSR_IA32_RTIT_CTL, MSR_IA32_RTIT_STATUS, MSR_IA32_RTIT_CR3_MATCH,
	MSR_IA32_RTIT_OUTPUT_BASE, MSR_IA32_RTIT_OUTPUT_MASK,
	MSR_IA32_RTIT_ADDR0_A, MSR_IA32_RTIT_ADDR0_B,
	MSR_IA32_RTIT_ADDR1_A, MSR_IA32_RTIT_ADDR1_B,
	MSR_IA32_RTIT_ADDR2_A, MSR_IA32_RTIT_ADDR2_B,
	MSR_IA32_RTIT_ADDR3_A, MSR_IA32_RTIT_ADDR3_B,
	MSR_IA32_UMWAIT_CONTROL,

	MSR_ARCH_PERFMON_FIXED_CTR0, MSR_ARCH_PERFMON_FIXED_CTR1,
	MSR_ARCH_PERFMON_FIXED_CTR0 + 2, MSR_ARCH_PERFMON_FIXED_CTR0 + 3,
	MSR_CORE_PERF_FIXED_CTR_CTRL, MSR_CORE_PERF_GLOBAL_STATUS,
	MSR_CORE_PERF_GLOBAL_CTRL, MSR_CORE_PERF_GLOBAL_OVF_CTRL,
	MSR_ARCH_PERFMON_PERFCTR0, MSR_ARCH_PERFMON_PERFCTR1,
	MSR_ARCH_PERFMON_PERFCTR0 + 2, MSR_ARCH_PERFMON_PERFCTR0 + 3,
	MSR_ARCH_PERFMON_PERFCTR0 + 4, MSR_ARCH_PERFMON_PERFCTR0 + 5,
	MSR_ARCH_PERFMON_PERFCTR0 + 6, MSR_ARCH_PERFMON_PERFCTR0 + 7,
	MSR_ARCH_PERFMON_PERFCTR0 + 8, MSR_ARCH_PERFMON_PERFCTR0 + 9,
	MSR_ARCH_PERFMON_PERFCTR0 + 10, MSR_ARCH_PERFMON_PERFCTR0 + 11,
	MSR_ARCH_PERFMON_PERFCTR0 + 12, MSR_ARCH_PERFMON_PERFCTR0 + 13,
	MSR_ARCH_PERFMON_PERFCTR0 + 14, MSR_ARCH_PERFMON_PERFCTR0 + 15,
	MSR_ARCH_PERFMON_PERFCTR0 + 16, MSR_ARCH_PERFMON_PERFCTR0 + 17,
	MSR_ARCH_PERFMON_EVENTSEL0, MSR_ARCH_PERFMON_EVENTSEL1,
	MSR_ARCH_PERFMON_EVENTSEL0 + 2, MSR_ARCH_PERFMON_EVENTSEL0 + 3,
	MSR_ARCH_PERFMON_EVENTSEL0 + 4, MSR_ARCH_PERFMON_EVENTSEL0 + 5,
	MSR_ARCH_PERFMON_EVENTSEL0 + 6, MSR_ARCH_PERFMON_EVENTSEL0 + 7,
	MSR_ARCH_PERFMON_EVENTSEL0 + 8, MSR_ARCH_PERFMON_EVENTSEL0 + 9,
	MSR_ARCH_PERFMON_EVENTSEL0 + 10, MSR_ARCH_PERFMON_EVENTSEL0 + 11,
	MSR_ARCH_PERFMON_EVENTSEL0 + 12, MSR_ARCH_PERFMON_EVENTSEL0 + 13,
	MSR_ARCH_PERFMON_EVENTSEL0 + 14, MSR_ARCH_PERFMON_EVENTSEL0 + 15,
	MSR_ARCH_PERFMON_EVENTSEL0 + 16, MSR_ARCH_PERFMON_EVENTSEL0 + 17,
};

static u32 msrs_to_save[ARRAY_SIZE(msrs_to_save_all)];
static unsigned num_msrs_to_save;

static const u32 emulated_msrs_all[] = {
	MSR_KVM_SYSTEM_TIME, MSR_KVM_WALL_CLOCK,
	MSR_KVM_SYSTEM_TIME_NEW, MSR_KVM_WALL_CLOCK_NEW,
	HV_X64_MSR_GUEST_OS_ID, HV_X64_MSR_HYPERCALL,
	HV_X64_MSR_TIME_REF_COUNT, HV_X64_MSR_REFERENCE_TSC,
	HV_X64_MSR_TSC_FREQUENCY, HV_X64_MSR_APIC_FREQUENCY,
	HV_X64_MSR_CRASH_P0, HV_X64_MSR_CRASH_P1, HV_X64_MSR_CRASH_P2,
	HV_X64_MSR_CRASH_P3, HV_X64_MSR_CRASH_P4, HV_X64_MSR_CRASH_CTL,
	HV_X64_MSR_RESET,
	HV_X64_MSR_VP_INDEX,
	HV_X64_MSR_VP_RUNTIME,
	HV_X64_MSR_SCONTROL,
	HV_X64_MSR_STIMER0_CONFIG,
	HV_X64_MSR_VP_ASSIST_PAGE,
	HV_X64_MSR_REENLIGHTENMENT_CONTROL, HV_X64_MSR_TSC_EMULATION_CONTROL,
	HV_X64_MSR_TSC_EMULATION_STATUS,
	HV_X64_MSR_SYNDBG_OPTIONS,
	HV_X64_MSR_SYNDBG_CONTROL, HV_X64_MSR_SYNDBG_STATUS,
	HV_X64_MSR_SYNDBG_SEND_BUFFER, HV_X64_MSR_SYNDBG_RECV_BUFFER,
	HV_X64_MSR_SYNDBG_PENDING_BUFFER,

	MSR_KVM_ASYNC_PF_EN, MSR_KVM_STEAL_TIME,
	MSR_KVM_PV_EOI_EN, MSR_KVM_ASYNC_PF_INT, MSR_KVM_ASYNC_PF_ACK,

	MSR_IA32_TSC_ADJUST,
	MSR_IA32_TSC_DEADLINE,
	MSR_IA32_ARCH_CAPABILITIES,
	MSR_IA32_PERF_CAPABILITIES,
	MSR_IA32_MISC_ENABLE,
	MSR_IA32_MCG_STATUS,
	MSR_IA32_MCG_CTL,
	MSR_IA32_MCG_EXT_CTL,
	MSR_IA32_SMBASE,
	MSR_SMI_COUNT,
	MSR_PLATFORM_INFO,
	MSR_MISC_FEATURES_ENABLES,
	MSR_AMD64_VIRT_SPEC_CTRL,
	MSR_IA32_POWER_CTL,
	MSR_IA32_UCODE_REV,

	/*
	 * The following list leaves out MSRs whose values are determined
	 * by arch/x86/kvm/vmx/nested.c based on CPUID or other MSRs.
	 * We always support the "true" VMX control MSRs, even if the host
	 * processor does not, so I am putting these registers here rather
	 * than in msrs_to_save_all.
	 */
	MSR_IA32_VMX_BASIC,
	MSR_IA32_VMX_TRUE_PINBASED_CTLS,
	MSR_IA32_VMX_TRUE_PROCBASED_CTLS,
	MSR_IA32_VMX_TRUE_EXIT_CTLS,
	MSR_IA32_VMX_TRUE_ENTRY_CTLS,
	MSR_IA32_VMX_MISC,
	MSR_IA32_VMX_CR0_FIXED0,
	MSR_IA32_VMX_CR4_FIXED0,
	MSR_IA32_VMX_VMCS_ENUM,
	MSR_IA32_VMX_PROCBASED_CTLS2,
	MSR_IA32_VMX_EPT_VPID_CAP,
	MSR_IA32_VMX_VMFUNC,

	MSR_K7_HWCR,
	MSR_KVM_POLL_CONTROL,
};

static u32 emulated_msrs[ARRAY_SIZE(emulated_msrs_all)];
static unsigned num_emulated_msrs;

/*
 * List of msr numbers which are used to expose MSR-based features that
 * can be used by a hypervisor to validate requested CPU features.
 */
static const u32 msr_based_features_all[] = {
	MSR_IA32_VMX_BASIC,
	MSR_IA32_VMX_TRUE_PINBASED_CTLS,
	MSR_IA32_VMX_PINBASED_CTLS,
	MSR_IA32_VMX_TRUE_PROCBASED_CTLS,
	MSR_IA32_VMX_PROCBASED_CTLS,
	MSR_IA32_VMX_TRUE_EXIT_CTLS,
	MSR_IA32_VMX_EXIT_CTLS,
	MSR_IA32_VMX_TRUE_ENTRY_CTLS,
	MSR_IA32_VMX_ENTRY_CTLS,
	MSR_IA32_VMX_MISC,
	MSR_IA32_VMX_CR0_FIXED0,
	MSR_IA32_VMX_CR0_FIXED1,
	MSR_IA32_VMX_CR4_FIXED0,
	MSR_IA32_VMX_CR4_FIXED1,
	MSR_IA32_VMX_VMCS_ENUM,
	MSR_IA32_VMX_PROCBASED_CTLS2,
	MSR_IA32_VMX_EPT_VPID_CAP,
	MSR_IA32_VMX_VMFUNC,

	MSR_F10H_DECFG,
	MSR_IA32_UCODE_REV,
	MSR_IA32_ARCH_CAPABILITIES,
	MSR_IA32_PERF_CAPABILITIES,
};

static u32 msr_based_features[ARRAY_SIZE(msr_based_features_all)];
static unsigned int num_msr_based_features;

static u64 kvm_get_arch_capabilities(void)
{
	u64 data = 0;

	if (boot_cpu_has(X86_FEATURE_ARCH_CAPABILITIES))
		rdmsrl(MSR_IA32_ARCH_CAPABILITIES, data);

	/*
	 * If nx_huge_pages is enabled, KVM's shadow paging will ensure that
	 * the nested hypervisor runs with NX huge pages.  If it is not,
	 * L1 is anyway vulnerable to ITLB_MULTIHIT exploits from other
	 * L1 guests, so it need not worry about its own (L2) guests.
	 */
	data |= ARCH_CAP_PSCHANGE_MC_NO;

	/*
	 * If we're doing cache flushes (either "always" or "cond")
	 * we will do one whenever the guest does a vmlaunch/vmresume.
	 * If an outer hypervisor is doing the cache flush for us
	 * (VMENTER_L1D_FLUSH_NESTED_VM), we can safely pass that
	 * capability to the guest too, and if EPT is disabled we're not
	 * vulnerable.  Overall, only VMENTER_L1D_FLUSH_NEVER will
	 * require a nested hypervisor to do a flush of its own.
	 */
	if (l1tf_vmx_mitigation != VMENTER_L1D_FLUSH_NEVER)
		data |= ARCH_CAP_SKIP_VMENTRY_L1DFLUSH;

	if (!boot_cpu_has_bug(X86_BUG_CPU_MELTDOWN))
		data |= ARCH_CAP_RDCL_NO;
	if (!boot_cpu_has_bug(X86_BUG_SPEC_STORE_BYPASS))
		data |= ARCH_CAP_SSB_NO;
	if (!boot_cpu_has_bug(X86_BUG_MDS))
		data |= ARCH_CAP_MDS_NO;

	if (!boot_cpu_has(X86_FEATURE_RTM)) {
		/*
		 * If RTM=0 because the kernel has disabled TSX, the host might
		 * have TAA_NO or TSX_CTRL.  Clear TAA_NO (the guest sees RTM=0
		 * and therefore knows that there cannot be TAA) but keep
		 * TSX_CTRL: some buggy userspaces leave it set on tsx=on hosts,
		 * and we want to allow migrating those guests to tsx=off hosts.
		 */
		data &= ~ARCH_CAP_TAA_NO;
	} else if (!boot_cpu_has_bug(X86_BUG_TAA)) {
		data |= ARCH_CAP_TAA_NO;
	} else {
		/*
		 * Nothing to do here; we emulate TSX_CTRL if present on the
		 * host so the guest can choose between disabling TSX or
		 * using VERW to clear CPU buffers.
		 */
	}

	return data;
}

static int kvm_get_msr_feature(struct kvm_msr_entry *msr)
{
	switch (msr->index) {
	case MSR_IA32_ARCH_CAPABILITIES:
		msr->data = kvm_get_arch_capabilities();
		break;
	case MSR_IA32_UCODE_REV:
		rdmsrl_safe(msr->index, &msr->data);
		break;
	default:
		return static_call(kvm_x86_get_msr_feature)(msr);
	}
	return 0;
}

static int do_get_msr_feature(struct kvm_vcpu *vcpu, unsigned index, u64 *data)
{
	struct kvm_msr_entry msr;
	int r;

	msr.index = index;
	r = kvm_get_msr_feature(&msr);

	if (r == KVM_MSR_RET_INVALID) {
		/* Unconditionally clear the output for simplicity */
		*data = 0;
		if (kvm_msr_ignored_check(index, 0, false))
			r = 0;
	}

	if (r)
		return r;

	*data = msr.data;

	return 0;
}

static bool __kvm_valid_efer(struct kvm_vcpu *vcpu, u64 efer)
{
	if (efer & EFER_FFXSR && !guest_cpuid_has(vcpu, X86_FEATURE_FXSR_OPT))
		return false;

	if (efer & EFER_SVME && !guest_cpuid_has(vcpu, X86_FEATURE_SVM))
		return false;

	if (efer & (EFER_LME | EFER_LMA) &&
	    !guest_cpuid_has(vcpu, X86_FEATURE_LM))
		return false;

	if (efer & EFER_NX && !guest_cpuid_has(vcpu, X86_FEATURE_NX))
		return false;

	return true;

}
bool kvm_valid_efer(struct kvm_vcpu *vcpu, u64 efer)
{
	if (efer & efer_reserved_bits)
		return false;

	return __kvm_valid_efer(vcpu, efer);
}
EXPORT_SYMBOL_GPL(kvm_valid_efer);

static int set_efer(struct kvm_vcpu *vcpu, struct msr_data *msr_info)
{
	u64 old_efer = vcpu->arch.efer;
	u64 efer = msr_info->data;
	int r;

	if (efer & efer_reserved_bits)
		return 1;

	if (!msr_info->host_initiated) {
		if (!__kvm_valid_efer(vcpu, efer))
			return 1;

		if (is_paging(vcpu) &&
		    (vcpu->arch.efer & EFER_LME) != (efer & EFER_LME))
			return 1;
	}

	efer &= ~EFER_LMA;
	efer |= vcpu->arch.efer & EFER_LMA;

	r = static_call(kvm_x86_set_efer)(vcpu, efer);
	if (r) {
		WARN_ON(r > 0);
		return r;
	}

	/* Update reserved bits */
	if ((efer ^ old_efer) & EFER_NX)
		kvm_mmu_reset_context(vcpu);

	return 0;
}

void kvm_enable_efer_bits(u64 mask)
{
       efer_reserved_bits &= ~mask;
}
EXPORT_SYMBOL_GPL(kvm_enable_efer_bits);

bool kvm_msr_allowed(struct kvm_vcpu *vcpu, u32 index, u32 type)
{
	struct kvm_x86_msr_filter *msr_filter;
	struct msr_bitmap_range *ranges;
	struct kvm *kvm = vcpu->kvm;
	bool allowed;
	int idx;
	u32 i;

	/* x2APIC MSRs do not support filtering. */
	if (index >= 0x800 && index <= 0x8ff)
		return true;

	idx = srcu_read_lock(&kvm->srcu);

	msr_filter = srcu_dereference(kvm->arch.msr_filter, &kvm->srcu);
	if (!msr_filter) {
		allowed = true;
		goto out;
	}

	allowed = msr_filter->default_allow;
	ranges = msr_filter->ranges;

	for (i = 0; i < msr_filter->count; i++) {
		u32 start = ranges[i].base;
		u32 end = start + ranges[i].nmsrs;
		u32 flags = ranges[i].flags;
		unsigned long *bitmap = ranges[i].bitmap;

		if ((index >= start) && (index < end) && (flags & type)) {
			allowed = !!test_bit(index - start, bitmap);
			break;
		}
	}

out:
	srcu_read_unlock(&kvm->srcu, idx);

	return allowed;
}
EXPORT_SYMBOL_GPL(kvm_msr_allowed);

/*
 * Write @data into the MSR specified by @index.  Select MSR specific fault
 * checks are bypassed if @host_initiated is %true.
 * Returns 0 on success, non-0 otherwise.
 * Assumes vcpu_load() was already called.
 */
static int __kvm_set_msr(struct kvm_vcpu *vcpu, u32 index, u64 data,
			 bool host_initiated)
{
	struct msr_data msr;

	if (!host_initiated && !kvm_msr_allowed(vcpu, index, KVM_MSR_FILTER_WRITE))
		return KVM_MSR_RET_FILTERED;

	switch (index) {
	case MSR_FS_BASE:
	case MSR_GS_BASE:
	case MSR_KERNEL_GS_BASE:
	case MSR_CSTAR:
	case MSR_LSTAR:
		if (is_noncanonical_address(data, vcpu))
			return 1;
		break;
	case MSR_IA32_SYSENTER_EIP:
	case MSR_IA32_SYSENTER_ESP:
		/*
		 * IA32_SYSENTER_ESP and IA32_SYSENTER_EIP cause #GP if
		 * non-canonical address is written on Intel but not on
		 * AMD (which ignores the top 32-bits, because it does
		 * not implement 64-bit SYSENTER).
		 *
		 * 64-bit code should hence be able to write a non-canonical
		 * value on AMD.  Making the address canonical ensures that
		 * vmentry does not fail on Intel after writing a non-canonical
		 * value, and that something deterministic happens if the guest
		 * invokes 64-bit SYSENTER.
		 */
		data = get_canonical(data, vcpu_virt_addr_bits(vcpu));
		break;
	case MSR_TSC_AUX:
		if (!kvm_is_supported_user_return_msr(MSR_TSC_AUX))
			return 1;

		if (!host_initiated &&
		    !guest_cpuid_has(vcpu, X86_FEATURE_RDTSCP) &&
		    !guest_cpuid_has(vcpu, X86_FEATURE_RDPID))
			return 1;

		/*
		 * Per Intel's SDM, bits 63:32 are reserved, but AMD's APM has
		 * incomplete and conflicting architectural behavior.  Current
		 * AMD CPUs completely ignore bits 63:32, i.e. they aren't
		 * reserved and always read as zeros.  Enforce Intel's reserved
		 * bits check if and only if the guest CPU is Intel, and clear
		 * the bits in all other cases.  This ensures cross-vendor
		 * migration will provide consistent behavior for the guest.
		 */
		if (guest_cpuid_is_intel(vcpu) && (data >> 32) != 0)
			return 1;

		data = (u32)data;
		break;
	}

	msr.data = data;
	msr.index = index;
	msr.host_initiated = host_initiated;

	return static_call(kvm_x86_set_msr)(vcpu, &msr);
}

static int kvm_set_msr_ignored_check(struct kvm_vcpu *vcpu,
				     u32 index, u64 data, bool host_initiated)
{
	int ret = __kvm_set_msr(vcpu, index, data, host_initiated);

	if (ret == KVM_MSR_RET_INVALID)
		if (kvm_msr_ignored_check(index, data, true))
			ret = 0;

	return ret;
}

/*
 * Read the MSR specified by @index into @data.  Select MSR specific fault
 * checks are bypassed if @host_initiated is %true.
 * Returns 0 on success, non-0 otherwise.
 * Assumes vcpu_load() was already called.
 */
int __kvm_get_msr(struct kvm_vcpu *vcpu, u32 index, u64 *data,
		  bool host_initiated)
{
	struct msr_data msr;
	int ret;

	if (!host_initiated && !kvm_msr_allowed(vcpu, index, KVM_MSR_FILTER_READ))
		return KVM_MSR_RET_FILTERED;

	switch (index) {
	case MSR_TSC_AUX:
		if (!kvm_is_supported_user_return_msr(MSR_TSC_AUX))
			return 1;

		if (!host_initiated &&
		    !guest_cpuid_has(vcpu, X86_FEATURE_RDTSCP) &&
		    !guest_cpuid_has(vcpu, X86_FEATURE_RDPID))
			return 1;
		break;
	}

	msr.index = index;
	msr.host_initiated = host_initiated;

	ret = static_call(kvm_x86_get_msr)(vcpu, &msr);
	if (!ret)
		*data = msr.data;
	return ret;
}

static int kvm_get_msr_ignored_check(struct kvm_vcpu *vcpu,
				     u32 index, u64 *data, bool host_initiated)
{
	int ret = __kvm_get_msr(vcpu, index, data, host_initiated);

	if (ret == KVM_MSR_RET_INVALID) {
		/* Unconditionally clear *data for simplicity */
		*data = 0;
		if (kvm_msr_ignored_check(index, 0, false))
			ret = 0;
	}

	return ret;
}

int kvm_get_msr(struct kvm_vcpu *vcpu, u32 index, u64 *data)
{
	return kvm_get_msr_ignored_check(vcpu, index, data, false);
}
EXPORT_SYMBOL_GPL(kvm_get_msr);

int kvm_set_msr(struct kvm_vcpu *vcpu, u32 index, u64 data)
{
	return kvm_set_msr_ignored_check(vcpu, index, data, false);
}
EXPORT_SYMBOL_GPL(kvm_set_msr);

static int complete_emulated_rdmsr(struct kvm_vcpu *vcpu)
{
	int err = vcpu->run->msr.error;
	if (!err) {
		kvm_rax_write(vcpu, (u32)vcpu->run->msr.data);
		kvm_rdx_write(vcpu, vcpu->run->msr.data >> 32);
	}

	return static_call(kvm_x86_complete_emulated_msr)(vcpu, err);
}

static int complete_emulated_wrmsr(struct kvm_vcpu *vcpu)
{
	return static_call(kvm_x86_complete_emulated_msr)(vcpu, vcpu->run->msr.error);
}

static u64 kvm_msr_reason(int r)
{
	switch (r) {
	case KVM_MSR_RET_INVALID:
		return KVM_MSR_EXIT_REASON_UNKNOWN;
	case KVM_MSR_RET_FILTERED:
		return KVM_MSR_EXIT_REASON_FILTER;
	default:
		return KVM_MSR_EXIT_REASON_INVAL;
	}
}

static int kvm_msr_user_space(struct kvm_vcpu *vcpu, u32 index,
			      u32 exit_reason, u64 data,
			      int (*completion)(struct kvm_vcpu *vcpu),
			      int r)
{
	u64 msr_reason = kvm_msr_reason(r);

	/* Check if the user wanted to know about this MSR fault */
	if (!(vcpu->kvm->arch.user_space_msr_mask & msr_reason))
		return 0;

	vcpu->run->exit_reason = exit_reason;
	vcpu->run->msr.error = 0;
	memset(vcpu->run->msr.pad, 0, sizeof(vcpu->run->msr.pad));
	vcpu->run->msr.reason = msr_reason;
	vcpu->run->msr.index = index;
	vcpu->run->msr.data = data;
	vcpu->arch.complete_userspace_io = completion;

	return 1;
}

static int kvm_get_msr_user_space(struct kvm_vcpu *vcpu, u32 index, int r)
{
	return kvm_msr_user_space(vcpu, index, KVM_EXIT_X86_RDMSR, 0,
				   complete_emulated_rdmsr, r);
}

static int kvm_set_msr_user_space(struct kvm_vcpu *vcpu, u32 index, u64 data, int r)
{
	return kvm_msr_user_space(vcpu, index, KVM_EXIT_X86_WRMSR, data,
				   complete_emulated_wrmsr, r);
}

int kvm_emulate_rdmsr(struct kvm_vcpu *vcpu)
{
	u32 ecx = kvm_rcx_read(vcpu);
	u64 data;
	int r;

	r = kvm_get_msr(vcpu, ecx, &data);

	/* MSR read failed? See if we should ask user space */
	if (r && kvm_get_msr_user_space(vcpu, ecx, r)) {
		/* Bounce to user space */
		return 0;
	}

	if (!r) {
		trace_kvm_msr_read(ecx, data);

		kvm_rax_write(vcpu, data & -1u);
		kvm_rdx_write(vcpu, (data >> 32) & -1u);
	} else {
		trace_kvm_msr_read_ex(ecx);
	}

	return static_call(kvm_x86_complete_emulated_msr)(vcpu, r);
}
EXPORT_SYMBOL_GPL(kvm_emulate_rdmsr);

int kvm_emulate_wrmsr(struct kvm_vcpu *vcpu)
{
	u32 ecx = kvm_rcx_read(vcpu);
	u64 data = kvm_read_edx_eax(vcpu);
	int r;

	r = kvm_set_msr(vcpu, ecx, data);

	/* MSR write failed? See if we should ask user space */
	if (r && kvm_set_msr_user_space(vcpu, ecx, data, r))
		/* Bounce to user space */
		return 0;

	/* Signal all other negative errors to userspace */
	if (r < 0)
		return r;

	if (!r)
		trace_kvm_msr_write(ecx, data);
	else
		trace_kvm_msr_write_ex(ecx, data);

	return static_call(kvm_x86_complete_emulated_msr)(vcpu, r);
}
EXPORT_SYMBOL_GPL(kvm_emulate_wrmsr);

int kvm_emulate_as_nop(struct kvm_vcpu *vcpu)
{
	return kvm_skip_emulated_instruction(vcpu);
}
EXPORT_SYMBOL_GPL(kvm_emulate_as_nop);

int kvm_emulate_invd(struct kvm_vcpu *vcpu)
{
	/* Treat an INVD instruction as a NOP and just skip it. */
	return kvm_emulate_as_nop(vcpu);
}
EXPORT_SYMBOL_GPL(kvm_emulate_invd);

int kvm_emulate_mwait(struct kvm_vcpu *vcpu)
{
	pr_warn_once("kvm: MWAIT instruction emulated as NOP!\n");
	return kvm_emulate_as_nop(vcpu);
}
EXPORT_SYMBOL_GPL(kvm_emulate_mwait);

int kvm_handle_invalid_op(struct kvm_vcpu *vcpu)
{
	kvm_queue_exception(vcpu, UD_VECTOR);
	return 1;
}
EXPORT_SYMBOL_GPL(kvm_handle_invalid_op);

int kvm_emulate_monitor(struct kvm_vcpu *vcpu)
{
	pr_warn_once("kvm: MONITOR instruction emulated as NOP!\n");
	return kvm_emulate_as_nop(vcpu);
}
EXPORT_SYMBOL_GPL(kvm_emulate_monitor);

static inline bool kvm_vcpu_exit_request(struct kvm_vcpu *vcpu)
{
	xfer_to_guest_mode_prepare();
	return vcpu->mode == EXITING_GUEST_MODE || kvm_request_pending(vcpu) ||
		xfer_to_guest_mode_work_pending();
}

/*
 * The fast path for frequent and performance sensitive wrmsr emulation,
 * i.e. the sending of IPI, sending IPI early in the VM-Exit flow reduces
 * the latency of virtual IPI by avoiding the expensive bits of transitioning
 * from guest to host, e.g. reacquiring KVM's SRCU lock. In contrast to the
 * other cases which must be called after interrupts are enabled on the host.
 */
static int handle_fastpath_set_x2apic_icr_irqoff(struct kvm_vcpu *vcpu, u64 data)
{
	if (!lapic_in_kernel(vcpu) || !apic_x2apic_mode(vcpu->arch.apic))
		return 1;

	if (((data & APIC_SHORT_MASK) == APIC_DEST_NOSHORT) &&
		((data & APIC_DEST_MASK) == APIC_DEST_PHYSICAL) &&
		((data & APIC_MODE_MASK) == APIC_DM_FIXED) &&
		((u32)(data >> 32) != X2APIC_BROADCAST)) {

		data &= ~(1 << 12);
		kvm_apic_send_ipi(vcpu->arch.apic, (u32)data, (u32)(data >> 32));
		kvm_lapic_set_reg(vcpu->arch.apic, APIC_ICR2, (u32)(data >> 32));
		kvm_lapic_set_reg(vcpu->arch.apic, APIC_ICR, (u32)data);
		trace_kvm_apic_write(APIC_ICR, (u32)data);
		return 0;
	}

	return 1;
}

static int handle_fastpath_set_tscdeadline(struct kvm_vcpu *vcpu, u64 data)
{
	if (!kvm_can_use_hv_timer(vcpu))
		return 1;

	kvm_set_lapic_tscdeadline_msr(vcpu, data);
	return 0;
}

fastpath_t handle_fastpath_set_msr_irqoff(struct kvm_vcpu *vcpu)
{
	u32 msr = kvm_rcx_read(vcpu);
	u64 data;
	fastpath_t ret = EXIT_FASTPATH_NONE;

	switch (msr) {
	case APIC_BASE_MSR + (APIC_ICR >> 4):
		data = kvm_read_edx_eax(vcpu);
		if (!handle_fastpath_set_x2apic_icr_irqoff(vcpu, data)) {
			kvm_skip_emulated_instruction(vcpu);
			ret = EXIT_FASTPATH_EXIT_HANDLED;
		}
		break;
	case MSR_IA32_TSC_DEADLINE:
		data = kvm_read_edx_eax(vcpu);
		if (!handle_fastpath_set_tscdeadline(vcpu, data)) {
			kvm_skip_emulated_instruction(vcpu);
			ret = EXIT_FASTPATH_REENTER_GUEST;
		}
		break;
	default:
		break;
	}

	if (ret != EXIT_FASTPATH_NONE)
		trace_kvm_msr_write(msr, data);

	return ret;
}
EXPORT_SYMBOL_GPL(handle_fastpath_set_msr_irqoff);

/*
 * Adapt set_msr() to msr_io()'s calling convention
 */
static int do_get_msr(struct kvm_vcpu *vcpu, unsigned index, u64 *data)
{
	return kvm_get_msr_ignored_check(vcpu, index, data, true);
}

static int do_set_msr(struct kvm_vcpu *vcpu, unsigned index, u64 *data)
{
	return kvm_set_msr_ignored_check(vcpu, index, *data, true);
}

#ifdef CONFIG_X86_64
struct pvclock_clock {
	int vclock_mode;
	u64 cycle_last;
	u64 mask;
	u32 mult;
	u32 shift;
	u64 base_cycles;
	u64 offset;
};

struct pvclock_gtod_data {
	seqcount_t	seq;

	struct pvclock_clock clock; /* extract of a clocksource struct */
	struct pvclock_clock raw_clock; /* extract of a clocksource struct */

	ktime_t		offs_boot;
	u64		wall_time_sec;
};

static struct pvclock_gtod_data pvclock_gtod_data;

static void update_pvclock_gtod(struct timekeeper *tk)
{
	struct pvclock_gtod_data *vdata = &pvclock_gtod_data;

	write_seqcount_begin(&vdata->seq);

	/* copy pvclock gtod data */
	vdata->clock.vclock_mode	= tk->tkr_mono.clock->vdso_clock_mode;
	vdata->clock.cycle_last		= tk->tkr_mono.cycle_last;
	vdata->clock.mask		= tk->tkr_mono.mask;
	vdata->clock.mult		= tk->tkr_mono.mult;
	vdata->clock.shift		= tk->tkr_mono.shift;
	vdata->clock.base_cycles	= tk->tkr_mono.xtime_nsec;
	vdata->clock.offset		= tk->tkr_mono.base;

	vdata->raw_clock.vclock_mode	= tk->tkr_raw.clock->vdso_clock_mode;
	vdata->raw_clock.cycle_last	= tk->tkr_raw.cycle_last;
	vdata->raw_clock.mask		= tk->tkr_raw.mask;
	vdata->raw_clock.mult		= tk->tkr_raw.mult;
	vdata->raw_clock.shift		= tk->tkr_raw.shift;
	vdata->raw_clock.base_cycles	= tk->tkr_raw.xtime_nsec;
	vdata->raw_clock.offset		= tk->tkr_raw.base;

	vdata->wall_time_sec            = tk->xtime_sec;

	vdata->offs_boot		= tk->offs_boot;

	write_seqcount_end(&vdata->seq);
}

static s64 get_kvmclock_base_ns(void)
{
	/* Count up from boot time, but with the frequency of the raw clock.  */
	return ktime_to_ns(ktime_add(ktime_get_raw(), pvclock_gtod_data.offs_boot));
}
#else
static s64 get_kvmclock_base_ns(void)
{
	/* Master clock not used, so we can just use CLOCK_BOOTTIME.  */
	return ktime_get_boottime_ns();
}
#endif

void kvm_write_wall_clock(struct kvm *kvm, gpa_t wall_clock, int sec_hi_ofs)
{
	int version;
	int r;
	struct pvclock_wall_clock wc;
	u32 wc_sec_hi;
	u64 wall_nsec;

	if (!wall_clock)
		return;

	r = kvm_read_guest(kvm, wall_clock, &version, sizeof(version));
	if (r)
		return;

	if (version & 1)
		++version;  /* first time write, random junk */

	++version;

	if (kvm_write_guest(kvm, wall_clock, &version, sizeof(version)))
		return;

	/*
	 * The guest calculates current wall clock time by adding
	 * system time (updated by kvm_guest_time_update below) to the
	 * wall clock specified here.  We do the reverse here.
	 */
	wall_nsec = ktime_get_real_ns() - get_kvmclock_ns(kvm);

	wc.nsec = do_div(wall_nsec, 1000000000);
	wc.sec = (u32)wall_nsec; /* overflow in 2106 guest time */
	wc.version = version;

	kvm_write_guest(kvm, wall_clock, &wc, sizeof(wc));

	if (sec_hi_ofs) {
		wc_sec_hi = wall_nsec >> 32;
		kvm_write_guest(kvm, wall_clock + sec_hi_ofs,
				&wc_sec_hi, sizeof(wc_sec_hi));
	}

	version++;
	kvm_write_guest(kvm, wall_clock, &version, sizeof(version));
}

static void kvm_write_system_time(struct kvm_vcpu *vcpu, gpa_t system_time,
				  bool old_msr, bool host_initiated)
{
	struct kvm_arch *ka = &vcpu->kvm->arch;

	if (vcpu->vcpu_id == 0 && !host_initiated) {
		if (ka->boot_vcpu_runs_old_kvmclock != old_msr)
			kvm_make_request(KVM_REQ_MASTERCLOCK_UPDATE, vcpu);

		ka->boot_vcpu_runs_old_kvmclock = old_msr;
	}

	vcpu->arch.time = system_time;
	kvm_make_request(KVM_REQ_GLOBAL_CLOCK_UPDATE, vcpu);

	/* we verify if the enable bit is set... */
	vcpu->arch.pv_time_enabled = false;
	if (!(system_time & 1))
		return;

	if (!kvm_gfn_to_hva_cache_init(vcpu->kvm,
				       &vcpu->arch.pv_time, system_time & ~1ULL,
				       sizeof(struct pvclock_vcpu_time_info)))
		vcpu->arch.pv_time_enabled = true;

	return;
}

static uint32_t div_frac(uint32_t dividend, uint32_t divisor)
{
	do_shl32_div32(dividend, divisor);
	return dividend;
}

static void kvm_get_time_scale(uint64_t scaled_hz, uint64_t base_hz,
			       s8 *pshift, u32 *pmultiplier)
{
	uint64_t scaled64;
	int32_t  shift = 0;
	uint64_t tps64;
	uint32_t tps32;

	tps64 = base_hz;
	scaled64 = scaled_hz;
	while (tps64 > scaled64*2 || tps64 & 0xffffffff00000000ULL) {
		tps64 >>= 1;
		shift--;
	}

	tps32 = (uint32_t)tps64;
	while (tps32 <= scaled64 || scaled64 & 0xffffffff00000000ULL) {
		if (scaled64 & 0xffffffff00000000ULL || tps32 & 0x80000000)
			scaled64 >>= 1;
		else
			tps32 <<= 1;
		shift++;
	}

	*pshift = shift;
	*pmultiplier = div_frac(scaled64, tps32);
}

#ifdef CONFIG_X86_64
static atomic_t kvm_guest_has_master_clock = ATOMIC_INIT(0);
#endif

static DEFINE_PER_CPU(unsigned long, cpu_tsc_khz);
static unsigned long max_tsc_khz;

static u32 adjust_tsc_khz(u32 khz, s32 ppm)
{
	u64 v = (u64)khz * (1000000 + ppm);
	do_div(v, 1000000);
	return v;
}

static void kvm_vcpu_write_tsc_multiplier(struct kvm_vcpu *vcpu, u64 l1_multiplier);

static int set_tsc_khz(struct kvm_vcpu *vcpu, u32 user_tsc_khz, bool scale)
{
	u64 ratio;

	/* Guest TSC same frequency as host TSC? */
	if (!scale) {
		kvm_vcpu_write_tsc_multiplier(vcpu, kvm_default_tsc_scaling_ratio);
		return 0;
	}

	/* TSC scaling supported? */
	if (!kvm_has_tsc_control) {
		if (user_tsc_khz > tsc_khz) {
			vcpu->arch.tsc_catchup = 1;
			vcpu->arch.tsc_always_catchup = 1;
			return 0;
		} else {
			pr_warn_ratelimited("user requested TSC rate below hardware speed\n");
			return -1;
		}
	}

	/* TSC scaling required  - calculate ratio */
	ratio = mul_u64_u32_div(1ULL << kvm_tsc_scaling_ratio_frac_bits,
				user_tsc_khz, tsc_khz);

	if (ratio == 0 || ratio >= kvm_max_tsc_scaling_ratio) {
		pr_warn_ratelimited("Invalid TSC scaling ratio - virtual-tsc-khz=%u\n",
			            user_tsc_khz);
		return -1;
	}

	kvm_vcpu_write_tsc_multiplier(vcpu, ratio);
	return 0;
}

static int kvm_set_tsc_khz(struct kvm_vcpu *vcpu, u32 user_tsc_khz)
{
	u32 thresh_lo, thresh_hi;
	int use_scaling = 0;

	/* tsc_khz can be zero if TSC calibration fails */
	if (user_tsc_khz == 0) {
		/* set tsc_scaling_ratio to a safe value */
		kvm_vcpu_write_tsc_multiplier(vcpu, kvm_default_tsc_scaling_ratio);
		return -1;
	}

	/* Compute a scale to convert nanoseconds in TSC cycles */
	kvm_get_time_scale(user_tsc_khz * 1000LL, NSEC_PER_SEC,
			   &vcpu->arch.virtual_tsc_shift,
			   &vcpu->arch.virtual_tsc_mult);
	vcpu->arch.virtual_tsc_khz = user_tsc_khz;

	/*
	 * Compute the variation in TSC rate which is acceptable
	 * within the range of tolerance and decide if the
	 * rate being applied is within that bounds of the hardware
	 * rate.  If so, no scaling or compensation need be done.
	 */
	thresh_lo = adjust_tsc_khz(tsc_khz, -tsc_tolerance_ppm);
	thresh_hi = adjust_tsc_khz(tsc_khz, tsc_tolerance_ppm);
	if (user_tsc_khz < thresh_lo || user_tsc_khz > thresh_hi) {
		pr_debug("kvm: requested TSC rate %u falls outside tolerance [%u,%u]\n", user_tsc_khz, thresh_lo, thresh_hi);
		use_scaling = 1;
	}
	return set_tsc_khz(vcpu, user_tsc_khz, use_scaling);
}

static u64 compute_guest_tsc(struct kvm_vcpu *vcpu, s64 kernel_ns)
{
	u64 tsc = pvclock_scale_delta(kernel_ns-vcpu->arch.this_tsc_nsec,
				      vcpu->arch.virtual_tsc_mult,
				      vcpu->arch.virtual_tsc_shift);
	tsc += vcpu->arch.this_tsc_write;
	return tsc;
}

static inline int gtod_is_based_on_tsc(int mode)
{
	return mode == VDSO_CLOCKMODE_TSC || mode == VDSO_CLOCKMODE_HVCLOCK;
}

static void kvm_track_tsc_matching(struct kvm_vcpu *vcpu)
{
#ifdef CONFIG_X86_64
	bool vcpus_matched;
	struct kvm_arch *ka = &vcpu->kvm->arch;
	struct pvclock_gtod_data *gtod = &pvclock_gtod_data;

	vcpus_matched = (ka->nr_vcpus_matched_tsc + 1 ==
			 atomic_read(&vcpu->kvm->online_vcpus));

	/*
	 * Once the masterclock is enabled, always perform request in
	 * order to update it.
	 *
	 * In order to enable masterclock, the host clocksource must be TSC
	 * and the vcpus need to have matched TSCs.  When that happens,
	 * perform request to enable masterclock.
	 */
	if (ka->use_master_clock ||
	    (gtod_is_based_on_tsc(gtod->clock.vclock_mode) && vcpus_matched))
		kvm_make_request(KVM_REQ_MASTERCLOCK_UPDATE, vcpu);

	trace_kvm_track_tsc(vcpu->vcpu_id, ka->nr_vcpus_matched_tsc,
			    atomic_read(&vcpu->kvm->online_vcpus),
		            ka->use_master_clock, gtod->clock.vclock_mode);
#endif
}

/*
 * Multiply tsc by a fixed point number represented by ratio.
 *
 * The most significant 64-N bits (mult) of ratio represent the
 * integral part of the fixed point number; the remaining N bits
 * (frac) represent the fractional part, ie. ratio represents a fixed
 * point number (mult + frac * 2^(-N)).
 *
 * N equals to kvm_tsc_scaling_ratio_frac_bits.
 */
static inline u64 __scale_tsc(u64 ratio, u64 tsc)
{
	return mul_u64_u64_shr(tsc, ratio, kvm_tsc_scaling_ratio_frac_bits);
}

u64 kvm_scale_tsc(struct kvm_vcpu *vcpu, u64 tsc, u64 ratio)
{
	u64 _tsc = tsc;

	if (ratio != kvm_default_tsc_scaling_ratio)
		_tsc = __scale_tsc(ratio, tsc);

	return _tsc;
}
EXPORT_SYMBOL_GPL(kvm_scale_tsc);

static u64 kvm_compute_l1_tsc_offset(struct kvm_vcpu *vcpu, u64 target_tsc)
{
	u64 tsc;

	tsc = kvm_scale_tsc(vcpu, rdtsc(), vcpu->arch.l1_tsc_scaling_ratio);

	return target_tsc - tsc;
}

u64 kvm_read_l1_tsc(struct kvm_vcpu *vcpu, u64 host_tsc)
{
	return vcpu->arch.l1_tsc_offset +
		kvm_scale_tsc(vcpu, host_tsc, vcpu->arch.l1_tsc_scaling_ratio);
}
EXPORT_SYMBOL_GPL(kvm_read_l1_tsc);

u64 kvm_calc_nested_tsc_offset(u64 l1_offset, u64 l2_offset, u64 l2_multiplier)
{
	u64 nested_offset;

	if (l2_multiplier == kvm_default_tsc_scaling_ratio)
		nested_offset = l1_offset;
	else
		nested_offset = mul_s64_u64_shr((s64) l1_offset, l2_multiplier,
						kvm_tsc_scaling_ratio_frac_bits);

	nested_offset += l2_offset;
	return nested_offset;
}
EXPORT_SYMBOL_GPL(kvm_calc_nested_tsc_offset);

u64 kvm_calc_nested_tsc_multiplier(u64 l1_multiplier, u64 l2_multiplier)
{
	if (l2_multiplier != kvm_default_tsc_scaling_ratio)
		return mul_u64_u64_shr(l1_multiplier, l2_multiplier,
				       kvm_tsc_scaling_ratio_frac_bits);

	return l1_multiplier;
}
EXPORT_SYMBOL_GPL(kvm_calc_nested_tsc_multiplier);

static void kvm_vcpu_write_tsc_offset(struct kvm_vcpu *vcpu, u64 l1_offset)
{
	trace_kvm_write_tsc_offset(vcpu->vcpu_id,
				   vcpu->arch.l1_tsc_offset,
				   l1_offset);

	vcpu->arch.l1_tsc_offset = l1_offset;

	/*
	 * If we are here because L1 chose not to trap WRMSR to TSC then
	 * according to the spec this should set L1's TSC (as opposed to
	 * setting L1's offset for L2).
	 */
	if (is_guest_mode(vcpu))
		vcpu->arch.tsc_offset = kvm_calc_nested_tsc_offset(
			l1_offset,
			static_call(kvm_x86_get_l2_tsc_offset)(vcpu),
			static_call(kvm_x86_get_l2_tsc_multiplier)(vcpu));
	else
		vcpu->arch.tsc_offset = l1_offset;

	static_call(kvm_x86_write_tsc_offset)(vcpu, vcpu->arch.tsc_offset);
}

static void kvm_vcpu_write_tsc_multiplier(struct kvm_vcpu *vcpu, u64 l1_multiplier)
{
	vcpu->arch.l1_tsc_scaling_ratio = l1_multiplier;

	/* Userspace is changing the multiplier while L2 is active */
	if (is_guest_mode(vcpu))
		vcpu->arch.tsc_scaling_ratio = kvm_calc_nested_tsc_multiplier(
			l1_multiplier,
			static_call(kvm_x86_get_l2_tsc_multiplier)(vcpu));
	else
		vcpu->arch.tsc_scaling_ratio = l1_multiplier;

	if (kvm_has_tsc_control)
		static_call(kvm_x86_write_tsc_multiplier)(
			vcpu, vcpu->arch.tsc_scaling_ratio);
}

static inline bool kvm_check_tsc_unstable(void)
{
#ifdef CONFIG_X86_64
	/*
	 * TSC is marked unstable when we're running on Hyper-V,
	 * 'TSC page' clocksource is good.
	 */
	if (pvclock_gtod_data.clock.vclock_mode == VDSO_CLOCKMODE_HVCLOCK)
		return false;
#endif
	return check_tsc_unstable();
}

static void kvm_synchronize_tsc(struct kvm_vcpu *vcpu, u64 data)
{
	struct kvm *kvm = vcpu->kvm;
	u64 offset, ns, elapsed;
	unsigned long flags;
	bool matched;
	bool already_matched;
	bool synchronizing = false;

	raw_spin_lock_irqsave(&kvm->arch.tsc_write_lock, flags);
	offset = kvm_compute_l1_tsc_offset(vcpu, data);
	ns = get_kvmclock_base_ns();
	elapsed = ns - kvm->arch.last_tsc_nsec;

	if (vcpu->arch.virtual_tsc_khz) {
		if (data == 0) {
			/*
			 * detection of vcpu initialization -- need to sync
			 * with other vCPUs. This particularly helps to keep
			 * kvm_clock stable after CPU hotplug
			 */
			synchronizing = true;
		} else {
			u64 tsc_exp = kvm->arch.last_tsc_write +
						nsec_to_cycles(vcpu, elapsed);
			u64 tsc_hz = vcpu->arch.virtual_tsc_khz * 1000LL;
			/*
			 * Special case: TSC write with a small delta (1 second)
			 * of virtual cycle time against real time is
			 * interpreted as an attempt to synchronize the CPU.
			 */
			synchronizing = data < tsc_exp + tsc_hz &&
					data + tsc_hz > tsc_exp;
		}
	}

	/*
	 * For a reliable TSC, we can match TSC offsets, and for an unstable
	 * TSC, we add elapsed time in this computation.  We could let the
	 * compensation code attempt to catch up if we fall behind, but
	 * it's better to try to match offsets from the beginning.
         */
	if (synchronizing &&
	    vcpu->arch.virtual_tsc_khz == kvm->arch.last_tsc_khz) {
		if (!kvm_check_tsc_unstable()) {
			offset = kvm->arch.cur_tsc_offset;
		} else {
			u64 delta = nsec_to_cycles(vcpu, elapsed);
			data += delta;
			offset = kvm_compute_l1_tsc_offset(vcpu, data);
		}
		matched = true;
		already_matched = (vcpu->arch.this_tsc_generation == kvm->arch.cur_tsc_generation);
	} else {
		/*
		 * We split periods of matched TSC writes into generations.
		 * For each generation, we track the original measured
		 * nanosecond time, offset, and write, so if TSCs are in
		 * sync, we can match exact offset, and if not, we can match
		 * exact software computation in compute_guest_tsc()
		 *
		 * These values are tracked in kvm->arch.cur_xxx variables.
		 */
		kvm->arch.cur_tsc_generation++;
		kvm->arch.cur_tsc_nsec = ns;
		kvm->arch.cur_tsc_write = data;
		kvm->arch.cur_tsc_offset = offset;
		matched = false;
	}

	/*
	 * We also track th most recent recorded KHZ, write and time to
	 * allow the matching interval to be extended at each write.
	 */
	kvm->arch.last_tsc_nsec = ns;
	kvm->arch.last_tsc_write = data;
	kvm->arch.last_tsc_khz = vcpu->arch.virtual_tsc_khz;

	vcpu->arch.last_guest_tsc = data;

	/* Keep track of which generation this VCPU has synchronized to */
	vcpu->arch.this_tsc_generation = kvm->arch.cur_tsc_generation;
	vcpu->arch.this_tsc_nsec = kvm->arch.cur_tsc_nsec;
	vcpu->arch.this_tsc_write = kvm->arch.cur_tsc_write;

	kvm_vcpu_write_tsc_offset(vcpu, offset);
	raw_spin_unlock_irqrestore(&kvm->arch.tsc_write_lock, flags);

	spin_lock_irqsave(&kvm->arch.pvclock_gtod_sync_lock, flags);
	if (!matched) {
		kvm->arch.nr_vcpus_matched_tsc = 0;
	} else if (!already_matched) {
		kvm->arch.nr_vcpus_matched_tsc++;
	}

	kvm_track_tsc_matching(vcpu);
	spin_unlock_irqrestore(&kvm->arch.pvclock_gtod_sync_lock, flags);
}

static inline void adjust_tsc_offset_guest(struct kvm_vcpu *vcpu,
					   s64 adjustment)
{
	u64 tsc_offset = vcpu->arch.l1_tsc_offset;
	kvm_vcpu_write_tsc_offset(vcpu, tsc_offset + adjustment);
}

static inline void adjust_tsc_offset_host(struct kvm_vcpu *vcpu, s64 adjustment)
{
	if (vcpu->arch.l1_tsc_scaling_ratio != kvm_default_tsc_scaling_ratio)
		WARN_ON(adjustment < 0);
	adjustment = kvm_scale_tsc(vcpu, (u64) adjustment,
				   vcpu->arch.l1_tsc_scaling_ratio);
	adjust_tsc_offset_guest(vcpu, adjustment);
}

#ifdef CONFIG_X86_64

static u64 read_tsc(void)
{
	u64 ret = (u64)rdtsc_ordered();
	u64 last = pvclock_gtod_data.clock.cycle_last;

	if (likely(ret >= last))
		return ret;

	/*
	 * GCC likes to generate cmov here, but this branch is extremely
	 * predictable (it's just a function of time and the likely is
	 * very likely) and there's a data dependence, so force GCC
	 * to generate a branch instead.  I don't barrier() because
	 * we don't actually need a barrier, and if this function
	 * ever gets inlined it will generate worse code.
	 */
	asm volatile ("");
	return last;
}

static inline u64 vgettsc(struct pvclock_clock *clock, u64 *tsc_timestamp,
			  int *mode)
{
	long v;
	u64 tsc_pg_val;

	switch (clock->vclock_mode) {
	case VDSO_CLOCKMODE_HVCLOCK:
		tsc_pg_val = hv_read_tsc_page_tsc(hv_get_tsc_page(),
						  tsc_timestamp);
		if (tsc_pg_val != U64_MAX) {
			/* TSC page valid */
			*mode = VDSO_CLOCKMODE_HVCLOCK;
			v = (tsc_pg_val - clock->cycle_last) &
				clock->mask;
		} else {
			/* TSC page invalid */
			*mode = VDSO_CLOCKMODE_NONE;
		}
		break;
	case VDSO_CLOCKMODE_TSC:
		*mode = VDSO_CLOCKMODE_TSC;
		*tsc_timestamp = read_tsc();
		v = (*tsc_timestamp - clock->cycle_last) &
			clock->mask;
		break;
	default:
		*mode = VDSO_CLOCKMODE_NONE;
	}

	if (*mode == VDSO_CLOCKMODE_NONE)
		*tsc_timestamp = v = 0;

	return v * clock->mult;
}

static int do_monotonic_raw(s64 *t, u64 *tsc_timestamp)
{
	struct pvclock_gtod_data *gtod = &pvclock_gtod_data;
	unsigned long seq;
	int mode;
	u64 ns;

	do {
		seq = read_seqcount_begin(&gtod->seq);
		ns = gtod->raw_clock.base_cycles;
		ns += vgettsc(&gtod->raw_clock, tsc_timestamp, &mode);
		ns >>= gtod->raw_clock.shift;
		ns += ktime_to_ns(ktime_add(gtod->raw_clock.offset, gtod->offs_boot));
	} while (unlikely(read_seqcount_retry(&gtod->seq, seq)));
	*t = ns;

	return mode;
}

static int do_realtime(struct timespec64 *ts, u64 *tsc_timestamp)
{
	struct pvclock_gtod_data *gtod = &pvclock_gtod_data;
	unsigned long seq;
	int mode;
	u64 ns;

	do {
		seq = read_seqcount_begin(&gtod->seq);
		ts->tv_sec = gtod->wall_time_sec;
		ns = gtod->clock.base_cycles;
		ns += vgettsc(&gtod->clock, tsc_timestamp, &mode);
		ns >>= gtod->clock.shift;
	} while (unlikely(read_seqcount_retry(&gtod->seq, seq)));

	ts->tv_sec += __iter_div_u64_rem(ns, NSEC_PER_SEC, &ns);
	ts->tv_nsec = ns;

	return mode;
}

/* returns true if host is using TSC based clocksource */
static bool kvm_get_time_and_clockread(s64 *kernel_ns, u64 *tsc_timestamp)
{
	/* checked again under seqlock below */
	if (!gtod_is_based_on_tsc(pvclock_gtod_data.clock.vclock_mode))
		return false;

	return gtod_is_based_on_tsc(do_monotonic_raw(kernel_ns,
						      tsc_timestamp));
}

/* returns true if host is using TSC based clocksource */
static bool kvm_get_walltime_and_clockread(struct timespec64 *ts,
					   u64 *tsc_timestamp)
{
	/* checked again under seqlock below */
	if (!gtod_is_based_on_tsc(pvclock_gtod_data.clock.vclock_mode))
		return false;

	return gtod_is_based_on_tsc(do_realtime(ts, tsc_timestamp));
}
#endif

/*
 *
 * Assuming a stable TSC across physical CPUS, and a stable TSC
 * across virtual CPUs, the following condition is possible.
 * Each numbered line represents an event visible to both
 * CPUs at the next numbered event.
 *
 * "timespecX" represents host monotonic time. "tscX" represents
 * RDTSC value.
 *
 * 		VCPU0 on CPU0		|	VCPU1 on CPU1
 *
 * 1.  read timespec0,tsc0
 * 2.					| timespec1 = timespec0 + N
 * 					| tsc1 = tsc0 + M
 * 3. transition to guest		| transition to guest
 * 4. ret0 = timespec0 + (rdtsc - tsc0) |
 * 5.				        | ret1 = timespec1 + (rdtsc - tsc1)
 * 				        | ret1 = timespec0 + N + (rdtsc - (tsc0 + M))
 *
 * Since ret0 update is visible to VCPU1 at time 5, to obey monotonicity:
 *
 * 	- ret0 < ret1
 *	- timespec0 + (rdtsc - tsc0) < timespec0 + N + (rdtsc - (tsc0 + M))
 *		...
 *	- 0 < N - M => M < N
 *
 * That is, when timespec0 != timespec1, M < N. Unfortunately that is not
 * always the case (the difference between two distinct xtime instances
 * might be smaller then the difference between corresponding TSC reads,
 * when updating guest vcpus pvclock areas).
 *
 * To avoid that problem, do not allow visibility of distinct
 * system_timestamp/tsc_timestamp values simultaneously: use a master
 * copy of host monotonic time values. Update that master copy
 * in lockstep.
 *
 * Rely on synchronization of host TSCs and guest TSCs for monotonicity.
 *
 */

static void pvclock_update_vm_gtod_copy(struct kvm *kvm)
{
#ifdef CONFIG_X86_64
	struct kvm_arch *ka = &kvm->arch;
	int vclock_mode;
	bool host_tsc_clocksource, vcpus_matched;

	vcpus_matched = (ka->nr_vcpus_matched_tsc + 1 ==
			atomic_read(&kvm->online_vcpus));

	/*
	 * If the host uses TSC clock, then passthrough TSC as stable
	 * to the guest.
	 */
	host_tsc_clocksource = kvm_get_time_and_clockread(
					&ka->master_kernel_ns,
					&ka->master_cycle_now);

	ka->use_master_clock = host_tsc_clocksource && vcpus_matched
				&& !ka->backwards_tsc_observed
				&& !ka->boot_vcpu_runs_old_kvmclock;

	if (ka->use_master_clock)
		atomic_set(&kvm_guest_has_master_clock, 1);

	vclock_mode = pvclock_gtod_data.clock.vclock_mode;
	trace_kvm_update_master_clock(ka->use_master_clock, vclock_mode,
					vcpus_matched);
#endif
}

void kvm_make_mclock_inprogress_request(struct kvm *kvm)
{
	kvm_make_all_cpus_request(kvm, KVM_REQ_MCLOCK_INPROGRESS);
}

static void kvm_gen_update_masterclock(struct kvm *kvm)
{
#ifdef CONFIG_X86_64
	int i;
	struct kvm_vcpu *vcpu;
	struct kvm_arch *ka = &kvm->arch;
	unsigned long flags;

	kvm_hv_invalidate_tsc_page(kvm);

	kvm_make_mclock_inprogress_request(kvm);

	/* no guest entries from this point */
	spin_lock_irqsave(&ka->pvclock_gtod_sync_lock, flags);
	pvclock_update_vm_gtod_copy(kvm);
	spin_unlock_irqrestore(&ka->pvclock_gtod_sync_lock, flags);

	kvm_for_each_vcpu(i, vcpu, kvm)
		kvm_make_request(KVM_REQ_CLOCK_UPDATE, vcpu);

	/* guest entries allowed */
	kvm_for_each_vcpu(i, vcpu, kvm)
		kvm_clear_request(KVM_REQ_MCLOCK_INPROGRESS, vcpu);
#endif
}

u64 get_kvmclock_ns(struct kvm *kvm)
{
	struct kvm_arch *ka = &kvm->arch;
	struct pvclock_vcpu_time_info hv_clock;
	unsigned long flags;
	u64 ret;

	spin_lock_irqsave(&ka->pvclock_gtod_sync_lock, flags);
	if (!ka->use_master_clock) {
		spin_unlock_irqrestore(&ka->pvclock_gtod_sync_lock, flags);
		return get_kvmclock_base_ns() + ka->kvmclock_offset;
	}

	hv_clock.tsc_timestamp = ka->master_cycle_now;
	hv_clock.system_time = ka->master_kernel_ns + ka->kvmclock_offset;
	spin_unlock_irqrestore(&ka->pvclock_gtod_sync_lock, flags);

	/* both __this_cpu_read() and rdtsc() should be on the same cpu */
	get_cpu();

	if (__this_cpu_read(cpu_tsc_khz)) {
		kvm_get_time_scale(NSEC_PER_SEC, __this_cpu_read(cpu_tsc_khz) * 1000LL,
				   &hv_clock.tsc_shift,
				   &hv_clock.tsc_to_system_mul);
		ret = __pvclock_read_cycles(&hv_clock, rdtsc());
	} else
		ret = get_kvmclock_base_ns() + ka->kvmclock_offset;

	put_cpu();

	return ret;
}

static void kvm_setup_pvclock_page(struct kvm_vcpu *v,
				   struct gfn_to_hva_cache *cache,
				   unsigned int offset)
{
	struct kvm_vcpu_arch *vcpu = &v->arch;
	struct pvclock_vcpu_time_info guest_hv_clock;

	if (unlikely(kvm_read_guest_offset_cached(v->kvm, cache,
		&guest_hv_clock, offset, sizeof(guest_hv_clock))))
		return;

	/* This VCPU is paused, but it's legal for a guest to read another
	 * VCPU's kvmclock, so we really have to follow the specification where
	 * it says that version is odd if data is being modified, and even after
	 * it is consistent.
	 *
	 * Version field updates must be kept separate.  This is because
	 * kvm_write_guest_cached might use a "rep movs" instruction, and
	 * writes within a string instruction are weakly ordered.  So there
	 * are three writes overall.
	 *
	 * As a small optimization, only write the version field in the first
	 * and third write.  The vcpu->pv_time cache is still valid, because the
	 * version field is the first in the struct.
	 */
	BUILD_BUG_ON(offsetof(struct pvclock_vcpu_time_info, version) != 0);

	if (guest_hv_clock.version & 1)
		++guest_hv_clock.version;  /* first time write, random junk */

	vcpu->hv_clock.version = guest_hv_clock.version + 1;
	kvm_write_guest_offset_cached(v->kvm, cache,
				      &vcpu->hv_clock, offset,
				      sizeof(vcpu->hv_clock.version));

	smp_wmb();

	/* retain PVCLOCK_GUEST_STOPPED if set in guest copy */
	vcpu->hv_clock.flags |= (guest_hv_clock.flags & PVCLOCK_GUEST_STOPPED);

	if (vcpu->pvclock_set_guest_stopped_request) {
		vcpu->hv_clock.flags |= PVCLOCK_GUEST_STOPPED;
		vcpu->pvclock_set_guest_stopped_request = false;
	}

	trace_kvm_pvclock_update(v->vcpu_id, &vcpu->hv_clock);

	kvm_write_guest_offset_cached(v->kvm, cache,
				      &vcpu->hv_clock, offset,
				      sizeof(vcpu->hv_clock));

	smp_wmb();

	vcpu->hv_clock.version++;
	kvm_write_guest_offset_cached(v->kvm, cache,
				     &vcpu->hv_clock, offset,
				     sizeof(vcpu->hv_clock.version));
}

static int kvm_guest_time_update(struct kvm_vcpu *v)
{
	unsigned long flags, tgt_tsc_khz;
	struct kvm_vcpu_arch *vcpu = &v->arch;
	struct kvm_arch *ka = &v->kvm->arch;
	s64 kernel_ns;
	u64 tsc_timestamp, host_tsc;
	u8 pvclock_flags;
	bool use_master_clock;

	kernel_ns = 0;
	host_tsc = 0;

	/*
	 * If the host uses TSC clock, then passthrough TSC as stable
	 * to the guest.
	 */
	spin_lock_irqsave(&ka->pvclock_gtod_sync_lock, flags);
	use_master_clock = ka->use_master_clock;
	if (use_master_clock) {
		host_tsc = ka->master_cycle_now;
		kernel_ns = ka->master_kernel_ns;
	}
	spin_unlock_irqrestore(&ka->pvclock_gtod_sync_lock, flags);

	/* Keep irq disabled to prevent changes to the clock */
	local_irq_save(flags);
	tgt_tsc_khz = __this_cpu_read(cpu_tsc_khz);
	if (unlikely(tgt_tsc_khz == 0)) {
		local_irq_restore(flags);
		kvm_make_request(KVM_REQ_CLOCK_UPDATE, v);
		return 1;
	}
	if (!use_master_clock) {
		host_tsc = rdtsc();
		kernel_ns = get_kvmclock_base_ns();
	}

	tsc_timestamp = kvm_read_l1_tsc(v, host_tsc);

	/*
	 * We may have to catch up the TSC to match elapsed wall clock
	 * time for two reasons, even if kvmclock is used.
	 *   1) CPU could have been running below the maximum TSC rate
	 *   2) Broken TSC compensation resets the base at each VCPU
	 *      entry to avoid unknown leaps of TSC even when running
	 *      again on the same CPU.  This may cause apparent elapsed
	 *      time to disappear, and the guest to stand still or run
	 *	very slowly.
	 */
	if (vcpu->tsc_catchup) {
		u64 tsc = compute_guest_tsc(v, kernel_ns);
		if (tsc > tsc_timestamp) {
			adjust_tsc_offset_guest(v, tsc - tsc_timestamp);
			tsc_timestamp = tsc;
		}
	}

	local_irq_restore(flags);

	/* With all the info we got, fill in the values */

	if (kvm_has_tsc_control)
		tgt_tsc_khz = kvm_scale_tsc(v, tgt_tsc_khz,
					    v->arch.l1_tsc_scaling_ratio);

	if (unlikely(vcpu->hw_tsc_khz != tgt_tsc_khz)) {
		kvm_get_time_scale(NSEC_PER_SEC, tgt_tsc_khz * 1000LL,
				   &vcpu->hv_clock.tsc_shift,
				   &vcpu->hv_clock.tsc_to_system_mul);
		vcpu->hw_tsc_khz = tgt_tsc_khz;
	}

	vcpu->hv_clock.tsc_timestamp = tsc_timestamp;
	vcpu->hv_clock.system_time = kernel_ns + v->kvm->arch.kvmclock_offset;
	vcpu->last_guest_tsc = tsc_timestamp;

	/* If the host uses TSC clocksource, then it is stable */
	pvclock_flags = 0;
	if (use_master_clock)
		pvclock_flags |= PVCLOCK_TSC_STABLE_BIT;

	vcpu->hv_clock.flags = pvclock_flags;

	if (vcpu->pv_time_enabled)
		kvm_setup_pvclock_page(v, &vcpu->pv_time, 0);
	if (vcpu->xen.vcpu_info_set)
		kvm_setup_pvclock_page(v, &vcpu->xen.vcpu_info_cache,
				       offsetof(struct compat_vcpu_info, time));
	if (vcpu->xen.vcpu_time_info_set)
		kvm_setup_pvclock_page(v, &vcpu->xen.vcpu_time_info_cache, 0);
	if (v == kvm_get_vcpu(v->kvm, 0))
		kvm_hv_setup_tsc_page(v->kvm, &vcpu->hv_clock);
	return 0;
}

/*
 * kvmclock updates which are isolated to a given vcpu, such as
 * vcpu->cpu migration, should not allow system_timestamp from
 * the rest of the vcpus to remain static. Otherwise ntp frequency
 * correction applies to one vcpu's system_timestamp but not
 * the others.
 *
 * So in those cases, request a kvmclock update for all vcpus.
 * We need to rate-limit these requests though, as they can
 * considerably slow guests that have a large number of vcpus.
 * The time for a remote vcpu to update its kvmclock is bound
 * by the delay we use to rate-limit the updates.
 */

#define KVMCLOCK_UPDATE_DELAY msecs_to_jiffies(100)

static void kvmclock_update_fn(struct work_struct *work)
{
	int i;
	struct delayed_work *dwork = to_delayed_work(work);
	struct kvm_arch *ka = container_of(dwork, struct kvm_arch,
					   kvmclock_update_work);
	struct kvm *kvm = container_of(ka, struct kvm, arch);
	struct kvm_vcpu *vcpu;

	kvm_for_each_vcpu(i, vcpu, kvm) {
		kvm_make_request(KVM_REQ_CLOCK_UPDATE, vcpu);
		kvm_vcpu_kick(vcpu);
	}
}

static void kvm_gen_kvmclock_update(struct kvm_vcpu *v)
{
	struct kvm *kvm = v->kvm;

	kvm_make_request(KVM_REQ_CLOCK_UPDATE, v);
	schedule_delayed_work(&kvm->arch.kvmclock_update_work,
					KVMCLOCK_UPDATE_DELAY);
}

#define KVMCLOCK_SYNC_PERIOD (300 * HZ)

static void kvmclock_sync_fn(struct work_struct *work)
{
	struct delayed_work *dwork = to_delayed_work(work);
	struct kvm_arch *ka = container_of(dwork, struct kvm_arch,
					   kvmclock_sync_work);
	struct kvm *kvm = container_of(ka, struct kvm, arch);

	if (!kvmclock_periodic_sync)
		return;

	schedule_delayed_work(&kvm->arch.kvmclock_update_work, 0);
	schedule_delayed_work(&kvm->arch.kvmclock_sync_work,
					KVMCLOCK_SYNC_PERIOD);
}

/*
 * On AMD, HWCR[McStatusWrEn] controls whether setting MCi_STATUS results in #GP.
 */
static bool can_set_mci_status(struct kvm_vcpu *vcpu)
{
	/* McStatusWrEn enabled? */
	if (guest_cpuid_is_amd_or_hygon(vcpu))
		return !!(vcpu->arch.msr_hwcr & BIT_ULL(18));

	return false;
}

static int set_msr_mce(struct kvm_vcpu *vcpu, struct msr_data *msr_info)
{
	u64 mcg_cap = vcpu->arch.mcg_cap;
	unsigned bank_num = mcg_cap & 0xff;
	u32 msr = msr_info->index;
	u64 data = msr_info->data;

	switch (msr) {
	case MSR_IA32_MCG_STATUS:
		vcpu->arch.mcg_status = data;
		break;
	case MSR_IA32_MCG_CTL:
		if (!(mcg_cap & MCG_CTL_P) &&
		    (data || !msr_info->host_initiated))
			return 1;
		if (data != 0 && data != ~(u64)0)
			return 1;
		vcpu->arch.mcg_ctl = data;
		break;
	default:
		if (msr >= MSR_IA32_MC0_CTL &&
		    msr < MSR_IA32_MCx_CTL(bank_num)) {
			u32 offset = array_index_nospec(
				msr - MSR_IA32_MC0_CTL,
				MSR_IA32_MCx_CTL(bank_num) - MSR_IA32_MC0_CTL);

			/* only 0 or all 1s can be written to IA32_MCi_CTL
			 * some Linux kernels though clear bit 10 in bank 4 to
			 * workaround a BIOS/GART TBL issue on AMD K8s, ignore
			 * this to avoid an uncatched #GP in the guest
			 */
			if ((offset & 0x3) == 0 &&
			    data != 0 && (data | (1 << 10)) != ~(u64)0)
				return -1;

			/* MCi_STATUS */
			if (!msr_info->host_initiated &&
			    (offset & 0x3) == 1 && data != 0) {
				if (!can_set_mci_status(vcpu))
					return -1;
			}

			vcpu->arch.mce_banks[offset] = data;
			break;
		}
		return 1;
	}
	return 0;
}

static inline bool kvm_pv_async_pf_enabled(struct kvm_vcpu *vcpu)
{
	u64 mask = KVM_ASYNC_PF_ENABLED | KVM_ASYNC_PF_DELIVERY_AS_INT;

	return (vcpu->arch.apf.msr_en_val & mask) == mask;
}

static int kvm_pv_enable_async_pf(struct kvm_vcpu *vcpu, u64 data)
{
	gpa_t gpa = data & ~0x3f;

	/* Bits 4:5 are reserved, Should be zero */
	if (data & 0x30)
		return 1;

	if (!guest_pv_has(vcpu, KVM_FEATURE_ASYNC_PF_VMEXIT) &&
	    (data & KVM_ASYNC_PF_DELIVERY_AS_PF_VMEXIT))
		return 1;

	if (!guest_pv_has(vcpu, KVM_FEATURE_ASYNC_PF_INT) &&
	    (data & KVM_ASYNC_PF_DELIVERY_AS_INT))
		return 1;

	if (!lapic_in_kernel(vcpu))
		return data ? 1 : 0;

	vcpu->arch.apf.msr_en_val = data;

	if (!kvm_pv_async_pf_enabled(vcpu)) {
		kvm_clear_async_pf_completion_queue(vcpu);
		kvm_async_pf_hash_reset(vcpu);
		return 0;
	}

	if (kvm_gfn_to_hva_cache_init(vcpu->kvm, &vcpu->arch.apf.data, gpa,
					sizeof(u64)))
		return 1;

	vcpu->arch.apf.send_user_only = !(data & KVM_ASYNC_PF_SEND_ALWAYS);
	vcpu->arch.apf.delivery_as_pf_vmexit = data & KVM_ASYNC_PF_DELIVERY_AS_PF_VMEXIT;

	kvm_async_pf_wakeup_all(vcpu);

	return 0;
}

static int kvm_pv_enable_async_pf_int(struct kvm_vcpu *vcpu, u64 data)
{
	/* Bits 8-63 are reserved */
	if (data >> 8)
		return 1;

	if (!lapic_in_kernel(vcpu))
		return 1;

	vcpu->arch.apf.msr_int_val = data;

	vcpu->arch.apf.vec = data & KVM_ASYNC_PF_VEC_MASK;

	return 0;
}

static void kvmclock_reset(struct kvm_vcpu *vcpu)
{
	vcpu->arch.pv_time_enabled = false;
	vcpu->arch.time = 0;
}

static void kvm_vcpu_flush_tlb_all(struct kvm_vcpu *vcpu)
{
	++vcpu->stat.tlb_flush;
	static_call(kvm_x86_tlb_flush_all)(vcpu);
}

static void kvm_vcpu_flush_tlb_guest(struct kvm_vcpu *vcpu)
{
	++vcpu->stat.tlb_flush;

	if (!tdp_enabled) {
               /*
		 * A TLB flush on behalf of the guest is equivalent to
		 * INVPCID(all), toggling CR4.PGE, etc., which requires
		 * a forced sync of the shadow page tables.  Unload the
		 * entire MMU here and the subsequent load will sync the
		 * shadow page tables, and also flush the TLB.
		 */
		kvm_mmu_unload(vcpu);
		return;
	}

	static_call(kvm_x86_tlb_flush_guest)(vcpu);
}

static void record_steal_time(struct kvm_vcpu *vcpu)
{
	struct kvm_host_map map;
	struct kvm_steal_time *st;

	if (kvm_xen_msr_enabled(vcpu->kvm)) {
		kvm_xen_runstate_set_running(vcpu);
		return;
	}

	if (!(vcpu->arch.st.msr_val & KVM_MSR_ENABLED))
		return;

	/* -EAGAIN is returned in atomic context so we can just return. */
	if (kvm_map_gfn(vcpu, vcpu->arch.st.msr_val >> PAGE_SHIFT,
			&map, &vcpu->arch.st.cache, false))
		return;

	st = map.hva +
		offset_in_page(vcpu->arch.st.msr_val & KVM_STEAL_VALID_BITS);

	/*
	 * Doing a TLB flush here, on the guest's behalf, can avoid
	 * expensive IPIs.
	 */
	if (guest_pv_has(vcpu, KVM_FEATURE_PV_TLB_FLUSH)) {
		u8 st_preempted = xchg(&st->preempted, 0);

		trace_kvm_pv_tlb_flush(vcpu->vcpu_id,
				       st_preempted & KVM_VCPU_FLUSH_TLB);
		if (st_preempted & KVM_VCPU_FLUSH_TLB)
			kvm_vcpu_flush_tlb_guest(vcpu);
	} else {
		st->preempted = 0;
	}

	vcpu->arch.st.preempted = 0;

	if (st->version & 1)
		st->version += 1;  /* first time write, random junk */

	st->version += 1;

	smp_wmb();

	st->steal += current->sched_info.run_delay -
		vcpu->arch.st.last_steal;
	vcpu->arch.st.last_steal = current->sched_info.run_delay;

	smp_wmb();

	st->version += 1;

	kvm_unmap_gfn(vcpu, &map, &vcpu->arch.st.cache, true, false);
}

int kvm_set_msr_common(struct kvm_vcpu *vcpu, struct msr_data *msr_info)
{
	bool pr = false;
	u32 msr = msr_info->index;
	u64 data = msr_info->data;

	if (msr && msr == vcpu->kvm->arch.xen_hvm_config.msr)
		return kvm_xen_write_hypercall_page(vcpu, data);

	switch (msr) {
	case MSR_AMD64_NB_CFG:
	case MSR_IA32_UCODE_WRITE:
	case MSR_VM_HSAVE_PA:
	case MSR_AMD64_PATCH_LOADER:
	case MSR_AMD64_BU_CFG2:
	case MSR_AMD64_DC_CFG:
	case MSR_F15H_EX_CFG:
		break;

	case MSR_IA32_UCODE_REV:
		if (msr_info->host_initiated)
			vcpu->arch.microcode_version = data;
		break;
	case MSR_IA32_ARCH_CAPABILITIES:
		if (!msr_info->host_initiated)
			return 1;
		vcpu->arch.arch_capabilities = data;
		break;
	case MSR_IA32_PERF_CAPABILITIES: {
		struct kvm_msr_entry msr_ent = {.index = msr, .data = 0};

		if (!msr_info->host_initiated)
			return 1;
		if (guest_cpuid_has(vcpu, X86_FEATURE_PDCM) && kvm_get_msr_feature(&msr_ent))
			return 1;
		if (data & ~msr_ent.data)
			return 1;

		vcpu->arch.perf_capabilities = data;

		return 0;
		}
	case MSR_EFER:
		return set_efer(vcpu, msr_info);
	case MSR_K7_HWCR:
		data &= ~(u64)0x40;	/* ignore flush filter disable */
		data &= ~(u64)0x100;	/* ignore ignne emulation enable */
		data &= ~(u64)0x8;	/* ignore TLB cache disable */

		/* Handle McStatusWrEn */
		if (data == BIT_ULL(18)) {
			vcpu->arch.msr_hwcr = data;
		} else if (data != 0) {
			vcpu_unimpl(vcpu, "unimplemented HWCR wrmsr: 0x%llx\n",
				    data);
			return 1;
		}
		break;
	case MSR_FAM10H_MMIO_CONF_BASE:
		if (data != 0) {
			vcpu_unimpl(vcpu, "unimplemented MMIO_CONF_BASE wrmsr: "
				    "0x%llx\n", data);
			return 1;
		}
		break;
	case 0x200 ... 0x2ff:
		return kvm_mtrr_set_msr(vcpu, msr, data);
	case MSR_IA32_APICBASE:
		return kvm_set_apic_base(vcpu, msr_info);
	case APIC_BASE_MSR ... APIC_BASE_MSR + 0xff:
		return kvm_x2apic_msr_write(vcpu, msr, data);
	case MSR_IA32_TSC_DEADLINE:
		kvm_set_lapic_tscdeadline_msr(vcpu, data);
		break;
	case MSR_IA32_TSC_ADJUST:
		if (guest_cpuid_has(vcpu, X86_FEATURE_TSC_ADJUST)) {
			if (!msr_info->host_initiated) {
				s64 adj = data - vcpu->arch.ia32_tsc_adjust_msr;
				adjust_tsc_offset_guest(vcpu, adj);
			}
			vcpu->arch.ia32_tsc_adjust_msr = data;
		}
		break;
	case MSR_IA32_MISC_ENABLE:
		if (!kvm_check_has_quirk(vcpu->kvm, KVM_X86_QUIRK_MISC_ENABLE_NO_MWAIT) &&
		    ((vcpu->arch.ia32_misc_enable_msr ^ data) & MSR_IA32_MISC_ENABLE_MWAIT)) {
			if (!guest_cpuid_has(vcpu, X86_FEATURE_XMM3))
				return 1;
			vcpu->arch.ia32_misc_enable_msr = data;
			kvm_update_cpuid_runtime(vcpu);
		} else {
			vcpu->arch.ia32_misc_enable_msr = data;
		}
		break;
	case MSR_IA32_SMBASE:
		if (!msr_info->host_initiated)
			return 1;
		vcpu->arch.smbase = data;
		break;
	case MSR_IA32_POWER_CTL:
		vcpu->arch.msr_ia32_power_ctl = data;
		break;
	case MSR_IA32_TSC:
		if (msr_info->host_initiated) {
			kvm_synchronize_tsc(vcpu, data);
		} else {
			u64 adj = kvm_compute_l1_tsc_offset(vcpu, data) - vcpu->arch.l1_tsc_offset;
			adjust_tsc_offset_guest(vcpu, adj);
			vcpu->arch.ia32_tsc_adjust_msr += adj;
		}
		break;
	case MSR_IA32_XSS:
		if (!msr_info->host_initiated &&
		    !guest_cpuid_has(vcpu, X86_FEATURE_XSAVES))
			return 1;
		/*
		 * KVM supports exposing PT to the guest, but does not support
		 * IA32_XSS[bit 8]. Guests have to use RDMSR/WRMSR rather than
		 * XSAVES/XRSTORS to save/restore PT MSRs.
		 */
		if (data & ~supported_xss)
			return 1;
		vcpu->arch.ia32_xss = data;
		break;
	case MSR_SMI_COUNT:
		if (!msr_info->host_initiated)
			return 1;
		vcpu->arch.smi_count = data;
		break;
	case MSR_KVM_WALL_CLOCK_NEW:
		if (!guest_pv_has(vcpu, KVM_FEATURE_CLOCKSOURCE2))
			return 1;

		vcpu->kvm->arch.wall_clock = data;
		kvm_write_wall_clock(vcpu->kvm, data, 0);
		break;
	case MSR_KVM_WALL_CLOCK:
		if (!guest_pv_has(vcpu, KVM_FEATURE_CLOCKSOURCE))
			return 1;

		vcpu->kvm->arch.wall_clock = data;
		kvm_write_wall_clock(vcpu->kvm, data, 0);
		break;
	case MSR_KVM_SYSTEM_TIME_NEW:
		if (!guest_pv_has(vcpu, KVM_FEATURE_CLOCKSOURCE2))
			return 1;

		kvm_write_system_time(vcpu, data, false, msr_info->host_initiated);
		break;
	case MSR_KVM_SYSTEM_TIME:
		if (!guest_pv_has(vcpu, KVM_FEATURE_CLOCKSOURCE))
			return 1;

		kvm_write_system_time(vcpu, data, true,  msr_info->host_initiated);
		break;
	case MSR_KVM_ASYNC_PF_EN:
		if (!guest_pv_has(vcpu, KVM_FEATURE_ASYNC_PF))
			return 1;

		if (kvm_pv_enable_async_pf(vcpu, data))
			return 1;
		break;
	case MSR_KVM_ASYNC_PF_INT:
		if (!guest_pv_has(vcpu, KVM_FEATURE_ASYNC_PF_INT))
			return 1;

		if (kvm_pv_enable_async_pf_int(vcpu, data))
			return 1;
		break;
	case MSR_KVM_ASYNC_PF_ACK:
		if (!guest_pv_has(vcpu, KVM_FEATURE_ASYNC_PF))
			return 1;
		if (data & 0x1) {
			vcpu->arch.apf.pageready_pending = false;
			kvm_check_async_pf_completion(vcpu);
		}
		break;
	case MSR_KVM_STEAL_TIME:
		if (!guest_pv_has(vcpu, KVM_FEATURE_STEAL_TIME))
			return 1;

		if (unlikely(!sched_info_on()))
			return 1;

		if (data & KVM_STEAL_RESERVED_MASK)
			return 1;

		vcpu->arch.st.msr_val = data;

		if (!(data & KVM_MSR_ENABLED))
			break;

		kvm_make_request(KVM_REQ_STEAL_UPDATE, vcpu);

		break;
	case MSR_KVM_PV_EOI_EN:
		if (!guest_pv_has(vcpu, KVM_FEATURE_PV_EOI))
			return 1;

		if (kvm_lapic_enable_pv_eoi(vcpu, data, sizeof(u8)))
			return 1;
		break;

	case MSR_KVM_POLL_CONTROL:
		if (!guest_pv_has(vcpu, KVM_FEATURE_POLL_CONTROL))
			return 1;

		/* only enable bit supported */
		if (data & (-1ULL << 1))
			return 1;

		vcpu->arch.msr_kvm_poll_control = data;
		break;

	case MSR_IA32_MCG_CTL:
	case MSR_IA32_MCG_STATUS:
	case MSR_IA32_MC0_CTL ... MSR_IA32_MCx_CTL(KVM_MAX_MCE_BANKS) - 1:
		return set_msr_mce(vcpu, msr_info);

	case MSR_K7_PERFCTR0 ... MSR_K7_PERFCTR3:
	case MSR_P6_PERFCTR0 ... MSR_P6_PERFCTR1:
		pr = true;
		fallthrough;
	case MSR_K7_EVNTSEL0 ... MSR_K7_EVNTSEL3:
	case MSR_P6_EVNTSEL0 ... MSR_P6_EVNTSEL1:
		if (kvm_pmu_is_valid_msr(vcpu, msr))
			return kvm_pmu_set_msr(vcpu, msr_info);

		if (pr || data != 0)
			vcpu_unimpl(vcpu, "disabled perfctr wrmsr: "
				    "0x%x data 0x%llx\n", msr, data);
		break;
	case MSR_K7_CLK_CTL:
		/*
		 * Ignore all writes to this no longer documented MSR.
		 * Writes are only relevant for old K7 processors,
		 * all pre-dating SVM, but a recommended workaround from
		 * AMD for these chips. It is possible to specify the
		 * affected processor models on the command line, hence
		 * the need to ignore the workaround.
		 */
		break;
	case HV_X64_MSR_GUEST_OS_ID ... HV_X64_MSR_SINT15:
	case HV_X64_MSR_SYNDBG_CONTROL ... HV_X64_MSR_SYNDBG_PENDING_BUFFER:
	case HV_X64_MSR_SYNDBG_OPTIONS:
	case HV_X64_MSR_CRASH_P0 ... HV_X64_MSR_CRASH_P4:
	case HV_X64_MSR_CRASH_CTL:
	case HV_X64_MSR_STIMER0_CONFIG ... HV_X64_MSR_STIMER3_COUNT:
	case HV_X64_MSR_REENLIGHTENMENT_CONTROL:
	case HV_X64_MSR_TSC_EMULATION_CONTROL:
	case HV_X64_MSR_TSC_EMULATION_STATUS:
		return kvm_hv_set_msr_common(vcpu, msr, data,
					     msr_info->host_initiated);
	case MSR_IA32_BBL_CR_CTL3:
		/* Drop writes to this legacy MSR -- see rdmsr
		 * counterpart for further detail.
		 */
		if (report_ignored_msrs)
			vcpu_unimpl(vcpu, "ignored wrmsr: 0x%x data 0x%llx\n",
				msr, data);
		break;
	case MSR_AMD64_OSVW_ID_LENGTH:
		if (!guest_cpuid_has(vcpu, X86_FEATURE_OSVW))
			return 1;
		vcpu->arch.osvw.length = data;
		break;
	case MSR_AMD64_OSVW_STATUS:
		if (!guest_cpuid_has(vcpu, X86_FEATURE_OSVW))
			return 1;
		vcpu->arch.osvw.status = data;
		break;
	case MSR_PLATFORM_INFO:
		if (!msr_info->host_initiated ||
		    (!(data & MSR_PLATFORM_INFO_CPUID_FAULT) &&
		     cpuid_fault_enabled(vcpu)))
			return 1;
		vcpu->arch.msr_platform_info = data;
		break;
	case MSR_MISC_FEATURES_ENABLES:
		if (data & ~MSR_MISC_FEATURES_ENABLES_CPUID_FAULT ||
		    (data & MSR_MISC_FEATURES_ENABLES_CPUID_FAULT &&
		     !supports_cpuid_fault(vcpu)))
			return 1;
		vcpu->arch.msr_misc_features_enables = data;
		break;
	default:
		if (kvm_pmu_is_valid_msr(vcpu, msr))
			return kvm_pmu_set_msr(vcpu, msr_info);
		return KVM_MSR_RET_INVALID;
	}
	return 0;
}
EXPORT_SYMBOL_GPL(kvm_set_msr_common);

static int get_msr_mce(struct kvm_vcpu *vcpu, u32 msr, u64 *pdata, bool host)
{
	u64 data;
	u64 mcg_cap = vcpu->arch.mcg_cap;
	unsigned bank_num = mcg_cap & 0xff;

	switch (msr) {
	case MSR_IA32_P5_MC_ADDR:
	case MSR_IA32_P5_MC_TYPE:
		data = 0;
		break;
	case MSR_IA32_MCG_CAP:
		data = vcpu->arch.mcg_cap;
		break;
	case MSR_IA32_MCG_CTL:
		if (!(mcg_cap & MCG_CTL_P) && !host)
			return 1;
		data = vcpu->arch.mcg_ctl;
		break;
	case MSR_IA32_MCG_STATUS:
		data = vcpu->arch.mcg_status;
		break;
	default:
		if (msr >= MSR_IA32_MC0_CTL &&
		    msr < MSR_IA32_MCx_CTL(bank_num)) {
			u32 offset = array_index_nospec(
				msr - MSR_IA32_MC0_CTL,
				MSR_IA32_MCx_CTL(bank_num) - MSR_IA32_MC0_CTL);

			data = vcpu->arch.mce_banks[offset];
			break;
		}
		return 1;
	}
	*pdata = data;
	return 0;
}

int kvm_get_msr_common(struct kvm_vcpu *vcpu, struct msr_data *msr_info)
{
	switch (msr_info->index) {
	case MSR_IA32_PLATFORM_ID:
	case MSR_IA32_EBL_CR_POWERON:
	case MSR_IA32_LASTBRANCHFROMIP:
	case MSR_IA32_LASTBRANCHTOIP:
	case MSR_IA32_LASTINTFROMIP:
	case MSR_IA32_LASTINTTOIP:
	case MSR_AMD64_SYSCFG:
	case MSR_K8_TSEG_ADDR:
	case MSR_K8_TSEG_MASK:
	case MSR_VM_HSAVE_PA:
	case MSR_K8_INT_PENDING_MSG:
	case MSR_AMD64_NB_CFG:
	case MSR_FAM10H_MMIO_CONF_BASE:
	case MSR_AMD64_BU_CFG2:
	case MSR_IA32_PERF_CTL:
	case MSR_AMD64_DC_CFG:
	case MSR_F15H_EX_CFG:
	/*
	 * Intel Sandy Bridge CPUs must support the RAPL (running average power
	 * limit) MSRs. Just return 0, as we do not want to expose the host
	 * data here. Do not conditionalize this on CPUID, as KVM does not do
	 * so for existing CPU-specific MSRs.
	 */
	case MSR_RAPL_POWER_UNIT:
	case MSR_PP0_ENERGY_STATUS:	/* Power plane 0 (core) */
	case MSR_PP1_ENERGY_STATUS:	/* Power plane 1 (graphics uncore) */
	case MSR_PKG_ENERGY_STATUS:	/* Total package */
	case MSR_DRAM_ENERGY_STATUS:	/* DRAM controller */
		msr_info->data = 0;
		break;
	case MSR_F15H_PERF_CTL0 ... MSR_F15H_PERF_CTR5:
		if (kvm_pmu_is_valid_msr(vcpu, msr_info->index))
			return kvm_pmu_get_msr(vcpu, msr_info);
		if (!msr_info->host_initiated)
			return 1;
		msr_info->data = 0;
		break;
	case MSR_K7_EVNTSEL0 ... MSR_K7_EVNTSEL3:
	case MSR_K7_PERFCTR0 ... MSR_K7_PERFCTR3:
	case MSR_P6_PERFCTR0 ... MSR_P6_PERFCTR1:
	case MSR_P6_EVNTSEL0 ... MSR_P6_EVNTSEL1:
		if (kvm_pmu_is_valid_msr(vcpu, msr_info->index))
			return kvm_pmu_get_msr(vcpu, msr_info);
		msr_info->data = 0;
		break;
	case MSR_IA32_UCODE_REV:
		msr_info->data = vcpu->arch.microcode_version;
		break;
	case MSR_IA32_ARCH_CAPABILITIES:
		if (!msr_info->host_initiated &&
		    !guest_cpuid_has(vcpu, X86_FEATURE_ARCH_CAPABILITIES))
			return 1;
		msr_info->data = vcpu->arch.arch_capabilities;
		break;
	case MSR_IA32_PERF_CAPABILITIES:
		if (!msr_info->host_initiated &&
		    !guest_cpuid_has(vcpu, X86_FEATURE_PDCM))
			return 1;
		msr_info->data = vcpu->arch.perf_capabilities;
		break;
	case MSR_IA32_POWER_CTL:
		msr_info->data = vcpu->arch.msr_ia32_power_ctl;
		break;
	case MSR_IA32_TSC: {
		/*
		 * Intel SDM states that MSR_IA32_TSC read adds the TSC offset
		 * even when not intercepted. AMD manual doesn't explicitly
		 * state this but appears to behave the same.
		 *
		 * On userspace reads and writes, however, we unconditionally
		 * return L1's TSC value to ensure backwards-compatible
		 * behavior for migration.
		 */
		u64 offset, ratio;

		if (msr_info->host_initiated) {
			offset = vcpu->arch.l1_tsc_offset;
			ratio = vcpu->arch.l1_tsc_scaling_ratio;
		} else {
			offset = vcpu->arch.tsc_offset;
			ratio = vcpu->arch.tsc_scaling_ratio;
		}

		msr_info->data = kvm_scale_tsc(vcpu, rdtsc(), ratio) + offset;
		break;
	}
	case MSR_MTRRcap:
	case 0x200 ... 0x2ff:
		return kvm_mtrr_get_msr(vcpu, msr_info->index, &msr_info->data);
	case 0xcd: /* fsb frequency */
		msr_info->data = 3;
		break;
		/*
		 * MSR_EBC_FREQUENCY_ID
		 * Conservative value valid for even the basic CPU models.
		 * Models 0,1: 000 in bits 23:21 indicating a bus speed of
		 * 100MHz, model 2 000 in bits 18:16 indicating 100MHz,
		 * and 266MHz for model 3, or 4. Set Core Clock
		 * Frequency to System Bus Frequency Ratio to 1 (bits
		 * 31:24) even though these are only valid for CPU
		 * models > 2, however guests may end up dividing or
		 * multiplying by zero otherwise.
		 */
	case MSR_EBC_FREQUENCY_ID:
		msr_info->data = 1 << 24;
		break;
	case MSR_IA32_APICBASE:
		msr_info->data = kvm_get_apic_base(vcpu);
		break;
	case APIC_BASE_MSR ... APIC_BASE_MSR + 0xff:
		return kvm_x2apic_msr_read(vcpu, msr_info->index, &msr_info->data);
	case MSR_IA32_TSC_DEADLINE:
		msr_info->data = kvm_get_lapic_tscdeadline_msr(vcpu);
		break;
	case MSR_IA32_TSC_ADJUST:
		msr_info->data = (u64)vcpu->arch.ia32_tsc_adjust_msr;
		break;
	case MSR_IA32_MISC_ENABLE:
		msr_info->data = vcpu->arch.ia32_misc_enable_msr;
		break;
	case MSR_IA32_SMBASE:
		if (!msr_info->host_initiated)
			return 1;
		msr_info->data = vcpu->arch.smbase;
		break;
	case MSR_SMI_COUNT:
		msr_info->data = vcpu->arch.smi_count;
		break;
	case MSR_IA32_PERF_STATUS:
		/* TSC increment by tick */
		msr_info->data = 1000ULL;
		/* CPU multiplier */
		msr_info->data |= (((uint64_t)4ULL) << 40);
		break;
	case MSR_EFER:
		msr_info->data = vcpu->arch.efer;
		break;
	case MSR_KVM_WALL_CLOCK:
		if (!guest_pv_has(vcpu, KVM_FEATURE_CLOCKSOURCE))
			return 1;

		msr_info->data = vcpu->kvm->arch.wall_clock;
		break;
	case MSR_KVM_WALL_CLOCK_NEW:
		if (!guest_pv_has(vcpu, KVM_FEATURE_CLOCKSOURCE2))
			return 1;

		msr_info->data = vcpu->kvm->arch.wall_clock;
		break;
	case MSR_KVM_SYSTEM_TIME:
		if (!guest_pv_has(vcpu, KVM_FEATURE_CLOCKSOURCE))
			return 1;

		msr_info->data = vcpu->arch.time;
		break;
	case MSR_KVM_SYSTEM_TIME_NEW:
		if (!guest_pv_has(vcpu, KVM_FEATURE_CLOCKSOURCE2))
			return 1;

		msr_info->data = vcpu->arch.time;
		break;
	case MSR_KVM_ASYNC_PF_EN:
		if (!guest_pv_has(vcpu, KVM_FEATURE_ASYNC_PF))
			return 1;

		msr_info->data = vcpu->arch.apf.msr_en_val;
		break;
	case MSR_KVM_ASYNC_PF_INT:
		if (!guest_pv_has(vcpu, KVM_FEATURE_ASYNC_PF_INT))
			return 1;

		msr_info->data = vcpu->arch.apf.msr_int_val;
		break;
	case MSR_KVM_ASYNC_PF_ACK:
		if (!guest_pv_has(vcpu, KVM_FEATURE_ASYNC_PF))
			return 1;

		msr_info->data = 0;
		break;
	case MSR_KVM_STEAL_TIME:
		if (!guest_pv_has(vcpu, KVM_FEATURE_STEAL_TIME))
			return 1;

		msr_info->data = vcpu->arch.st.msr_val;
		break;
	case MSR_KVM_PV_EOI_EN:
		if (!guest_pv_has(vcpu, KVM_FEATURE_PV_EOI))
			return 1;

		msr_info->data = vcpu->arch.pv_eoi.msr_val;
		break;
	case MSR_KVM_POLL_CONTROL:
		if (!guest_pv_has(vcpu, KVM_FEATURE_POLL_CONTROL))
			return 1;

		msr_info->data = vcpu->arch.msr_kvm_poll_control;
		break;
	case MSR_IA32_P5_MC_ADDR:
	case MSR_IA32_P5_MC_TYPE:
	case MSR_IA32_MCG_CAP:
	case MSR_IA32_MCG_CTL:
	case MSR_IA32_MCG_STATUS:
	case MSR_IA32_MC0_CTL ... MSR_IA32_MCx_CTL(KVM_MAX_MCE_BANKS) - 1:
		return get_msr_mce(vcpu, msr_info->index, &msr_info->data,
				   msr_info->host_initiated);
	case MSR_IA32_XSS:
		if (!msr_info->host_initiated &&
		    !guest_cpuid_has(vcpu, X86_FEATURE_XSAVES))
			return 1;
		msr_info->data = vcpu->arch.ia32_xss;
		break;
	case MSR_K7_CLK_CTL:
		/*
		 * Provide expected ramp-up count for K7. All other
		 * are set to zero, indicating minimum divisors for
		 * every field.
		 *
		 * This prevents guest kernels on AMD host with CPU
		 * type 6, model 8 and higher from exploding due to
		 * the rdmsr failing.
		 */
		msr_info->data = 0x20000000;
		break;
	case HV_X64_MSR_GUEST_OS_ID ... HV_X64_MSR_SINT15:
	case HV_X64_MSR_SYNDBG_CONTROL ... HV_X64_MSR_SYNDBG_PENDING_BUFFER:
	case HV_X64_MSR_SYNDBG_OPTIONS:
	case HV_X64_MSR_CRASH_P0 ... HV_X64_MSR_CRASH_P4:
	case HV_X64_MSR_CRASH_CTL:
	case HV_X64_MSR_STIMER0_CONFIG ... HV_X64_MSR_STIMER3_COUNT:
	case HV_X64_MSR_REENLIGHTENMENT_CONTROL:
	case HV_X64_MSR_TSC_EMULATION_CONTROL:
	case HV_X64_MSR_TSC_EMULATION_STATUS:
		return kvm_hv_get_msr_common(vcpu,
					     msr_info->index, &msr_info->data,
					     msr_info->host_initiated);
	case MSR_IA32_BBL_CR_CTL3:
		/* This legacy MSR exists but isn't fully documented in current
		 * silicon.  It is however accessed by winxp in very narrow
		 * scenarios where it sets bit #19, itself documented as
		 * a "reserved" bit.  Best effort attempt to source coherent
		 * read data here should the balance of the register be
		 * interpreted by the guest:
		 *
		 * L2 cache control register 3: 64GB range, 256KB size,
		 * enabled, latency 0x1, configured
		 */
		msr_info->data = 0xbe702111;
		break;
	case MSR_AMD64_OSVW_ID_LENGTH:
		if (!guest_cpuid_has(vcpu, X86_FEATURE_OSVW))
			return 1;
		msr_info->data = vcpu->arch.osvw.length;
		break;
	case MSR_AMD64_OSVW_STATUS:
		if (!guest_cpuid_has(vcpu, X86_FEATURE_OSVW))
			return 1;
		msr_info->data = vcpu->arch.osvw.status;
		break;
	case MSR_PLATFORM_INFO:
		if (!msr_info->host_initiated &&
		    !vcpu->kvm->arch.guest_can_read_msr_platform_info)
			return 1;
		msr_info->data = vcpu->arch.msr_platform_info;
		break;
	case MSR_MISC_FEATURES_ENABLES:
		msr_info->data = vcpu->arch.msr_misc_features_enables;
		break;
	case MSR_K7_HWCR:
		msr_info->data = vcpu->arch.msr_hwcr;
		break;
	default:
		if (kvm_pmu_is_valid_msr(vcpu, msr_info->index))
			return kvm_pmu_get_msr(vcpu, msr_info);
		return KVM_MSR_RET_INVALID;
	}
	return 0;
}
EXPORT_SYMBOL_GPL(kvm_get_msr_common);

/*
 * Read or write a bunch of msrs. All parameters are kernel addresses.
 *
 * @return number of msrs set successfully.
 */
static int __msr_io(struct kvm_vcpu *vcpu, struct kvm_msrs *msrs,
		    struct kvm_msr_entry *entries,
		    int (*do_msr)(struct kvm_vcpu *vcpu,
				  unsigned index, u64 *data))
{
	int i;

	for (i = 0; i < msrs->nmsrs; ++i)
		if (do_msr(vcpu, entries[i].index, &entries[i].data))
			break;

	return i;
}

/*
 * Read or write a bunch of msrs. Parameters are user addresses.
 *
 * @return number of msrs set successfully.
 */
static int msr_io(struct kvm_vcpu *vcpu, struct kvm_msrs __user *user_msrs,
		  int (*do_msr)(struct kvm_vcpu *vcpu,
				unsigned index, u64 *data),
		  int writeback)
{
	struct kvm_msrs msrs;
	struct kvm_msr_entry *entries;
	int r, n;
	unsigned size;

	r = -EFAULT;
	if (copy_from_user(&msrs, user_msrs, sizeof(msrs)))
		goto out;

	r = -E2BIG;
	if (msrs.nmsrs >= MAX_IO_MSRS)
		goto out;

	size = sizeof(struct kvm_msr_entry) * msrs.nmsrs;
	entries = memdup_user(user_msrs->entries, size);
	if (IS_ERR(entries)) {
		r = PTR_ERR(entries);
		goto out;
	}

	r = n = __msr_io(vcpu, &msrs, entries, do_msr);
	if (r < 0)
		goto out_free;

	r = -EFAULT;
	if (writeback && copy_to_user(user_msrs->entries, entries, size))
		goto out_free;

	r = n;

out_free:
	kfree(entries);
out:
	return r;
}

static inline bool kvm_can_mwait_in_guest(void)
{
	return boot_cpu_has(X86_FEATURE_MWAIT) &&
		!boot_cpu_has_bug(X86_BUG_MONITOR) &&
		boot_cpu_has(X86_FEATURE_ARAT);
}

static int kvm_ioctl_get_supported_hv_cpuid(struct kvm_vcpu *vcpu,
					    struct kvm_cpuid2 __user *cpuid_arg)
{
	struct kvm_cpuid2 cpuid;
	int r;

	r = -EFAULT;
	if (copy_from_user(&cpuid, cpuid_arg, sizeof(cpuid)))
		return r;

	r = kvm_get_hv_cpuid(vcpu, &cpuid, cpuid_arg->entries);
	if (r)
		return r;

	r = -EFAULT;
	if (copy_to_user(cpuid_arg, &cpuid, sizeof(cpuid)))
		return r;

	return 0;
}

int kvm_vm_ioctl_check_extension(struct kvm *kvm, long ext)
{
	int r = 0;

	switch (ext) {
	case KVM_CAP_IRQCHIP:
	case KVM_CAP_HLT:
	case KVM_CAP_MMU_SHADOW_CACHE_CONTROL:
	case KVM_CAP_SET_TSS_ADDR:
	case KVM_CAP_EXT_CPUID:
	case KVM_CAP_EXT_EMUL_CPUID:
	case KVM_CAP_CLOCKSOURCE:
	case KVM_CAP_PIT:
	case KVM_CAP_NOP_IO_DELAY:
	case KVM_CAP_MP_STATE:
	case KVM_CAP_SYNC_MMU:
	case KVM_CAP_USER_NMI:
	case KVM_CAP_REINJECT_CONTROL:
	case KVM_CAP_IRQ_INJECT_STATUS:
	case KVM_CAP_IOEVENTFD:
	case KVM_CAP_IOEVENTFD_NO_LENGTH:
	case KVM_CAP_PIT2:
	case KVM_CAP_PIT_STATE2:
	case KVM_CAP_SET_IDENTITY_MAP_ADDR:
	case KVM_CAP_VCPU_EVENTS:
	case KVM_CAP_HYPERV:
	case KVM_CAP_HYPERV_VAPIC:
	case KVM_CAP_HYPERV_SPIN:
	case KVM_CAP_HYPERV_SYNIC:
	case KVM_CAP_HYPERV_SYNIC2:
	case KVM_CAP_HYPERV_VP_INDEX:
	case KVM_CAP_HYPERV_EVENTFD:
	case KVM_CAP_HYPERV_TLBFLUSH:
	case KVM_CAP_HYPERV_SEND_IPI:
	case KVM_CAP_HYPERV_CPUID:
	case KVM_CAP_HYPERV_ENFORCE_CPUID:
	case KVM_CAP_SYS_HYPERV_CPUID:
	case KVM_CAP_PCI_SEGMENT:
	case KVM_CAP_DEBUGREGS:
	case KVM_CAP_X86_ROBUST_SINGLESTEP:
	case KVM_CAP_XSAVE:
	case KVM_CAP_ASYNC_PF:
	case KVM_CAP_ASYNC_PF_INT:
	case KVM_CAP_GET_TSC_KHZ:
	case KVM_CAP_KVMCLOCK_CTRL:
	case KVM_CAP_READONLY_MEM:
	case KVM_CAP_HYPERV_TIME:
	case KVM_CAP_IOAPIC_POLARITY_IGNORED:
	case KVM_CAP_TSC_DEADLINE_TIMER:
	case KVM_CAP_DISABLE_QUIRKS:
	case KVM_CAP_SET_BOOT_CPU_ID:
 	case KVM_CAP_SPLIT_IRQCHIP:
	case KVM_CAP_IMMEDIATE_EXIT:
	case KVM_CAP_PMU_EVENT_FILTER:
	case KVM_CAP_GET_MSR_FEATURES:
	case KVM_CAP_MSR_PLATFORM_INFO:
	case KVM_CAP_EXCEPTION_PAYLOAD:
	case KVM_CAP_SET_GUEST_DEBUG:
	case KVM_CAP_LAST_CPU:
	case KVM_CAP_X86_USER_SPACE_MSR:
	case KVM_CAP_X86_MSR_FILTER:
	case KVM_CAP_ENFORCE_PV_FEATURE_CPUID:
#ifdef CONFIG_X86_SGX_KVM
	case KVM_CAP_SGX_ATTRIBUTE:
#endif
	case KVM_CAP_VM_COPY_ENC_CONTEXT_FROM:
	case KVM_CAP_SREGS2:
	case KVM_CAP_EXIT_ON_EMULATION_FAILURE:
		r = 1;
		break;
<<<<<<< HEAD
=======
	case KVM_CAP_EXIT_HYPERCALL:
		r = KVM_EXIT_HYPERCALL_VALID_MASK;
		break;
	case KVM_CAP_SET_GUEST_DEBUG2:
		return KVM_GUESTDBG_VALID_MASK;
>>>>>>> 11e4b63a
#ifdef CONFIG_KVM_XEN
	case KVM_CAP_XEN_HVM:
		r = KVM_XEN_HVM_CONFIG_HYPERCALL_MSR |
		    KVM_XEN_HVM_CONFIG_INTERCEPT_HCALL |
		    KVM_XEN_HVM_CONFIG_SHARED_INFO;
		if (sched_info_on())
			r |= KVM_XEN_HVM_CONFIG_RUNSTATE;
		break;
#endif
	case KVM_CAP_SYNC_REGS:
		r = KVM_SYNC_X86_VALID_FIELDS;
		break;
	case KVM_CAP_ADJUST_CLOCK:
		r = KVM_CLOCK_TSC_STABLE;
		break;
	case KVM_CAP_X86_DISABLE_EXITS:
		r |=  KVM_X86_DISABLE_EXITS_HLT | KVM_X86_DISABLE_EXITS_PAUSE |
		      KVM_X86_DISABLE_EXITS_CSTATE;
		if(kvm_can_mwait_in_guest())
			r |= KVM_X86_DISABLE_EXITS_MWAIT;
		break;
	case KVM_CAP_X86_SMM:
		/* SMBASE is usually relocated above 1M on modern chipsets,
		 * and SMM handlers might indeed rely on 4G segment limits,
		 * so do not report SMM to be available if real mode is
		 * emulated via vm86 mode.  Still, do not go to great lengths
		 * to avoid userspace's usage of the feature, because it is a
		 * fringe case that is not enabled except via specific settings
		 * of the module parameters.
		 */
		r = static_call(kvm_x86_has_emulated_msr)(kvm, MSR_IA32_SMBASE);
		break;
	case KVM_CAP_VAPIC:
		r = !static_call(kvm_x86_cpu_has_accelerated_tpr)();
		break;
	case KVM_CAP_NR_VCPUS:
		r = KVM_SOFT_MAX_VCPUS;
		break;
	case KVM_CAP_MAX_VCPUS:
		r = KVM_MAX_VCPUS;
		break;
	case KVM_CAP_MAX_VCPU_ID:
		r = KVM_MAX_VCPU_ID;
		break;
	case KVM_CAP_PV_MMU:	/* obsolete */
		r = 0;
		break;
	case KVM_CAP_MCE:
		r = KVM_MAX_MCE_BANKS;
		break;
	case KVM_CAP_XCRS:
		r = boot_cpu_has(X86_FEATURE_XSAVE);
		break;
	case KVM_CAP_TSC_CONTROL:
		r = kvm_has_tsc_control;
		break;
	case KVM_CAP_X2APIC_API:
		r = KVM_X2APIC_API_VALID_FLAGS;
		break;
	case KVM_CAP_NESTED_STATE:
		r = kvm_x86_ops.nested_ops->get_state ?
			kvm_x86_ops.nested_ops->get_state(NULL, NULL, 0) : 0;
		break;
	case KVM_CAP_HYPERV_DIRECT_TLBFLUSH:
		r = kvm_x86_ops.enable_direct_tlbflush != NULL;
		break;
	case KVM_CAP_HYPERV_ENLIGHTENED_VMCS:
		r = kvm_x86_ops.nested_ops->enable_evmcs != NULL;
		break;
	case KVM_CAP_SMALLER_MAXPHYADDR:
		r = (int) allow_smaller_maxphyaddr;
		break;
	case KVM_CAP_STEAL_TIME:
		r = sched_info_on();
		break;
	case KVM_CAP_X86_BUS_LOCK_EXIT:
		if (kvm_has_bus_lock_exit)
			r = KVM_BUS_LOCK_DETECTION_OFF |
			    KVM_BUS_LOCK_DETECTION_EXIT;
		else
			r = 0;
		break;
	default:
		break;
	}
	return r;

}

long kvm_arch_dev_ioctl(struct file *filp,
			unsigned int ioctl, unsigned long arg)
{
	void __user *argp = (void __user *)arg;
	long r;

	switch (ioctl) {
	case KVM_GET_MSR_INDEX_LIST: {
		struct kvm_msr_list __user *user_msr_list = argp;
		struct kvm_msr_list msr_list;
		unsigned n;

		r = -EFAULT;
		if (copy_from_user(&msr_list, user_msr_list, sizeof(msr_list)))
			goto out;
		n = msr_list.nmsrs;
		msr_list.nmsrs = num_msrs_to_save + num_emulated_msrs;
		if (copy_to_user(user_msr_list, &msr_list, sizeof(msr_list)))
			goto out;
		r = -E2BIG;
		if (n < msr_list.nmsrs)
			goto out;
		r = -EFAULT;
		if (copy_to_user(user_msr_list->indices, &msrs_to_save,
				 num_msrs_to_save * sizeof(u32)))
			goto out;
		if (copy_to_user(user_msr_list->indices + num_msrs_to_save,
				 &emulated_msrs,
				 num_emulated_msrs * sizeof(u32)))
			goto out;
		r = 0;
		break;
	}
	case KVM_GET_SUPPORTED_CPUID:
	case KVM_GET_EMULATED_CPUID: {
		struct kvm_cpuid2 __user *cpuid_arg = argp;
		struct kvm_cpuid2 cpuid;

		r = -EFAULT;
		if (copy_from_user(&cpuid, cpuid_arg, sizeof(cpuid)))
			goto out;

		r = kvm_dev_ioctl_get_cpuid(&cpuid, cpuid_arg->entries,
					    ioctl);
		if (r)
			goto out;

		r = -EFAULT;
		if (copy_to_user(cpuid_arg, &cpuid, sizeof(cpuid)))
			goto out;
		r = 0;
		break;
	}
	case KVM_X86_GET_MCE_CAP_SUPPORTED:
		r = -EFAULT;
		if (copy_to_user(argp, &kvm_mce_cap_supported,
				 sizeof(kvm_mce_cap_supported)))
			goto out;
		r = 0;
		break;
	case KVM_GET_MSR_FEATURE_INDEX_LIST: {
		struct kvm_msr_list __user *user_msr_list = argp;
		struct kvm_msr_list msr_list;
		unsigned int n;

		r = -EFAULT;
		if (copy_from_user(&msr_list, user_msr_list, sizeof(msr_list)))
			goto out;
		n = msr_list.nmsrs;
		msr_list.nmsrs = num_msr_based_features;
		if (copy_to_user(user_msr_list, &msr_list, sizeof(msr_list)))
			goto out;
		r = -E2BIG;
		if (n < msr_list.nmsrs)
			goto out;
		r = -EFAULT;
		if (copy_to_user(user_msr_list->indices, &msr_based_features,
				 num_msr_based_features * sizeof(u32)))
			goto out;
		r = 0;
		break;
	}
	case KVM_GET_MSRS:
		r = msr_io(NULL, argp, do_get_msr_feature, 1);
		break;
	case KVM_GET_SUPPORTED_HV_CPUID:
		r = kvm_ioctl_get_supported_hv_cpuid(NULL, argp);
		break;
	default:
		r = -EINVAL;
		break;
	}
out:
	return r;
}

static void wbinvd_ipi(void *garbage)
{
	wbinvd();
}

static bool need_emulate_wbinvd(struct kvm_vcpu *vcpu)
{
	return kvm_arch_has_noncoherent_dma(vcpu->kvm);
}

void kvm_arch_vcpu_load(struct kvm_vcpu *vcpu, int cpu)
{
	/* Address WBINVD may be executed by guest */
	if (need_emulate_wbinvd(vcpu)) {
		if (static_call(kvm_x86_has_wbinvd_exit)())
			cpumask_set_cpu(cpu, vcpu->arch.wbinvd_dirty_mask);
		else if (vcpu->cpu != -1 && vcpu->cpu != cpu)
			smp_call_function_single(vcpu->cpu,
					wbinvd_ipi, NULL, 1);
	}

	static_call(kvm_x86_vcpu_load)(vcpu, cpu);

	/* Save host pkru register if supported */
	vcpu->arch.host_pkru = read_pkru();

	/* Apply any externally detected TSC adjustments (due to suspend) */
	if (unlikely(vcpu->arch.tsc_offset_adjustment)) {
		adjust_tsc_offset_host(vcpu, vcpu->arch.tsc_offset_adjustment);
		vcpu->arch.tsc_offset_adjustment = 0;
		kvm_make_request(KVM_REQ_CLOCK_UPDATE, vcpu);
	}

	if (unlikely(vcpu->cpu != cpu) || kvm_check_tsc_unstable()) {
		s64 tsc_delta = !vcpu->arch.last_host_tsc ? 0 :
				rdtsc() - vcpu->arch.last_host_tsc;
		if (tsc_delta < 0)
			mark_tsc_unstable("KVM discovered backwards TSC");

		if (kvm_check_tsc_unstable()) {
			u64 offset = kvm_compute_l1_tsc_offset(vcpu,
						vcpu->arch.last_guest_tsc);
			kvm_vcpu_write_tsc_offset(vcpu, offset);
			vcpu->arch.tsc_catchup = 1;
		}

		if (kvm_lapic_hv_timer_in_use(vcpu))
			kvm_lapic_restart_hv_timer(vcpu);

		/*
		 * On a host with synchronized TSC, there is no need to update
		 * kvmclock on vcpu->cpu migration
		 */
		if (!vcpu->kvm->arch.use_master_clock || vcpu->cpu == -1)
			kvm_make_request(KVM_REQ_GLOBAL_CLOCK_UPDATE, vcpu);
		if (vcpu->cpu != cpu)
			kvm_make_request(KVM_REQ_MIGRATE_TIMER, vcpu);
		vcpu->cpu = cpu;
	}

	kvm_make_request(KVM_REQ_STEAL_UPDATE, vcpu);
}

static void kvm_steal_time_set_preempted(struct kvm_vcpu *vcpu)
{
	struct kvm_host_map map;
	struct kvm_steal_time *st;

	if (!(vcpu->arch.st.msr_val & KVM_MSR_ENABLED))
		return;

	if (vcpu->arch.st.preempted)
		return;

	if (kvm_map_gfn(vcpu, vcpu->arch.st.msr_val >> PAGE_SHIFT, &map,
			&vcpu->arch.st.cache, true))
		return;

	st = map.hva +
		offset_in_page(vcpu->arch.st.msr_val & KVM_STEAL_VALID_BITS);

	st->preempted = vcpu->arch.st.preempted = KVM_VCPU_PREEMPTED;

	kvm_unmap_gfn(vcpu, &map, &vcpu->arch.st.cache, true, true);
}

void kvm_arch_vcpu_put(struct kvm_vcpu *vcpu)
{
	int idx;

	if (vcpu->preempted && !vcpu->arch.guest_state_protected)
		vcpu->arch.preempted_in_kernel = !static_call(kvm_x86_get_cpl)(vcpu);

	/*
	 * Take the srcu lock as memslots will be accessed to check the gfn
	 * cache generation against the memslots generation.
	 */
	idx = srcu_read_lock(&vcpu->kvm->srcu);
	if (kvm_xen_msr_enabled(vcpu->kvm))
		kvm_xen_runstate_set_preempted(vcpu);
	else
		kvm_steal_time_set_preempted(vcpu);
	srcu_read_unlock(&vcpu->kvm->srcu, idx);

	static_call(kvm_x86_vcpu_put)(vcpu);
	vcpu->arch.last_host_tsc = rdtsc();
	/*
	 * If userspace has set any breakpoints or watchpoints, dr6 is restored
	 * on every vmexit, but if not, we might have a stale dr6 from the
	 * guest. do_debug expects dr6 to be cleared after it runs, do the same.
	 */
	set_debugreg(0, 6);
}

static int kvm_vcpu_ioctl_get_lapic(struct kvm_vcpu *vcpu,
				    struct kvm_lapic_state *s)
{
	if (vcpu->arch.apicv_active)
		static_call(kvm_x86_sync_pir_to_irr)(vcpu);

	return kvm_apic_get_state(vcpu, s);
}

static int kvm_vcpu_ioctl_set_lapic(struct kvm_vcpu *vcpu,
				    struct kvm_lapic_state *s)
{
	int r;

	r = kvm_apic_set_state(vcpu, s);
	if (r)
		return r;
	update_cr8_intercept(vcpu);

	return 0;
}

static int kvm_cpu_accept_dm_intr(struct kvm_vcpu *vcpu)
{
	/*
	 * We can accept userspace's request for interrupt injection
	 * as long as we have a place to store the interrupt number.
	 * The actual injection will happen when the CPU is able to
	 * deliver the interrupt.
	 */
	if (kvm_cpu_has_extint(vcpu))
		return false;

	/* Acknowledging ExtINT does not happen if LINT0 is masked.  */
	return (!lapic_in_kernel(vcpu) ||
		kvm_apic_accept_pic_intr(vcpu));
}

static int kvm_vcpu_ready_for_interrupt_injection(struct kvm_vcpu *vcpu)
{
	return kvm_arch_interrupt_allowed(vcpu) &&
		kvm_cpu_accept_dm_intr(vcpu);
}

static int kvm_vcpu_ioctl_interrupt(struct kvm_vcpu *vcpu,
				    struct kvm_interrupt *irq)
{
	if (irq->irq >= KVM_NR_INTERRUPTS)
		return -EINVAL;

	if (!irqchip_in_kernel(vcpu->kvm)) {
		kvm_queue_interrupt(vcpu, irq->irq, false);
		kvm_make_request(KVM_REQ_EVENT, vcpu);
		return 0;
	}

	/*
	 * With in-kernel LAPIC, we only use this to inject EXTINT, so
	 * fail for in-kernel 8259.
	 */
	if (pic_in_kernel(vcpu->kvm))
		return -ENXIO;

	if (vcpu->arch.pending_external_vector != -1)
		return -EEXIST;

	vcpu->arch.pending_external_vector = irq->irq;
	kvm_make_request(KVM_REQ_EVENT, vcpu);
	return 0;
}

static int kvm_vcpu_ioctl_nmi(struct kvm_vcpu *vcpu)
{
	kvm_inject_nmi(vcpu);

	return 0;
}

static int kvm_vcpu_ioctl_smi(struct kvm_vcpu *vcpu)
{
	kvm_make_request(KVM_REQ_SMI, vcpu);

	return 0;
}

static int vcpu_ioctl_tpr_access_reporting(struct kvm_vcpu *vcpu,
					   struct kvm_tpr_access_ctl *tac)
{
	if (tac->flags)
		return -EINVAL;
	vcpu->arch.tpr_access_reporting = !!tac->enabled;
	return 0;
}

static int kvm_vcpu_ioctl_x86_setup_mce(struct kvm_vcpu *vcpu,
					u64 mcg_cap)
{
	int r;
	unsigned bank_num = mcg_cap & 0xff, bank;

	r = -EINVAL;
	if (!bank_num || bank_num > KVM_MAX_MCE_BANKS)
		goto out;
	if (mcg_cap & ~(kvm_mce_cap_supported | 0xff | 0xff0000))
		goto out;
	r = 0;
	vcpu->arch.mcg_cap = mcg_cap;
	/* Init IA32_MCG_CTL to all 1s */
	if (mcg_cap & MCG_CTL_P)
		vcpu->arch.mcg_ctl = ~(u64)0;
	/* Init IA32_MCi_CTL to all 1s */
	for (bank = 0; bank < bank_num; bank++)
		vcpu->arch.mce_banks[bank*4] = ~(u64)0;

	static_call(kvm_x86_setup_mce)(vcpu);
out:
	return r;
}

static int kvm_vcpu_ioctl_x86_set_mce(struct kvm_vcpu *vcpu,
				      struct kvm_x86_mce *mce)
{
	u64 mcg_cap = vcpu->arch.mcg_cap;
	unsigned bank_num = mcg_cap & 0xff;
	u64 *banks = vcpu->arch.mce_banks;

	if (mce->bank >= bank_num || !(mce->status & MCI_STATUS_VAL))
		return -EINVAL;
	/*
	 * if IA32_MCG_CTL is not all 1s, the uncorrected error
	 * reporting is disabled
	 */
	if ((mce->status & MCI_STATUS_UC) && (mcg_cap & MCG_CTL_P) &&
	    vcpu->arch.mcg_ctl != ~(u64)0)
		return 0;
	banks += 4 * mce->bank;
	/*
	 * if IA32_MCi_CTL is not all 1s, the uncorrected error
	 * reporting is disabled for the bank
	 */
	if ((mce->status & MCI_STATUS_UC) && banks[0] != ~(u64)0)
		return 0;
	if (mce->status & MCI_STATUS_UC) {
		if ((vcpu->arch.mcg_status & MCG_STATUS_MCIP) ||
		    !kvm_read_cr4_bits(vcpu, X86_CR4_MCE)) {
			kvm_make_request(KVM_REQ_TRIPLE_FAULT, vcpu);
			return 0;
		}
		if (banks[1] & MCI_STATUS_VAL)
			mce->status |= MCI_STATUS_OVER;
		banks[2] = mce->addr;
		banks[3] = mce->misc;
		vcpu->arch.mcg_status = mce->mcg_status;
		banks[1] = mce->status;
		kvm_queue_exception(vcpu, MC_VECTOR);
	} else if (!(banks[1] & MCI_STATUS_VAL)
		   || !(banks[1] & MCI_STATUS_UC)) {
		if (banks[1] & MCI_STATUS_VAL)
			mce->status |= MCI_STATUS_OVER;
		banks[2] = mce->addr;
		banks[3] = mce->misc;
		banks[1] = mce->status;
	} else
		banks[1] |= MCI_STATUS_OVER;
	return 0;
}

static void kvm_vcpu_ioctl_x86_get_vcpu_events(struct kvm_vcpu *vcpu,
					       struct kvm_vcpu_events *events)
{
	process_nmi(vcpu);

	if (kvm_check_request(KVM_REQ_SMI, vcpu))
		process_smi(vcpu);

	/*
	 * In guest mode, payload delivery should be deferred,
	 * so that the L1 hypervisor can intercept #PF before
	 * CR2 is modified (or intercept #DB before DR6 is
	 * modified under nVMX). Unless the per-VM capability,
	 * KVM_CAP_EXCEPTION_PAYLOAD, is set, we may not defer the delivery of
	 * an exception payload and handle after a KVM_GET_VCPU_EVENTS. Since we
	 * opportunistically defer the exception payload, deliver it if the
	 * capability hasn't been requested before processing a
	 * KVM_GET_VCPU_EVENTS.
	 */
	if (!vcpu->kvm->arch.exception_payload_enabled &&
	    vcpu->arch.exception.pending && vcpu->arch.exception.has_payload)
		kvm_deliver_exception_payload(vcpu);

	/*
	 * The API doesn't provide the instruction length for software
	 * exceptions, so don't report them. As long as the guest RIP
	 * isn't advanced, we should expect to encounter the exception
	 * again.
	 */
	if (kvm_exception_is_soft(vcpu->arch.exception.nr)) {
		events->exception.injected = 0;
		events->exception.pending = 0;
	} else {
		events->exception.injected = vcpu->arch.exception.injected;
		events->exception.pending = vcpu->arch.exception.pending;
		/*
		 * For ABI compatibility, deliberately conflate
		 * pending and injected exceptions when
		 * KVM_CAP_EXCEPTION_PAYLOAD isn't enabled.
		 */
		if (!vcpu->kvm->arch.exception_payload_enabled)
			events->exception.injected |=
				vcpu->arch.exception.pending;
	}
	events->exception.nr = vcpu->arch.exception.nr;
	events->exception.has_error_code = vcpu->arch.exception.has_error_code;
	events->exception.error_code = vcpu->arch.exception.error_code;
	events->exception_has_payload = vcpu->arch.exception.has_payload;
	events->exception_payload = vcpu->arch.exception.payload;

	events->interrupt.injected =
		vcpu->arch.interrupt.injected && !vcpu->arch.interrupt.soft;
	events->interrupt.nr = vcpu->arch.interrupt.nr;
	events->interrupt.soft = 0;
	events->interrupt.shadow = static_call(kvm_x86_get_interrupt_shadow)(vcpu);

	events->nmi.injected = vcpu->arch.nmi_injected;
	events->nmi.pending = vcpu->arch.nmi_pending != 0;
	events->nmi.masked = static_call(kvm_x86_get_nmi_mask)(vcpu);
	events->nmi.pad = 0;

	events->sipi_vector = 0; /* never valid when reporting to user space */

	events->smi.smm = is_smm(vcpu);
	events->smi.pending = vcpu->arch.smi_pending;
	events->smi.smm_inside_nmi =
		!!(vcpu->arch.hflags & HF_SMM_INSIDE_NMI_MASK);
	events->smi.latched_init = kvm_lapic_latched_init(vcpu);

	events->flags = (KVM_VCPUEVENT_VALID_NMI_PENDING
			 | KVM_VCPUEVENT_VALID_SHADOW
			 | KVM_VCPUEVENT_VALID_SMM);
	if (vcpu->kvm->arch.exception_payload_enabled)
		events->flags |= KVM_VCPUEVENT_VALID_PAYLOAD;

	memset(&events->reserved, 0, sizeof(events->reserved));
}

static void kvm_smm_changed(struct kvm_vcpu *vcpu, bool entering_smm);

static int kvm_vcpu_ioctl_x86_set_vcpu_events(struct kvm_vcpu *vcpu,
					      struct kvm_vcpu_events *events)
{
	if (events->flags & ~(KVM_VCPUEVENT_VALID_NMI_PENDING
			      | KVM_VCPUEVENT_VALID_SIPI_VECTOR
			      | KVM_VCPUEVENT_VALID_SHADOW
			      | KVM_VCPUEVENT_VALID_SMM
			      | KVM_VCPUEVENT_VALID_PAYLOAD))
		return -EINVAL;

	if (events->flags & KVM_VCPUEVENT_VALID_PAYLOAD) {
		if (!vcpu->kvm->arch.exception_payload_enabled)
			return -EINVAL;
		if (events->exception.pending)
			events->exception.injected = 0;
		else
			events->exception_has_payload = 0;
	} else {
		events->exception.pending = 0;
		events->exception_has_payload = 0;
	}

	if ((events->exception.injected || events->exception.pending) &&
	    (events->exception.nr > 31 || events->exception.nr == NMI_VECTOR))
		return -EINVAL;

	/* INITs are latched while in SMM */
	if (events->flags & KVM_VCPUEVENT_VALID_SMM &&
	    (events->smi.smm || events->smi.pending) &&
	    vcpu->arch.mp_state == KVM_MP_STATE_INIT_RECEIVED)
		return -EINVAL;

	process_nmi(vcpu);
	vcpu->arch.exception.injected = events->exception.injected;
	vcpu->arch.exception.pending = events->exception.pending;
	vcpu->arch.exception.nr = events->exception.nr;
	vcpu->arch.exception.has_error_code = events->exception.has_error_code;
	vcpu->arch.exception.error_code = events->exception.error_code;
	vcpu->arch.exception.has_payload = events->exception_has_payload;
	vcpu->arch.exception.payload = events->exception_payload;

	vcpu->arch.interrupt.injected = events->interrupt.injected;
	vcpu->arch.interrupt.nr = events->interrupt.nr;
	vcpu->arch.interrupt.soft = events->interrupt.soft;
	if (events->flags & KVM_VCPUEVENT_VALID_SHADOW)
		static_call(kvm_x86_set_interrupt_shadow)(vcpu,
						events->interrupt.shadow);

	vcpu->arch.nmi_injected = events->nmi.injected;
	if (events->flags & KVM_VCPUEVENT_VALID_NMI_PENDING)
		vcpu->arch.nmi_pending = events->nmi.pending;
	static_call(kvm_x86_set_nmi_mask)(vcpu, events->nmi.masked);

	if (events->flags & KVM_VCPUEVENT_VALID_SIPI_VECTOR &&
	    lapic_in_kernel(vcpu))
		vcpu->arch.apic->sipi_vector = events->sipi_vector;

	if (events->flags & KVM_VCPUEVENT_VALID_SMM) {
		if (!!(vcpu->arch.hflags & HF_SMM_MASK) != events->smi.smm)
			kvm_smm_changed(vcpu, events->smi.smm);

		vcpu->arch.smi_pending = events->smi.pending;

		if (events->smi.smm) {
			if (events->smi.smm_inside_nmi)
				vcpu->arch.hflags |= HF_SMM_INSIDE_NMI_MASK;
			else
				vcpu->arch.hflags &= ~HF_SMM_INSIDE_NMI_MASK;
		}

		if (lapic_in_kernel(vcpu)) {
			if (events->smi.latched_init)
				set_bit(KVM_APIC_INIT, &vcpu->arch.apic->pending_events);
			else
				clear_bit(KVM_APIC_INIT, &vcpu->arch.apic->pending_events);
		}
	}

	kvm_make_request(KVM_REQ_EVENT, vcpu);

	return 0;
}

static void kvm_vcpu_ioctl_x86_get_debugregs(struct kvm_vcpu *vcpu,
					     struct kvm_debugregs *dbgregs)
{
	unsigned long val;

	memcpy(dbgregs->db, vcpu->arch.db, sizeof(vcpu->arch.db));
	kvm_get_dr(vcpu, 6, &val);
	dbgregs->dr6 = val;
	dbgregs->dr7 = vcpu->arch.dr7;
	dbgregs->flags = 0;
	memset(&dbgregs->reserved, 0, sizeof(dbgregs->reserved));
}

static int kvm_vcpu_ioctl_x86_set_debugregs(struct kvm_vcpu *vcpu,
					    struct kvm_debugregs *dbgregs)
{
	if (dbgregs->flags)
		return -EINVAL;

	if (!kvm_dr6_valid(dbgregs->dr6))
		return -EINVAL;
	if (!kvm_dr7_valid(dbgregs->dr7))
		return -EINVAL;

	memcpy(vcpu->arch.db, dbgregs->db, sizeof(vcpu->arch.db));
	kvm_update_dr0123(vcpu);
	vcpu->arch.dr6 = dbgregs->dr6;
	vcpu->arch.dr7 = dbgregs->dr7;
	kvm_update_dr7(vcpu);

	return 0;
}

#define XSTATE_COMPACTION_ENABLED (1ULL << 63)

static void fill_xsave(u8 *dest, struct kvm_vcpu *vcpu)
{
	struct xregs_state *xsave = &vcpu->arch.guest_fpu->state.xsave;
	u64 xstate_bv = xsave->header.xfeatures;
	u64 valid;

	/*
	 * Copy legacy XSAVE area, to avoid complications with CPUID
	 * leaves 0 and 1 in the loop below.
	 */
	memcpy(dest, xsave, XSAVE_HDR_OFFSET);

	/* Set XSTATE_BV */
	xstate_bv &= vcpu->arch.guest_supported_xcr0 | XFEATURE_MASK_FPSSE;
	*(u64 *)(dest + XSAVE_HDR_OFFSET) = xstate_bv;

	/*
	 * Copy each region from the possibly compacted offset to the
	 * non-compacted offset.
	 */
	valid = xstate_bv & ~XFEATURE_MASK_FPSSE;
	while (valid) {
		u64 xfeature_mask = valid & -valid;
		int xfeature_nr = fls64(xfeature_mask) - 1;
		void *src = get_xsave_addr(xsave, xfeature_nr);

		if (src) {
			u32 size, offset, ecx, edx;
			cpuid_count(XSTATE_CPUID, xfeature_nr,
				    &size, &offset, &ecx, &edx);
			if (xfeature_nr == XFEATURE_PKRU)
				memcpy(dest + offset, &vcpu->arch.pkru,
				       sizeof(vcpu->arch.pkru));
			else
				memcpy(dest + offset, src, size);

		}

		valid -= xfeature_mask;
	}
}

static void load_xsave(struct kvm_vcpu *vcpu, u8 *src)
{
	struct xregs_state *xsave = &vcpu->arch.guest_fpu->state.xsave;
	u64 xstate_bv = *(u64 *)(src + XSAVE_HDR_OFFSET);
	u64 valid;

	/*
	 * Copy legacy XSAVE area, to avoid complications with CPUID
	 * leaves 0 and 1 in the loop below.
	 */
	memcpy(xsave, src, XSAVE_HDR_OFFSET);

	/* Set XSTATE_BV and possibly XCOMP_BV.  */
	xsave->header.xfeatures = xstate_bv;
	if (boot_cpu_has(X86_FEATURE_XSAVES))
		xsave->header.xcomp_bv = host_xcr0 | XSTATE_COMPACTION_ENABLED;

	/*
	 * Copy each region from the non-compacted offset to the
	 * possibly compacted offset.
	 */
	valid = xstate_bv & ~XFEATURE_MASK_FPSSE;
	while (valid) {
		u64 xfeature_mask = valid & -valid;
		int xfeature_nr = fls64(xfeature_mask) - 1;
		void *dest = get_xsave_addr(xsave, xfeature_nr);

		if (dest) {
			u32 size, offset, ecx, edx;
			cpuid_count(XSTATE_CPUID, xfeature_nr,
				    &size, &offset, &ecx, &edx);
			if (xfeature_nr == XFEATURE_PKRU)
				memcpy(&vcpu->arch.pkru, src + offset,
				       sizeof(vcpu->arch.pkru));
			else
				memcpy(dest, src + offset, size);
		}

		valid -= xfeature_mask;
	}
}

static void kvm_vcpu_ioctl_x86_get_xsave(struct kvm_vcpu *vcpu,
					 struct kvm_xsave *guest_xsave)
{
	if (!vcpu->arch.guest_fpu)
		return;

	if (boot_cpu_has(X86_FEATURE_XSAVE)) {
		memset(guest_xsave, 0, sizeof(struct kvm_xsave));
		fill_xsave((u8 *) guest_xsave->region, vcpu);
	} else {
		memcpy(guest_xsave->region,
			&vcpu->arch.guest_fpu->state.fxsave,
			sizeof(struct fxregs_state));
		*(u64 *)&guest_xsave->region[XSAVE_HDR_OFFSET / sizeof(u32)] =
			XFEATURE_MASK_FPSSE;
	}
}

#define XSAVE_MXCSR_OFFSET 24

static int kvm_vcpu_ioctl_x86_set_xsave(struct kvm_vcpu *vcpu,
					struct kvm_xsave *guest_xsave)
{
	u64 xstate_bv;
	u32 mxcsr;

	if (!vcpu->arch.guest_fpu)
		return 0;

	xstate_bv = *(u64 *)&guest_xsave->region[XSAVE_HDR_OFFSET / sizeof(u32)];
	mxcsr = *(u32 *)&guest_xsave->region[XSAVE_MXCSR_OFFSET / sizeof(u32)];

	if (boot_cpu_has(X86_FEATURE_XSAVE)) {
		/*
		 * Here we allow setting states that are not present in
		 * CPUID leaf 0xD, index 0, EDX:EAX.  This is for compatibility
		 * with old userspace.
		 */
		if (xstate_bv & ~supported_xcr0 || mxcsr & ~mxcsr_feature_mask)
			return -EINVAL;
		load_xsave(vcpu, (u8 *)guest_xsave->region);
	} else {
		if (xstate_bv & ~XFEATURE_MASK_FPSSE ||
			mxcsr & ~mxcsr_feature_mask)
			return -EINVAL;
		memcpy(&vcpu->arch.guest_fpu->state.fxsave,
			guest_xsave->region, sizeof(struct fxregs_state));
	}
	return 0;
}

static void kvm_vcpu_ioctl_x86_get_xcrs(struct kvm_vcpu *vcpu,
					struct kvm_xcrs *guest_xcrs)
{
	if (!boot_cpu_has(X86_FEATURE_XSAVE)) {
		guest_xcrs->nr_xcrs = 0;
		return;
	}

	guest_xcrs->nr_xcrs = 1;
	guest_xcrs->flags = 0;
	guest_xcrs->xcrs[0].xcr = XCR_XFEATURE_ENABLED_MASK;
	guest_xcrs->xcrs[0].value = vcpu->arch.xcr0;
}

static int kvm_vcpu_ioctl_x86_set_xcrs(struct kvm_vcpu *vcpu,
				       struct kvm_xcrs *guest_xcrs)
{
	int i, r = 0;

	if (!boot_cpu_has(X86_FEATURE_XSAVE))
		return -EINVAL;

	if (guest_xcrs->nr_xcrs > KVM_MAX_XCRS || guest_xcrs->flags)
		return -EINVAL;

	for (i = 0; i < guest_xcrs->nr_xcrs; i++)
		/* Only support XCR0 currently */
		if (guest_xcrs->xcrs[i].xcr == XCR_XFEATURE_ENABLED_MASK) {
			r = __kvm_set_xcr(vcpu, XCR_XFEATURE_ENABLED_MASK,
				guest_xcrs->xcrs[i].value);
			break;
		}
	if (r)
		r = -EINVAL;
	return r;
}

/*
 * kvm_set_guest_paused() indicates to the guest kernel that it has been
 * stopped by the hypervisor.  This function will be called from the host only.
 * EINVAL is returned when the host attempts to set the flag for a guest that
 * does not support pv clocks.
 */
static int kvm_set_guest_paused(struct kvm_vcpu *vcpu)
{
	if (!vcpu->arch.pv_time_enabled)
		return -EINVAL;
	vcpu->arch.pvclock_set_guest_stopped_request = true;
	kvm_make_request(KVM_REQ_CLOCK_UPDATE, vcpu);
	return 0;
}

static int kvm_vcpu_ioctl_enable_cap(struct kvm_vcpu *vcpu,
				     struct kvm_enable_cap *cap)
{
	int r;
	uint16_t vmcs_version;
	void __user *user_ptr;

	if (cap->flags)
		return -EINVAL;

	switch (cap->cap) {
	case KVM_CAP_HYPERV_SYNIC2:
		if (cap->args[0])
			return -EINVAL;
		fallthrough;

	case KVM_CAP_HYPERV_SYNIC:
		if (!irqchip_in_kernel(vcpu->kvm))
			return -EINVAL;
		return kvm_hv_activate_synic(vcpu, cap->cap ==
					     KVM_CAP_HYPERV_SYNIC2);
	case KVM_CAP_HYPERV_ENLIGHTENED_VMCS:
		if (!kvm_x86_ops.nested_ops->enable_evmcs)
			return -ENOTTY;
		r = kvm_x86_ops.nested_ops->enable_evmcs(vcpu, &vmcs_version);
		if (!r) {
			user_ptr = (void __user *)(uintptr_t)cap->args[0];
			if (copy_to_user(user_ptr, &vmcs_version,
					 sizeof(vmcs_version)))
				r = -EFAULT;
		}
		return r;
	case KVM_CAP_HYPERV_DIRECT_TLBFLUSH:
		if (!kvm_x86_ops.enable_direct_tlbflush)
			return -ENOTTY;

		return static_call(kvm_x86_enable_direct_tlbflush)(vcpu);

	case KVM_CAP_HYPERV_ENFORCE_CPUID:
		return kvm_hv_set_enforce_cpuid(vcpu, cap->args[0]);

	case KVM_CAP_ENFORCE_PV_FEATURE_CPUID:
		vcpu->arch.pv_cpuid.enforce = cap->args[0];
		if (vcpu->arch.pv_cpuid.enforce)
			kvm_update_pv_runtime(vcpu);

		return 0;
	default:
		return -EINVAL;
	}
}

long kvm_arch_vcpu_ioctl(struct file *filp,
			 unsigned int ioctl, unsigned long arg)
{
	struct kvm_vcpu *vcpu = filp->private_data;
	void __user *argp = (void __user *)arg;
	int r;
	union {
		struct kvm_sregs2 *sregs2;
		struct kvm_lapic_state *lapic;
		struct kvm_xsave *xsave;
		struct kvm_xcrs *xcrs;
		void *buffer;
	} u;

	vcpu_load(vcpu);

	u.buffer = NULL;
	switch (ioctl) {
	case KVM_GET_LAPIC: {
		r = -EINVAL;
		if (!lapic_in_kernel(vcpu))
			goto out;
		u.lapic = kzalloc(sizeof(struct kvm_lapic_state),
				GFP_KERNEL_ACCOUNT);

		r = -ENOMEM;
		if (!u.lapic)
			goto out;
		r = kvm_vcpu_ioctl_get_lapic(vcpu, u.lapic);
		if (r)
			goto out;
		r = -EFAULT;
		if (copy_to_user(argp, u.lapic, sizeof(struct kvm_lapic_state)))
			goto out;
		r = 0;
		break;
	}
	case KVM_SET_LAPIC: {
		r = -EINVAL;
		if (!lapic_in_kernel(vcpu))
			goto out;
		u.lapic = memdup_user(argp, sizeof(*u.lapic));
		if (IS_ERR(u.lapic)) {
			r = PTR_ERR(u.lapic);
			goto out_nofree;
		}

		r = kvm_vcpu_ioctl_set_lapic(vcpu, u.lapic);
		break;
	}
	case KVM_INTERRUPT: {
		struct kvm_interrupt irq;

		r = -EFAULT;
		if (copy_from_user(&irq, argp, sizeof(irq)))
			goto out;
		r = kvm_vcpu_ioctl_interrupt(vcpu, &irq);
		break;
	}
	case KVM_NMI: {
		r = kvm_vcpu_ioctl_nmi(vcpu);
		break;
	}
	case KVM_SMI: {
		r = kvm_vcpu_ioctl_smi(vcpu);
		break;
	}
	case KVM_SET_CPUID: {
		struct kvm_cpuid __user *cpuid_arg = argp;
		struct kvm_cpuid cpuid;

		r = -EFAULT;
		if (copy_from_user(&cpuid, cpuid_arg, sizeof(cpuid)))
			goto out;
		r = kvm_vcpu_ioctl_set_cpuid(vcpu, &cpuid, cpuid_arg->entries);
		break;
	}
	case KVM_SET_CPUID2: {
		struct kvm_cpuid2 __user *cpuid_arg = argp;
		struct kvm_cpuid2 cpuid;

		r = -EFAULT;
		if (copy_from_user(&cpuid, cpuid_arg, sizeof(cpuid)))
			goto out;
		r = kvm_vcpu_ioctl_set_cpuid2(vcpu, &cpuid,
					      cpuid_arg->entries);
		break;
	}
	case KVM_GET_CPUID2: {
		struct kvm_cpuid2 __user *cpuid_arg = argp;
		struct kvm_cpuid2 cpuid;

		r = -EFAULT;
		if (copy_from_user(&cpuid, cpuid_arg, sizeof(cpuid)))
			goto out;
		r = kvm_vcpu_ioctl_get_cpuid2(vcpu, &cpuid,
					      cpuid_arg->entries);
		if (r)
			goto out;
		r = -EFAULT;
		if (copy_to_user(cpuid_arg, &cpuid, sizeof(cpuid)))
			goto out;
		r = 0;
		break;
	}
	case KVM_GET_MSRS: {
		int idx = srcu_read_lock(&vcpu->kvm->srcu);
		r = msr_io(vcpu, argp, do_get_msr, 1);
		srcu_read_unlock(&vcpu->kvm->srcu, idx);
		break;
	}
	case KVM_SET_MSRS: {
		int idx = srcu_read_lock(&vcpu->kvm->srcu);
		r = msr_io(vcpu, argp, do_set_msr, 0);
		srcu_read_unlock(&vcpu->kvm->srcu, idx);
		break;
	}
	case KVM_TPR_ACCESS_REPORTING: {
		struct kvm_tpr_access_ctl tac;

		r = -EFAULT;
		if (copy_from_user(&tac, argp, sizeof(tac)))
			goto out;
		r = vcpu_ioctl_tpr_access_reporting(vcpu, &tac);
		if (r)
			goto out;
		r = -EFAULT;
		if (copy_to_user(argp, &tac, sizeof(tac)))
			goto out;
		r = 0;
		break;
	};
	case KVM_SET_VAPIC_ADDR: {
		struct kvm_vapic_addr va;
		int idx;

		r = -EINVAL;
		if (!lapic_in_kernel(vcpu))
			goto out;
		r = -EFAULT;
		if (copy_from_user(&va, argp, sizeof(va)))
			goto out;
		idx = srcu_read_lock(&vcpu->kvm->srcu);
		r = kvm_lapic_set_vapic_addr(vcpu, va.vapic_addr);
		srcu_read_unlock(&vcpu->kvm->srcu, idx);
		break;
	}
	case KVM_X86_SETUP_MCE: {
		u64 mcg_cap;

		r = -EFAULT;
		if (copy_from_user(&mcg_cap, argp, sizeof(mcg_cap)))
			goto out;
		r = kvm_vcpu_ioctl_x86_setup_mce(vcpu, mcg_cap);
		break;
	}
	case KVM_X86_SET_MCE: {
		struct kvm_x86_mce mce;

		r = -EFAULT;
		if (copy_from_user(&mce, argp, sizeof(mce)))
			goto out;
		r = kvm_vcpu_ioctl_x86_set_mce(vcpu, &mce);
		break;
	}
	case KVM_GET_VCPU_EVENTS: {
		struct kvm_vcpu_events events;

		kvm_vcpu_ioctl_x86_get_vcpu_events(vcpu, &events);

		r = -EFAULT;
		if (copy_to_user(argp, &events, sizeof(struct kvm_vcpu_events)))
			break;
		r = 0;
		break;
	}
	case KVM_SET_VCPU_EVENTS: {
		struct kvm_vcpu_events events;

		r = -EFAULT;
		if (copy_from_user(&events, argp, sizeof(struct kvm_vcpu_events)))
			break;

		r = kvm_vcpu_ioctl_x86_set_vcpu_events(vcpu, &events);
		break;
	}
	case KVM_GET_DEBUGREGS: {
		struct kvm_debugregs dbgregs;

		kvm_vcpu_ioctl_x86_get_debugregs(vcpu, &dbgregs);

		r = -EFAULT;
		if (copy_to_user(argp, &dbgregs,
				 sizeof(struct kvm_debugregs)))
			break;
		r = 0;
		break;
	}
	case KVM_SET_DEBUGREGS: {
		struct kvm_debugregs dbgregs;

		r = -EFAULT;
		if (copy_from_user(&dbgregs, argp,
				   sizeof(struct kvm_debugregs)))
			break;

		r = kvm_vcpu_ioctl_x86_set_debugregs(vcpu, &dbgregs);
		break;
	}
	case KVM_GET_XSAVE: {
		u.xsave = kzalloc(sizeof(struct kvm_xsave), GFP_KERNEL_ACCOUNT);
		r = -ENOMEM;
		if (!u.xsave)
			break;

		kvm_vcpu_ioctl_x86_get_xsave(vcpu, u.xsave);

		r = -EFAULT;
		if (copy_to_user(argp, u.xsave, sizeof(struct kvm_xsave)))
			break;
		r = 0;
		break;
	}
	case KVM_SET_XSAVE: {
		u.xsave = memdup_user(argp, sizeof(*u.xsave));
		if (IS_ERR(u.xsave)) {
			r = PTR_ERR(u.xsave);
			goto out_nofree;
		}

		r = kvm_vcpu_ioctl_x86_set_xsave(vcpu, u.xsave);
		break;
	}
	case KVM_GET_XCRS: {
		u.xcrs = kzalloc(sizeof(struct kvm_xcrs), GFP_KERNEL_ACCOUNT);
		r = -ENOMEM;
		if (!u.xcrs)
			break;

		kvm_vcpu_ioctl_x86_get_xcrs(vcpu, u.xcrs);

		r = -EFAULT;
		if (copy_to_user(argp, u.xcrs,
				 sizeof(struct kvm_xcrs)))
			break;
		r = 0;
		break;
	}
	case KVM_SET_XCRS: {
		u.xcrs = memdup_user(argp, sizeof(*u.xcrs));
		if (IS_ERR(u.xcrs)) {
			r = PTR_ERR(u.xcrs);
			goto out_nofree;
		}

		r = kvm_vcpu_ioctl_x86_set_xcrs(vcpu, u.xcrs);
		break;
	}
	case KVM_SET_TSC_KHZ: {
		u32 user_tsc_khz;

		r = -EINVAL;
		user_tsc_khz = (u32)arg;

		if (kvm_has_tsc_control &&
		    user_tsc_khz >= kvm_max_guest_tsc_khz)
			goto out;

		if (user_tsc_khz == 0)
			user_tsc_khz = tsc_khz;

		if (!kvm_set_tsc_khz(vcpu, user_tsc_khz))
			r = 0;

		goto out;
	}
	case KVM_GET_TSC_KHZ: {
		r = vcpu->arch.virtual_tsc_khz;
		goto out;
	}
	case KVM_KVMCLOCK_CTRL: {
		r = kvm_set_guest_paused(vcpu);
		goto out;
	}
	case KVM_ENABLE_CAP: {
		struct kvm_enable_cap cap;

		r = -EFAULT;
		if (copy_from_user(&cap, argp, sizeof(cap)))
			goto out;
		r = kvm_vcpu_ioctl_enable_cap(vcpu, &cap);
		break;
	}
	case KVM_GET_NESTED_STATE: {
		struct kvm_nested_state __user *user_kvm_nested_state = argp;
		u32 user_data_size;

		r = -EINVAL;
		if (!kvm_x86_ops.nested_ops->get_state)
			break;

		BUILD_BUG_ON(sizeof(user_data_size) != sizeof(user_kvm_nested_state->size));
		r = -EFAULT;
		if (get_user(user_data_size, &user_kvm_nested_state->size))
			break;

		r = kvm_x86_ops.nested_ops->get_state(vcpu, user_kvm_nested_state,
						     user_data_size);
		if (r < 0)
			break;

		if (r > user_data_size) {
			if (put_user(r, &user_kvm_nested_state->size))
				r = -EFAULT;
			else
				r = -E2BIG;
			break;
		}

		r = 0;
		break;
	}
	case KVM_SET_NESTED_STATE: {
		struct kvm_nested_state __user *user_kvm_nested_state = argp;
		struct kvm_nested_state kvm_state;
		int idx;

		r = -EINVAL;
		if (!kvm_x86_ops.nested_ops->set_state)
			break;

		r = -EFAULT;
		if (copy_from_user(&kvm_state, user_kvm_nested_state, sizeof(kvm_state)))
			break;

		r = -EINVAL;
		if (kvm_state.size < sizeof(kvm_state))
			break;

		if (kvm_state.flags &
		    ~(KVM_STATE_NESTED_RUN_PENDING | KVM_STATE_NESTED_GUEST_MODE
		      | KVM_STATE_NESTED_EVMCS | KVM_STATE_NESTED_MTF_PENDING
		      | KVM_STATE_NESTED_GIF_SET))
			break;

		/* nested_run_pending implies guest_mode.  */
		if ((kvm_state.flags & KVM_STATE_NESTED_RUN_PENDING)
		    && !(kvm_state.flags & KVM_STATE_NESTED_GUEST_MODE))
			break;

		idx = srcu_read_lock(&vcpu->kvm->srcu);
		r = kvm_x86_ops.nested_ops->set_state(vcpu, user_kvm_nested_state, &kvm_state);
		srcu_read_unlock(&vcpu->kvm->srcu, idx);
		break;
	}
	case KVM_GET_SUPPORTED_HV_CPUID:
		r = kvm_ioctl_get_supported_hv_cpuid(vcpu, argp);
		break;
#ifdef CONFIG_KVM_XEN
	case KVM_XEN_VCPU_GET_ATTR: {
		struct kvm_xen_vcpu_attr xva;

		r = -EFAULT;
		if (copy_from_user(&xva, argp, sizeof(xva)))
			goto out;
		r = kvm_xen_vcpu_get_attr(vcpu, &xva);
		if (!r && copy_to_user(argp, &xva, sizeof(xva)))
			r = -EFAULT;
		break;
	}
	case KVM_XEN_VCPU_SET_ATTR: {
		struct kvm_xen_vcpu_attr xva;

		r = -EFAULT;
		if (copy_from_user(&xva, argp, sizeof(xva)))
			goto out;
		r = kvm_xen_vcpu_set_attr(vcpu, &xva);
		break;
	}
#endif
<<<<<<< HEAD
=======
	case KVM_GET_SREGS2: {
		u.sregs2 = kzalloc(sizeof(struct kvm_sregs2), GFP_KERNEL);
		r = -ENOMEM;
		if (!u.sregs2)
			goto out;
		__get_sregs2(vcpu, u.sregs2);
		r = -EFAULT;
		if (copy_to_user(argp, u.sregs2, sizeof(struct kvm_sregs2)))
			goto out;
		r = 0;
		break;
	}
	case KVM_SET_SREGS2: {
		u.sregs2 = memdup_user(argp, sizeof(struct kvm_sregs2));
		if (IS_ERR(u.sregs2)) {
			r = PTR_ERR(u.sregs2);
			u.sregs2 = NULL;
			goto out;
		}
		r = __set_sregs2(vcpu, u.sregs2);
		break;
	}
>>>>>>> 11e4b63a
	default:
		r = -EINVAL;
	}
out:
	kfree(u.buffer);
out_nofree:
	vcpu_put(vcpu);
	return r;
}

vm_fault_t kvm_arch_vcpu_fault(struct kvm_vcpu *vcpu, struct vm_fault *vmf)
{
	return VM_FAULT_SIGBUS;
}

static int kvm_vm_ioctl_set_tss_addr(struct kvm *kvm, unsigned long addr)
{
	int ret;

	if (addr > (unsigned int)(-3 * PAGE_SIZE))
		return -EINVAL;
	ret = static_call(kvm_x86_set_tss_addr)(kvm, addr);
	return ret;
}

static int kvm_vm_ioctl_set_identity_map_addr(struct kvm *kvm,
					      u64 ident_addr)
{
	return static_call(kvm_x86_set_identity_map_addr)(kvm, ident_addr);
}

static int kvm_vm_ioctl_set_nr_mmu_pages(struct kvm *kvm,
					 unsigned long kvm_nr_mmu_pages)
{
	if (kvm_nr_mmu_pages < KVM_MIN_ALLOC_MMU_PAGES)
		return -EINVAL;

	mutex_lock(&kvm->slots_lock);

	kvm_mmu_change_mmu_pages(kvm, kvm_nr_mmu_pages);
	kvm->arch.n_requested_mmu_pages = kvm_nr_mmu_pages;

	mutex_unlock(&kvm->slots_lock);
	return 0;
}

static unsigned long kvm_vm_ioctl_get_nr_mmu_pages(struct kvm *kvm)
{
	return kvm->arch.n_max_mmu_pages;
}

static int kvm_vm_ioctl_get_irqchip(struct kvm *kvm, struct kvm_irqchip *chip)
{
	struct kvm_pic *pic = kvm->arch.vpic;
	int r;

	r = 0;
	switch (chip->chip_id) {
	case KVM_IRQCHIP_PIC_MASTER:
		memcpy(&chip->chip.pic, &pic->pics[0],
			sizeof(struct kvm_pic_state));
		break;
	case KVM_IRQCHIP_PIC_SLAVE:
		memcpy(&chip->chip.pic, &pic->pics[1],
			sizeof(struct kvm_pic_state));
		break;
	case KVM_IRQCHIP_IOAPIC:
		kvm_get_ioapic(kvm, &chip->chip.ioapic);
		break;
	default:
		r = -EINVAL;
		break;
	}
	return r;
}

static int kvm_vm_ioctl_set_irqchip(struct kvm *kvm, struct kvm_irqchip *chip)
{
	struct kvm_pic *pic = kvm->arch.vpic;
	int r;

	r = 0;
	switch (chip->chip_id) {
	case KVM_IRQCHIP_PIC_MASTER:
		spin_lock(&pic->lock);
		memcpy(&pic->pics[0], &chip->chip.pic,
			sizeof(struct kvm_pic_state));
		spin_unlock(&pic->lock);
		break;
	case KVM_IRQCHIP_PIC_SLAVE:
		spin_lock(&pic->lock);
		memcpy(&pic->pics[1], &chip->chip.pic,
			sizeof(struct kvm_pic_state));
		spin_unlock(&pic->lock);
		break;
	case KVM_IRQCHIP_IOAPIC:
		kvm_set_ioapic(kvm, &chip->chip.ioapic);
		break;
	default:
		r = -EINVAL;
		break;
	}
	kvm_pic_update_irq(pic);
	return r;
}

static int kvm_vm_ioctl_get_pit(struct kvm *kvm, struct kvm_pit_state *ps)
{
	struct kvm_kpit_state *kps = &kvm->arch.vpit->pit_state;

	BUILD_BUG_ON(sizeof(*ps) != sizeof(kps->channels));

	mutex_lock(&kps->lock);
	memcpy(ps, &kps->channels, sizeof(*ps));
	mutex_unlock(&kps->lock);
	return 0;
}

static int kvm_vm_ioctl_set_pit(struct kvm *kvm, struct kvm_pit_state *ps)
{
	int i;
	struct kvm_pit *pit = kvm->arch.vpit;

	mutex_lock(&pit->pit_state.lock);
	memcpy(&pit->pit_state.channels, ps, sizeof(*ps));
	for (i = 0; i < 3; i++)
		kvm_pit_load_count(pit, i, ps->channels[i].count, 0);
	mutex_unlock(&pit->pit_state.lock);
	return 0;
}

static int kvm_vm_ioctl_get_pit2(struct kvm *kvm, struct kvm_pit_state2 *ps)
{
	mutex_lock(&kvm->arch.vpit->pit_state.lock);
	memcpy(ps->channels, &kvm->arch.vpit->pit_state.channels,
		sizeof(ps->channels));
	ps->flags = kvm->arch.vpit->pit_state.flags;
	mutex_unlock(&kvm->arch.vpit->pit_state.lock);
	memset(&ps->reserved, 0, sizeof(ps->reserved));
	return 0;
}

static int kvm_vm_ioctl_set_pit2(struct kvm *kvm, struct kvm_pit_state2 *ps)
{
	int start = 0;
	int i;
	u32 prev_legacy, cur_legacy;
	struct kvm_pit *pit = kvm->arch.vpit;

	mutex_lock(&pit->pit_state.lock);
	prev_legacy = pit->pit_state.flags & KVM_PIT_FLAGS_HPET_LEGACY;
	cur_legacy = ps->flags & KVM_PIT_FLAGS_HPET_LEGACY;
	if (!prev_legacy && cur_legacy)
		start = 1;
	memcpy(&pit->pit_state.channels, &ps->channels,
	       sizeof(pit->pit_state.channels));
	pit->pit_state.flags = ps->flags;
	for (i = 0; i < 3; i++)
		kvm_pit_load_count(pit, i, pit->pit_state.channels[i].count,
				   start && i == 0);
	mutex_unlock(&pit->pit_state.lock);
	return 0;
}

static int kvm_vm_ioctl_reinject(struct kvm *kvm,
				 struct kvm_reinject_control *control)
{
	struct kvm_pit *pit = kvm->arch.vpit;

	/* pit->pit_state.lock was overloaded to prevent userspace from getting
	 * an inconsistent state after running multiple KVM_REINJECT_CONTROL
	 * ioctls in parallel.  Use a separate lock if that ioctl isn't rare.
	 */
	mutex_lock(&pit->pit_state.lock);
	kvm_pit_set_reinject(pit, control->pit_reinject);
	mutex_unlock(&pit->pit_state.lock);

	return 0;
}

void kvm_arch_sync_dirty_log(struct kvm *kvm, struct kvm_memory_slot *memslot)
{

	/*
	 * Flush all CPUs' dirty log buffers to the  dirty_bitmap.  Called
	 * before reporting dirty_bitmap to userspace.  KVM flushes the buffers
	 * on all VM-Exits, thus we only need to kick running vCPUs to force a
	 * VM-Exit.
	 */
	struct kvm_vcpu *vcpu;
	int i;

	kvm_for_each_vcpu(i, vcpu, kvm)
		kvm_vcpu_kick(vcpu);
}

int kvm_vm_ioctl_irq_line(struct kvm *kvm, struct kvm_irq_level *irq_event,
			bool line_status)
{
	if (!irqchip_in_kernel(kvm))
		return -ENXIO;

	irq_event->status = kvm_set_irq(kvm, KVM_USERSPACE_IRQ_SOURCE_ID,
					irq_event->irq, irq_event->level,
					line_status);
	return 0;
}

int kvm_vm_ioctl_enable_cap(struct kvm *kvm,
			    struct kvm_enable_cap *cap)
{
	int r;

	if (cap->flags)
		return -EINVAL;

	switch (cap->cap) {
	case KVM_CAP_DISABLE_QUIRKS:
		kvm->arch.disabled_quirks = cap->args[0];
		r = 0;
		break;
	case KVM_CAP_SPLIT_IRQCHIP: {
		mutex_lock(&kvm->lock);
		r = -EINVAL;
		if (cap->args[0] > MAX_NR_RESERVED_IOAPIC_PINS)
			goto split_irqchip_unlock;
		r = -EEXIST;
		if (irqchip_in_kernel(kvm))
			goto split_irqchip_unlock;
		if (kvm->created_vcpus)
			goto split_irqchip_unlock;
		r = kvm_setup_empty_irq_routing(kvm);
		if (r)
			goto split_irqchip_unlock;
		/* Pairs with irqchip_in_kernel. */
		smp_wmb();
		kvm->arch.irqchip_mode = KVM_IRQCHIP_SPLIT;
		kvm->arch.nr_reserved_ioapic_pins = cap->args[0];
		r = 0;
split_irqchip_unlock:
		mutex_unlock(&kvm->lock);
		break;
	}
	case KVM_CAP_X2APIC_API:
		r = -EINVAL;
		if (cap->args[0] & ~KVM_X2APIC_API_VALID_FLAGS)
			break;

		if (cap->args[0] & KVM_X2APIC_API_USE_32BIT_IDS)
			kvm->arch.x2apic_format = true;
		if (cap->args[0] & KVM_X2APIC_API_DISABLE_BROADCAST_QUIRK)
			kvm->arch.x2apic_broadcast_quirk_disabled = true;

		r = 0;
		break;
	case KVM_CAP_X86_DISABLE_EXITS:
		r = -EINVAL;
		if (cap->args[0] & ~KVM_X86_DISABLE_VALID_EXITS)
			break;

		if ((cap->args[0] & KVM_X86_DISABLE_EXITS_MWAIT) &&
			kvm_can_mwait_in_guest())
			kvm->arch.mwait_in_guest = true;
		if (cap->args[0] & KVM_X86_DISABLE_EXITS_HLT)
			kvm->arch.hlt_in_guest = true;
		if (cap->args[0] & KVM_X86_DISABLE_EXITS_PAUSE)
			kvm->arch.pause_in_guest = true;
		if (cap->args[0] & KVM_X86_DISABLE_EXITS_CSTATE)
			kvm->arch.cstate_in_guest = true;
		r = 0;
		break;
	case KVM_CAP_MSR_PLATFORM_INFO:
		kvm->arch.guest_can_read_msr_platform_info = cap->args[0];
		r = 0;
		break;
	case KVM_CAP_EXCEPTION_PAYLOAD:
		kvm->arch.exception_payload_enabled = cap->args[0];
		r = 0;
		break;
	case KVM_CAP_X86_USER_SPACE_MSR:
		kvm->arch.user_space_msr_mask = cap->args[0];
		r = 0;
		break;
	case KVM_CAP_X86_BUS_LOCK_EXIT:
		r = -EINVAL;
		if (cap->args[0] & ~KVM_BUS_LOCK_DETECTION_VALID_MODE)
			break;

		if ((cap->args[0] & KVM_BUS_LOCK_DETECTION_OFF) &&
		    (cap->args[0] & KVM_BUS_LOCK_DETECTION_EXIT))
			break;

		if (kvm_has_bus_lock_exit &&
		    cap->args[0] & KVM_BUS_LOCK_DETECTION_EXIT)
			kvm->arch.bus_lock_detection_enabled = true;
		r = 0;
		break;
#ifdef CONFIG_X86_SGX_KVM
	case KVM_CAP_SGX_ATTRIBUTE: {
		unsigned long allowed_attributes = 0;

		r = sgx_set_attribute(&allowed_attributes, cap->args[0]);
		if (r)
			break;

		/* KVM only supports the PROVISIONKEY privileged attribute. */
		if ((allowed_attributes & SGX_ATTR_PROVISIONKEY) &&
		    !(allowed_attributes & ~SGX_ATTR_PROVISIONKEY))
			kvm->arch.sgx_provisioning_allowed = true;
		else
			r = -EINVAL;
		break;
	}
#endif
	case KVM_CAP_VM_COPY_ENC_CONTEXT_FROM:
		r = -EINVAL;
		if (kvm_x86_ops.vm_copy_enc_context_from)
			r = kvm_x86_ops.vm_copy_enc_context_from(kvm, cap->args[0]);
		return r;
	case KVM_CAP_EXIT_HYPERCALL:
		if (cap->args[0] & ~KVM_EXIT_HYPERCALL_VALID_MASK) {
			r = -EINVAL;
			break;
		}
		kvm->arch.hypercall_exit_enabled = cap->args[0];
		r = 0;
		break;
	case KVM_CAP_EXIT_ON_EMULATION_FAILURE:
		r = -EINVAL;
		if (cap->args[0] & ~1)
			break;
		kvm->arch.exit_on_emulation_error = cap->args[0];
		r = 0;
		break;
	default:
		r = -EINVAL;
		break;
	}
	return r;
}

static struct kvm_x86_msr_filter *kvm_alloc_msr_filter(bool default_allow)
{
	struct kvm_x86_msr_filter *msr_filter;

	msr_filter = kzalloc(sizeof(*msr_filter), GFP_KERNEL_ACCOUNT);
	if (!msr_filter)
		return NULL;

	msr_filter->default_allow = default_allow;
	return msr_filter;
}

static void kvm_free_msr_filter(struct kvm_x86_msr_filter *msr_filter)
{
	u32 i;

	if (!msr_filter)
		return;
<<<<<<< HEAD

	for (i = 0; i < msr_filter->count; i++)
		kfree(msr_filter->ranges[i].bitmap);

=======

	for (i = 0; i < msr_filter->count; i++)
		kfree(msr_filter->ranges[i].bitmap);

>>>>>>> 11e4b63a
	kfree(msr_filter);
}

static int kvm_add_msr_filter(struct kvm_x86_msr_filter *msr_filter,
			      struct kvm_msr_filter_range *user_range)
{
<<<<<<< HEAD
	struct msr_bitmap_range range;
=======
>>>>>>> 11e4b63a
	unsigned long *bitmap = NULL;
	size_t bitmap_size;

	if (!user_range->nmsrs)
		return 0;

	if (user_range->flags & ~(KVM_MSR_FILTER_READ | KVM_MSR_FILTER_WRITE))
		return -EINVAL;

	if (!user_range->flags)
		return -EINVAL;

	bitmap_size = BITS_TO_LONGS(user_range->nmsrs) * sizeof(long);
	if (!bitmap_size || bitmap_size > KVM_MSR_FILTER_MAX_BITMAP_SIZE)
		return -EINVAL;

	bitmap = memdup_user((__user u8*)user_range->bitmap, bitmap_size);
	if (IS_ERR(bitmap))
		return PTR_ERR(bitmap);

	msr_filter->ranges[msr_filter->count] = (struct msr_bitmap_range) {
		.flags = user_range->flags,
		.base = user_range->base,
		.nmsrs = user_range->nmsrs,
		.bitmap = bitmap,
	};

<<<<<<< HEAD
	if (range.flags & ~(KVM_MSR_FILTER_READ | KVM_MSR_FILTER_WRITE)) {
		r = -EINVAL;
		goto err;
	}

	if (!range.flags) {
		r = -EINVAL;
		goto err;
	}

	/* Everything ok, add this range identifier. */
	msr_filter->ranges[msr_filter->count] = range;
	msr_filter->count++;

=======
	msr_filter->count++;
>>>>>>> 11e4b63a
	return 0;
}

static int kvm_vm_ioctl_set_msr_filter(struct kvm *kvm, void __user *argp)
{
	struct kvm_msr_filter __user *user_msr_filter = argp;
	struct kvm_x86_msr_filter *new_filter, *old_filter;
	struct kvm_msr_filter filter;
	bool default_allow;
	bool empty = true;
	int r = 0;
	u32 i;

	if (copy_from_user(&filter, user_msr_filter, sizeof(filter)))
		return -EFAULT;

	for (i = 0; i < ARRAY_SIZE(filter.ranges); i++)
		empty &= !filter.ranges[i].nmsrs;

	default_allow = !(filter.flags & KVM_MSR_FILTER_DEFAULT_DENY);
	if (empty && !default_allow)
		return -EINVAL;

	new_filter = kvm_alloc_msr_filter(default_allow);
	if (!new_filter)
		return -ENOMEM;

	for (i = 0; i < ARRAY_SIZE(filter.ranges); i++) {
		r = kvm_add_msr_filter(new_filter, &filter.ranges[i]);
		if (r) {
			kvm_free_msr_filter(new_filter);
			return r;
		}
	}

	mutex_lock(&kvm->lock);

	/* The per-VM filter is protected by kvm->lock... */
	old_filter = srcu_dereference_check(kvm->arch.msr_filter, &kvm->srcu, 1);

	rcu_assign_pointer(kvm->arch.msr_filter, new_filter);
	synchronize_srcu(&kvm->srcu);

	kvm_free_msr_filter(old_filter);

	kvm_make_all_cpus_request(kvm, KVM_REQ_MSR_FILTER_CHANGED);
	mutex_unlock(&kvm->lock);

	return 0;
<<<<<<< HEAD
=======
}

#ifdef CONFIG_HAVE_KVM_PM_NOTIFIER
static int kvm_arch_suspend_notifier(struct kvm *kvm)
{
	struct kvm_vcpu *vcpu;
	int i, ret = 0;

	mutex_lock(&kvm->lock);
	kvm_for_each_vcpu(i, vcpu, kvm) {
		if (!vcpu->arch.pv_time_enabled)
			continue;

		ret = kvm_set_guest_paused(vcpu);
		if (ret) {
			kvm_err("Failed to pause guest VCPU%d: %d\n",
				vcpu->vcpu_id, ret);
			break;
		}
	}
	mutex_unlock(&kvm->lock);

	return ret ? NOTIFY_BAD : NOTIFY_DONE;
}

int kvm_arch_pm_notifier(struct kvm *kvm, unsigned long state)
{
	switch (state) {
	case PM_HIBERNATION_PREPARE:
	case PM_SUSPEND_PREPARE:
		return kvm_arch_suspend_notifier(kvm);
	}

	return NOTIFY_DONE;
>>>>>>> 11e4b63a
}
#endif /* CONFIG_HAVE_KVM_PM_NOTIFIER */

long kvm_arch_vm_ioctl(struct file *filp,
		       unsigned int ioctl, unsigned long arg)
{
	struct kvm *kvm = filp->private_data;
	void __user *argp = (void __user *)arg;
	int r = -ENOTTY;
	/*
	 * This union makes it completely explicit to gcc-3.x
	 * that these two variables' stack usage should be
	 * combined, not added together.
	 */
	union {
		struct kvm_pit_state ps;
		struct kvm_pit_state2 ps2;
		struct kvm_pit_config pit_config;
	} u;

	switch (ioctl) {
	case KVM_SET_TSS_ADDR:
		r = kvm_vm_ioctl_set_tss_addr(kvm, arg);
		break;
	case KVM_SET_IDENTITY_MAP_ADDR: {
		u64 ident_addr;

		mutex_lock(&kvm->lock);
		r = -EINVAL;
		if (kvm->created_vcpus)
			goto set_identity_unlock;
		r = -EFAULT;
		if (copy_from_user(&ident_addr, argp, sizeof(ident_addr)))
			goto set_identity_unlock;
		r = kvm_vm_ioctl_set_identity_map_addr(kvm, ident_addr);
set_identity_unlock:
		mutex_unlock(&kvm->lock);
		break;
	}
	case KVM_SET_NR_MMU_PAGES:
		r = kvm_vm_ioctl_set_nr_mmu_pages(kvm, arg);
		break;
	case KVM_GET_NR_MMU_PAGES:
		r = kvm_vm_ioctl_get_nr_mmu_pages(kvm);
		break;
	case KVM_CREATE_IRQCHIP: {
		mutex_lock(&kvm->lock);

		r = -EEXIST;
		if (irqchip_in_kernel(kvm))
			goto create_irqchip_unlock;

		r = -EINVAL;
		if (kvm->created_vcpus)
			goto create_irqchip_unlock;

		r = kvm_pic_init(kvm);
		if (r)
			goto create_irqchip_unlock;

		r = kvm_ioapic_init(kvm);
		if (r) {
			kvm_pic_destroy(kvm);
			goto create_irqchip_unlock;
		}

		r = kvm_setup_default_irq_routing(kvm);
		if (r) {
			kvm_ioapic_destroy(kvm);
			kvm_pic_destroy(kvm);
			goto create_irqchip_unlock;
		}
		/* Write kvm->irq_routing before enabling irqchip_in_kernel. */
		smp_wmb();
		kvm->arch.irqchip_mode = KVM_IRQCHIP_KERNEL;
	create_irqchip_unlock:
		mutex_unlock(&kvm->lock);
		break;
	}
	case KVM_CREATE_PIT:
		u.pit_config.flags = KVM_PIT_SPEAKER_DUMMY;
		goto create_pit;
	case KVM_CREATE_PIT2:
		r = -EFAULT;
		if (copy_from_user(&u.pit_config, argp,
				   sizeof(struct kvm_pit_config)))
			goto out;
	create_pit:
		mutex_lock(&kvm->lock);
		r = -EEXIST;
		if (kvm->arch.vpit)
			goto create_pit_unlock;
		r = -ENOMEM;
		kvm->arch.vpit = kvm_create_pit(kvm, u.pit_config.flags);
		if (kvm->arch.vpit)
			r = 0;
	create_pit_unlock:
		mutex_unlock(&kvm->lock);
		break;
	case KVM_GET_IRQCHIP: {
		/* 0: PIC master, 1: PIC slave, 2: IOAPIC */
		struct kvm_irqchip *chip;

		chip = memdup_user(argp, sizeof(*chip));
		if (IS_ERR(chip)) {
			r = PTR_ERR(chip);
			goto out;
		}

		r = -ENXIO;
		if (!irqchip_kernel(kvm))
			goto get_irqchip_out;
		r = kvm_vm_ioctl_get_irqchip(kvm, chip);
		if (r)
			goto get_irqchip_out;
		r = -EFAULT;
		if (copy_to_user(argp, chip, sizeof(*chip)))
			goto get_irqchip_out;
		r = 0;
	get_irqchip_out:
		kfree(chip);
		break;
	}
	case KVM_SET_IRQCHIP: {
		/* 0: PIC master, 1: PIC slave, 2: IOAPIC */
		struct kvm_irqchip *chip;

		chip = memdup_user(argp, sizeof(*chip));
		if (IS_ERR(chip)) {
			r = PTR_ERR(chip);
			goto out;
		}

		r = -ENXIO;
		if (!irqchip_kernel(kvm))
			goto set_irqchip_out;
		r = kvm_vm_ioctl_set_irqchip(kvm, chip);
	set_irqchip_out:
		kfree(chip);
		break;
	}
	case KVM_GET_PIT: {
		r = -EFAULT;
		if (copy_from_user(&u.ps, argp, sizeof(struct kvm_pit_state)))
			goto out;
		r = -ENXIO;
		if (!kvm->arch.vpit)
			goto out;
		r = kvm_vm_ioctl_get_pit(kvm, &u.ps);
		if (r)
			goto out;
		r = -EFAULT;
		if (copy_to_user(argp, &u.ps, sizeof(struct kvm_pit_state)))
			goto out;
		r = 0;
		break;
	}
	case KVM_SET_PIT: {
		r = -EFAULT;
		if (copy_from_user(&u.ps, argp, sizeof(u.ps)))
			goto out;
		mutex_lock(&kvm->lock);
		r = -ENXIO;
		if (!kvm->arch.vpit)
			goto set_pit_out;
		r = kvm_vm_ioctl_set_pit(kvm, &u.ps);
set_pit_out:
		mutex_unlock(&kvm->lock);
		break;
	}
	case KVM_GET_PIT2: {
		r = -ENXIO;
		if (!kvm->arch.vpit)
			goto out;
		r = kvm_vm_ioctl_get_pit2(kvm, &u.ps2);
		if (r)
			goto out;
		r = -EFAULT;
		if (copy_to_user(argp, &u.ps2, sizeof(u.ps2)))
			goto out;
		r = 0;
		break;
	}
	case KVM_SET_PIT2: {
		r = -EFAULT;
		if (copy_from_user(&u.ps2, argp, sizeof(u.ps2)))
			goto out;
		mutex_lock(&kvm->lock);
		r = -ENXIO;
		if (!kvm->arch.vpit)
			goto set_pit2_out;
		r = kvm_vm_ioctl_set_pit2(kvm, &u.ps2);
set_pit2_out:
		mutex_unlock(&kvm->lock);
		break;
	}
	case KVM_REINJECT_CONTROL: {
		struct kvm_reinject_control control;
		r =  -EFAULT;
		if (copy_from_user(&control, argp, sizeof(control)))
			goto out;
		r = -ENXIO;
		if (!kvm->arch.vpit)
			goto out;
		r = kvm_vm_ioctl_reinject(kvm, &control);
		break;
	}
	case KVM_SET_BOOT_CPU_ID:
		r = 0;
		mutex_lock(&kvm->lock);
		if (kvm->created_vcpus)
			r = -EBUSY;
		else
			kvm->arch.bsp_vcpu_id = arg;
		mutex_unlock(&kvm->lock);
		break;
#ifdef CONFIG_KVM_XEN
	case KVM_XEN_HVM_CONFIG: {
		struct kvm_xen_hvm_config xhc;
		r = -EFAULT;
		if (copy_from_user(&xhc, argp, sizeof(xhc)))
			goto out;
		r = kvm_xen_hvm_config(kvm, &xhc);
		break;
	}
	case KVM_XEN_HVM_GET_ATTR: {
		struct kvm_xen_hvm_attr xha;

		r = -EFAULT;
		if (copy_from_user(&xha, argp, sizeof(xha)))
			goto out;
		r = kvm_xen_hvm_get_attr(kvm, &xha);
		if (!r && copy_to_user(argp, &xha, sizeof(xha)))
			r = -EFAULT;
		break;
	}
	case KVM_XEN_HVM_SET_ATTR: {
		struct kvm_xen_hvm_attr xha;

		r = -EFAULT;
		if (copy_from_user(&xha, argp, sizeof(xha)))
			goto out;
		r = kvm_xen_hvm_set_attr(kvm, &xha);
		break;
	}
#endif
	case KVM_SET_CLOCK: {
		struct kvm_arch *ka = &kvm->arch;
		struct kvm_clock_data user_ns;
		u64 now_ns;

		r = -EFAULT;
		if (copy_from_user(&user_ns, argp, sizeof(user_ns)))
			goto out;

		r = -EINVAL;
		if (user_ns.flags)
			goto out;

		r = 0;
		/*
		 * TODO: userspace has to take care of races with VCPU_RUN, so
		 * kvm_gen_update_masterclock() can be cut down to locked
		 * pvclock_update_vm_gtod_copy().
		 */
		kvm_gen_update_masterclock(kvm);

		/*
		 * This pairs with kvm_guest_time_update(): when masterclock is
		 * in use, we use master_kernel_ns + kvmclock_offset to set
		 * unsigned 'system_time' so if we use get_kvmclock_ns() (which
		 * is slightly ahead) here we risk going negative on unsigned
		 * 'system_time' when 'user_ns.clock' is very small.
		 */
		spin_lock_irq(&ka->pvclock_gtod_sync_lock);
		if (kvm->arch.use_master_clock)
			now_ns = ka->master_kernel_ns;
		else
			now_ns = get_kvmclock_base_ns();
		ka->kvmclock_offset = user_ns.clock - now_ns;
		spin_unlock_irq(&ka->pvclock_gtod_sync_lock);

		kvm_make_all_cpus_request(kvm, KVM_REQ_CLOCK_UPDATE);
		break;
	}
	case KVM_GET_CLOCK: {
		struct kvm_clock_data user_ns;
		u64 now_ns;

		now_ns = get_kvmclock_ns(kvm);
		user_ns.clock = now_ns;
		user_ns.flags = kvm->arch.use_master_clock ? KVM_CLOCK_TSC_STABLE : 0;
		memset(&user_ns.pad, 0, sizeof(user_ns.pad));

		r = -EFAULT;
		if (copy_to_user(argp, &user_ns, sizeof(user_ns)))
			goto out;
		r = 0;
		break;
	}
	case KVM_MEMORY_ENCRYPT_OP: {
		r = -ENOTTY;
		if (kvm_x86_ops.mem_enc_op)
			r = static_call(kvm_x86_mem_enc_op)(kvm, argp);
		break;
	}
	case KVM_MEMORY_ENCRYPT_REG_REGION: {
		struct kvm_enc_region region;

		r = -EFAULT;
		if (copy_from_user(&region, argp, sizeof(region)))
			goto out;

		r = -ENOTTY;
		if (kvm_x86_ops.mem_enc_reg_region)
			r = static_call(kvm_x86_mem_enc_reg_region)(kvm, &region);
		break;
	}
	case KVM_MEMORY_ENCRYPT_UNREG_REGION: {
		struct kvm_enc_region region;

		r = -EFAULT;
		if (copy_from_user(&region, argp, sizeof(region)))
			goto out;

		r = -ENOTTY;
		if (kvm_x86_ops.mem_enc_unreg_region)
			r = static_call(kvm_x86_mem_enc_unreg_region)(kvm, &region);
		break;
	}
	case KVM_HYPERV_EVENTFD: {
		struct kvm_hyperv_eventfd hvevfd;

		r = -EFAULT;
		if (copy_from_user(&hvevfd, argp, sizeof(hvevfd)))
			goto out;
		r = kvm_vm_ioctl_hv_eventfd(kvm, &hvevfd);
		break;
	}
	case KVM_SET_PMU_EVENT_FILTER:
		r = kvm_vm_ioctl_set_pmu_event_filter(kvm, argp);
		break;
	case KVM_X86_SET_MSR_FILTER:
		r = kvm_vm_ioctl_set_msr_filter(kvm, argp);
		break;
	default:
		r = -ENOTTY;
	}
out:
	return r;
}

static void kvm_init_msr_list(void)
{
	struct x86_pmu_capability x86_pmu;
	u32 dummy[2];
	unsigned i;

	BUILD_BUG_ON_MSG(INTEL_PMC_MAX_FIXED != 4,
			 "Please update the fixed PMCs in msrs_to_saved_all[]");

	perf_get_x86_pmu_capability(&x86_pmu);

	num_msrs_to_save = 0;
	num_emulated_msrs = 0;
	num_msr_based_features = 0;

	for (i = 0; i < ARRAY_SIZE(msrs_to_save_all); i++) {
		if (rdmsr_safe(msrs_to_save_all[i], &dummy[0], &dummy[1]) < 0)
			continue;

		/*
		 * Even MSRs that are valid in the host may not be exposed
		 * to the guests in some cases.
		 */
		switch (msrs_to_save_all[i]) {
		case MSR_IA32_BNDCFGS:
			if (!kvm_mpx_supported())
				continue;
			break;
		case MSR_TSC_AUX:
			if (!kvm_cpu_cap_has(X86_FEATURE_RDTSCP) &&
			    !kvm_cpu_cap_has(X86_FEATURE_RDPID))
				continue;
			break;
		case MSR_IA32_UMWAIT_CONTROL:
			if (!kvm_cpu_cap_has(X86_FEATURE_WAITPKG))
				continue;
			break;
		case MSR_IA32_RTIT_CTL:
		case MSR_IA32_RTIT_STATUS:
			if (!kvm_cpu_cap_has(X86_FEATURE_INTEL_PT))
				continue;
			break;
		case MSR_IA32_RTIT_CR3_MATCH:
			if (!kvm_cpu_cap_has(X86_FEATURE_INTEL_PT) ||
			    !intel_pt_validate_hw_cap(PT_CAP_cr3_filtering))
				continue;
			break;
		case MSR_IA32_RTIT_OUTPUT_BASE:
		case MSR_IA32_RTIT_OUTPUT_MASK:
			if (!kvm_cpu_cap_has(X86_FEATURE_INTEL_PT) ||
				(!intel_pt_validate_hw_cap(PT_CAP_topa_output) &&
				 !intel_pt_validate_hw_cap(PT_CAP_single_range_output)))
				continue;
			break;
		case MSR_IA32_RTIT_ADDR0_A ... MSR_IA32_RTIT_ADDR3_B:
			if (!kvm_cpu_cap_has(X86_FEATURE_INTEL_PT) ||
				msrs_to_save_all[i] - MSR_IA32_RTIT_ADDR0_A >=
				intel_pt_validate_hw_cap(PT_CAP_num_address_ranges) * 2)
				continue;
			break;
		case MSR_ARCH_PERFMON_PERFCTR0 ... MSR_ARCH_PERFMON_PERFCTR0 + 17:
			if (msrs_to_save_all[i] - MSR_ARCH_PERFMON_PERFCTR0 >=
			    min(INTEL_PMC_MAX_GENERIC, x86_pmu.num_counters_gp))
				continue;
			break;
		case MSR_ARCH_PERFMON_EVENTSEL0 ... MSR_ARCH_PERFMON_EVENTSEL0 + 17:
			if (msrs_to_save_all[i] - MSR_ARCH_PERFMON_EVENTSEL0 >=
			    min(INTEL_PMC_MAX_GENERIC, x86_pmu.num_counters_gp))
				continue;
			break;
		default:
			break;
		}

		msrs_to_save[num_msrs_to_save++] = msrs_to_save_all[i];
	}

	for (i = 0; i < ARRAY_SIZE(emulated_msrs_all); i++) {
		if (!static_call(kvm_x86_has_emulated_msr)(NULL, emulated_msrs_all[i]))
			continue;

		emulated_msrs[num_emulated_msrs++] = emulated_msrs_all[i];
	}

	for (i = 0; i < ARRAY_SIZE(msr_based_features_all); i++) {
		struct kvm_msr_entry msr;

		msr.index = msr_based_features_all[i];
		if (kvm_get_msr_feature(&msr))
			continue;

		msr_based_features[num_msr_based_features++] = msr_based_features_all[i];
	}
}

static int vcpu_mmio_write(struct kvm_vcpu *vcpu, gpa_t addr, int len,
			   const void *v)
{
	int handled = 0;
	int n;

	do {
		n = min(len, 8);
		if (!(lapic_in_kernel(vcpu) &&
		      !kvm_iodevice_write(vcpu, &vcpu->arch.apic->dev, addr, n, v))
		    && kvm_io_bus_write(vcpu, KVM_MMIO_BUS, addr, n, v))
			break;
		handled += n;
		addr += n;
		len -= n;
		v += n;
	} while (len);

	return handled;
}

static int vcpu_mmio_read(struct kvm_vcpu *vcpu, gpa_t addr, int len, void *v)
{
	int handled = 0;
	int n;

	do {
		n = min(len, 8);
		if (!(lapic_in_kernel(vcpu) &&
		      !kvm_iodevice_read(vcpu, &vcpu->arch.apic->dev,
					 addr, n, v))
		    && kvm_io_bus_read(vcpu, KVM_MMIO_BUS, addr, n, v))
			break;
		trace_kvm_mmio(KVM_TRACE_MMIO_READ, n, addr, v);
		handled += n;
		addr += n;
		len -= n;
		v += n;
	} while (len);

	return handled;
}

static void kvm_set_segment(struct kvm_vcpu *vcpu,
			struct kvm_segment *var, int seg)
{
	static_call(kvm_x86_set_segment)(vcpu, var, seg);
}

void kvm_get_segment(struct kvm_vcpu *vcpu,
		     struct kvm_segment *var, int seg)
{
	static_call(kvm_x86_get_segment)(vcpu, var, seg);
}

gpa_t translate_nested_gpa(struct kvm_vcpu *vcpu, gpa_t gpa, u32 access,
			   struct x86_exception *exception)
{
	gpa_t t_gpa;

	BUG_ON(!mmu_is_nested(vcpu));

	/* NPT walks are always user-walks */
	access |= PFERR_USER_MASK;
	t_gpa  = vcpu->arch.mmu->gva_to_gpa(vcpu, gpa, access, exception);

	return t_gpa;
}

gpa_t kvm_mmu_gva_to_gpa_read(struct kvm_vcpu *vcpu, gva_t gva,
			      struct x86_exception *exception)
{
	u32 access = (static_call(kvm_x86_get_cpl)(vcpu) == 3) ? PFERR_USER_MASK : 0;
	return vcpu->arch.walk_mmu->gva_to_gpa(vcpu, gva, access, exception);
}
EXPORT_SYMBOL_GPL(kvm_mmu_gva_to_gpa_read);

 gpa_t kvm_mmu_gva_to_gpa_fetch(struct kvm_vcpu *vcpu, gva_t gva,
				struct x86_exception *exception)
{
	u32 access = (static_call(kvm_x86_get_cpl)(vcpu) == 3) ? PFERR_USER_MASK : 0;
	access |= PFERR_FETCH_MASK;
	return vcpu->arch.walk_mmu->gva_to_gpa(vcpu, gva, access, exception);
}

gpa_t kvm_mmu_gva_to_gpa_write(struct kvm_vcpu *vcpu, gva_t gva,
			       struct x86_exception *exception)
{
	u32 access = (static_call(kvm_x86_get_cpl)(vcpu) == 3) ? PFERR_USER_MASK : 0;
	access |= PFERR_WRITE_MASK;
	return vcpu->arch.walk_mmu->gva_to_gpa(vcpu, gva, access, exception);
}
EXPORT_SYMBOL_GPL(kvm_mmu_gva_to_gpa_write);

/* uses this to access any guest's mapped memory without checking CPL */
gpa_t kvm_mmu_gva_to_gpa_system(struct kvm_vcpu *vcpu, gva_t gva,
				struct x86_exception *exception)
{
	return vcpu->arch.walk_mmu->gva_to_gpa(vcpu, gva, 0, exception);
}

static int kvm_read_guest_virt_helper(gva_t addr, void *val, unsigned int bytes,
				      struct kvm_vcpu *vcpu, u32 access,
				      struct x86_exception *exception)
{
	void *data = val;
	int r = X86EMUL_CONTINUE;

	while (bytes) {
		gpa_t gpa = vcpu->arch.walk_mmu->gva_to_gpa(vcpu, addr, access,
							    exception);
		unsigned offset = addr & (PAGE_SIZE-1);
		unsigned toread = min(bytes, (unsigned)PAGE_SIZE - offset);
		int ret;

		if (gpa == UNMAPPED_GVA)
			return X86EMUL_PROPAGATE_FAULT;
		ret = kvm_vcpu_read_guest_page(vcpu, gpa >> PAGE_SHIFT, data,
					       offset, toread);
		if (ret < 0) {
			r = X86EMUL_IO_NEEDED;
			goto out;
		}

		bytes -= toread;
		data += toread;
		addr += toread;
	}
out:
	return r;
}

/* used for instruction fetching */
static int kvm_fetch_guest_virt(struct x86_emulate_ctxt *ctxt,
				gva_t addr, void *val, unsigned int bytes,
				struct x86_exception *exception)
{
	struct kvm_vcpu *vcpu = emul_to_vcpu(ctxt);
	u32 access = (static_call(kvm_x86_get_cpl)(vcpu) == 3) ? PFERR_USER_MASK : 0;
	unsigned offset;
	int ret;

	/* Inline kvm_read_guest_virt_helper for speed.  */
	gpa_t gpa = vcpu->arch.walk_mmu->gva_to_gpa(vcpu, addr, access|PFERR_FETCH_MASK,
						    exception);
	if (unlikely(gpa == UNMAPPED_GVA))
		return X86EMUL_PROPAGATE_FAULT;

	offset = addr & (PAGE_SIZE-1);
	if (WARN_ON(offset + bytes > PAGE_SIZE))
		bytes = (unsigned)PAGE_SIZE - offset;
	ret = kvm_vcpu_read_guest_page(vcpu, gpa >> PAGE_SHIFT, val,
				       offset, bytes);
	if (unlikely(ret < 0))
		return X86EMUL_IO_NEEDED;

	return X86EMUL_CONTINUE;
}

int kvm_read_guest_virt(struct kvm_vcpu *vcpu,
			       gva_t addr, void *val, unsigned int bytes,
			       struct x86_exception *exception)
{
	u32 access = (static_call(kvm_x86_get_cpl)(vcpu) == 3) ? PFERR_USER_MASK : 0;

	/*
	 * FIXME: this should call handle_emulation_failure if X86EMUL_IO_NEEDED
	 * is returned, but our callers are not ready for that and they blindly
	 * call kvm_inject_page_fault.  Ensure that they at least do not leak
	 * uninitialized kernel stack memory into cr2 and error code.
	 */
	memset(exception, 0, sizeof(*exception));
	return kvm_read_guest_virt_helper(addr, val, bytes, vcpu, access,
					  exception);
}
EXPORT_SYMBOL_GPL(kvm_read_guest_virt);

static int emulator_read_std(struct x86_emulate_ctxt *ctxt,
			     gva_t addr, void *val, unsigned int bytes,
			     struct x86_exception *exception, bool system)
{
	struct kvm_vcpu *vcpu = emul_to_vcpu(ctxt);
	u32 access = 0;

	if (!system && static_call(kvm_x86_get_cpl)(vcpu) == 3)
		access |= PFERR_USER_MASK;

	return kvm_read_guest_virt_helper(addr, val, bytes, vcpu, access, exception);
}

static int kvm_read_guest_phys_system(struct x86_emulate_ctxt *ctxt,
		unsigned long addr, void *val, unsigned int bytes)
{
	struct kvm_vcpu *vcpu = emul_to_vcpu(ctxt);
	int r = kvm_vcpu_read_guest(vcpu, addr, val, bytes);

	return r < 0 ? X86EMUL_IO_NEEDED : X86EMUL_CONTINUE;
}

static int kvm_write_guest_virt_helper(gva_t addr, void *val, unsigned int bytes,
				      struct kvm_vcpu *vcpu, u32 access,
				      struct x86_exception *exception)
{
	void *data = val;
	int r = X86EMUL_CONTINUE;

	while (bytes) {
		gpa_t gpa =  vcpu->arch.walk_mmu->gva_to_gpa(vcpu, addr,
							     access,
							     exception);
		unsigned offset = addr & (PAGE_SIZE-1);
		unsigned towrite = min(bytes, (unsigned)PAGE_SIZE - offset);
		int ret;

		if (gpa == UNMAPPED_GVA)
			return X86EMUL_PROPAGATE_FAULT;
		ret = kvm_vcpu_write_guest(vcpu, gpa, data, towrite);
		if (ret < 0) {
			r = X86EMUL_IO_NEEDED;
			goto out;
		}

		bytes -= towrite;
		data += towrite;
		addr += towrite;
	}
out:
	return r;
}

static int emulator_write_std(struct x86_emulate_ctxt *ctxt, gva_t addr, void *val,
			      unsigned int bytes, struct x86_exception *exception,
			      bool system)
{
	struct kvm_vcpu *vcpu = emul_to_vcpu(ctxt);
	u32 access = PFERR_WRITE_MASK;

	if (!system && static_call(kvm_x86_get_cpl)(vcpu) == 3)
		access |= PFERR_USER_MASK;

	return kvm_write_guest_virt_helper(addr, val, bytes, vcpu,
					   access, exception);
}

int kvm_write_guest_virt_system(struct kvm_vcpu *vcpu, gva_t addr, void *val,
				unsigned int bytes, struct x86_exception *exception)
{
	/* kvm_write_guest_virt_system can pull in tons of pages. */
	vcpu->arch.l1tf_flush_l1d = true;

	return kvm_write_guest_virt_helper(addr, val, bytes, vcpu,
					   PFERR_WRITE_MASK, exception);
}
EXPORT_SYMBOL_GPL(kvm_write_guest_virt_system);

int handle_ud(struct kvm_vcpu *vcpu)
{
	static const char kvm_emulate_prefix[] = { __KVM_EMULATE_PREFIX };
	int emul_type = EMULTYPE_TRAP_UD;
	char sig[5]; /* ud2; .ascii "kvm" */
	struct x86_exception e;

	if (unlikely(!static_call(kvm_x86_can_emulate_instruction)(vcpu, NULL, 0)))
		return 1;

	if (force_emulation_prefix &&
	    kvm_read_guest_virt(vcpu, kvm_get_linear_rip(vcpu),
				sig, sizeof(sig), &e) == 0 &&
	    memcmp(sig, kvm_emulate_prefix, sizeof(sig)) == 0) {
		kvm_rip_write(vcpu, kvm_rip_read(vcpu) + sizeof(sig));
		emul_type = EMULTYPE_TRAP_UD_FORCED;
	}

	return kvm_emulate_instruction(vcpu, emul_type);
}
EXPORT_SYMBOL_GPL(handle_ud);

static int vcpu_is_mmio_gpa(struct kvm_vcpu *vcpu, unsigned long gva,
			    gpa_t gpa, bool write)
{
	/* For APIC access vmexit */
	if ((gpa & PAGE_MASK) == APIC_DEFAULT_PHYS_BASE)
		return 1;

	if (vcpu_match_mmio_gpa(vcpu, gpa)) {
		trace_vcpu_match_mmio(gva, gpa, write, true);
		return 1;
	}

	return 0;
}

static int vcpu_mmio_gva_to_gpa(struct kvm_vcpu *vcpu, unsigned long gva,
				gpa_t *gpa, struct x86_exception *exception,
				bool write)
{
	u32 access = ((static_call(kvm_x86_get_cpl)(vcpu) == 3) ? PFERR_USER_MASK : 0)
		| (write ? PFERR_WRITE_MASK : 0);

	/*
	 * currently PKRU is only applied to ept enabled guest so
	 * there is no pkey in EPT page table for L1 guest or EPT
	 * shadow page table for L2 guest.
	 */
	if (vcpu_match_mmio_gva(vcpu, gva)
	    && !permission_fault(vcpu, vcpu->arch.walk_mmu,
				 vcpu->arch.mmio_access, 0, access)) {
		*gpa = vcpu->arch.mmio_gfn << PAGE_SHIFT |
					(gva & (PAGE_SIZE - 1));
		trace_vcpu_match_mmio(gva, *gpa, write, false);
		return 1;
	}

	*gpa = vcpu->arch.walk_mmu->gva_to_gpa(vcpu, gva, access, exception);

	if (*gpa == UNMAPPED_GVA)
		return -1;

	return vcpu_is_mmio_gpa(vcpu, gva, *gpa, write);
}

int emulator_write_phys(struct kvm_vcpu *vcpu, gpa_t gpa,
			const void *val, int bytes)
{
	int ret;

	ret = kvm_vcpu_write_guest(vcpu, gpa, val, bytes);
	if (ret < 0)
		return 0;
	kvm_page_track_write(vcpu, gpa, val, bytes);
	return 1;
}

struct read_write_emulator_ops {
	int (*read_write_prepare)(struct kvm_vcpu *vcpu, void *val,
				  int bytes);
	int (*read_write_emulate)(struct kvm_vcpu *vcpu, gpa_t gpa,
				  void *val, int bytes);
	int (*read_write_mmio)(struct kvm_vcpu *vcpu, gpa_t gpa,
			       int bytes, void *val);
	int (*read_write_exit_mmio)(struct kvm_vcpu *vcpu, gpa_t gpa,
				    void *val, int bytes);
	bool write;
};

static int read_prepare(struct kvm_vcpu *vcpu, void *val, int bytes)
{
	if (vcpu->mmio_read_completed) {
		trace_kvm_mmio(KVM_TRACE_MMIO_READ, bytes,
			       vcpu->mmio_fragments[0].gpa, val);
		vcpu->mmio_read_completed = 0;
		return 1;
	}

	return 0;
}

static int read_emulate(struct kvm_vcpu *vcpu, gpa_t gpa,
			void *val, int bytes)
{
	return !kvm_vcpu_read_guest(vcpu, gpa, val, bytes);
}

static int write_emulate(struct kvm_vcpu *vcpu, gpa_t gpa,
			 void *val, int bytes)
{
	return emulator_write_phys(vcpu, gpa, val, bytes);
}

static int write_mmio(struct kvm_vcpu *vcpu, gpa_t gpa, int bytes, void *val)
{
	trace_kvm_mmio(KVM_TRACE_MMIO_WRITE, bytes, gpa, val);
	return vcpu_mmio_write(vcpu, gpa, bytes, val);
}

static int read_exit_mmio(struct kvm_vcpu *vcpu, gpa_t gpa,
			  void *val, int bytes)
{
	trace_kvm_mmio(KVM_TRACE_MMIO_READ_UNSATISFIED, bytes, gpa, NULL);
	return X86EMUL_IO_NEEDED;
}

static int write_exit_mmio(struct kvm_vcpu *vcpu, gpa_t gpa,
			   void *val, int bytes)
{
	struct kvm_mmio_fragment *frag = &vcpu->mmio_fragments[0];

	memcpy(vcpu->run->mmio.data, frag->data, min(8u, frag->len));
	return X86EMUL_CONTINUE;
}

static const struct read_write_emulator_ops read_emultor = {
	.read_write_prepare = read_prepare,
	.read_write_emulate = read_emulate,
	.read_write_mmio = vcpu_mmio_read,
	.read_write_exit_mmio = read_exit_mmio,
};

static const struct read_write_emulator_ops write_emultor = {
	.read_write_emulate = write_emulate,
	.read_write_mmio = write_mmio,
	.read_write_exit_mmio = write_exit_mmio,
	.write = true,
};

static int emulator_read_write_onepage(unsigned long addr, void *val,
				       unsigned int bytes,
				       struct x86_exception *exception,
				       struct kvm_vcpu *vcpu,
				       const struct read_write_emulator_ops *ops)
{
	gpa_t gpa;
	int handled, ret;
	bool write = ops->write;
	struct kvm_mmio_fragment *frag;
	struct x86_emulate_ctxt *ctxt = vcpu->arch.emulate_ctxt;

	/*
	 * If the exit was due to a NPF we may already have a GPA.
	 * If the GPA is present, use it to avoid the GVA to GPA table walk.
	 * Note, this cannot be used on string operations since string
	 * operation using rep will only have the initial GPA from the NPF
	 * occurred.
	 */
	if (ctxt->gpa_available && emulator_can_use_gpa(ctxt) &&
	    (addr & ~PAGE_MASK) == (ctxt->gpa_val & ~PAGE_MASK)) {
		gpa = ctxt->gpa_val;
		ret = vcpu_is_mmio_gpa(vcpu, addr, gpa, write);
	} else {
		ret = vcpu_mmio_gva_to_gpa(vcpu, addr, &gpa, exception, write);
		if (ret < 0)
			return X86EMUL_PROPAGATE_FAULT;
	}

	if (!ret && ops->read_write_emulate(vcpu, gpa, val, bytes))
		return X86EMUL_CONTINUE;

	/*
	 * Is this MMIO handled locally?
	 */
	handled = ops->read_write_mmio(vcpu, gpa, bytes, val);
	if (handled == bytes)
		return X86EMUL_CONTINUE;

	gpa += handled;
	bytes -= handled;
	val += handled;

	WARN_ON(vcpu->mmio_nr_fragments >= KVM_MAX_MMIO_FRAGMENTS);
	frag = &vcpu->mmio_fragments[vcpu->mmio_nr_fragments++];
	frag->gpa = gpa;
	frag->data = val;
	frag->len = bytes;
	return X86EMUL_CONTINUE;
}

static int emulator_read_write(struct x86_emulate_ctxt *ctxt,
			unsigned long addr,
			void *val, unsigned int bytes,
			struct x86_exception *exception,
			const struct read_write_emulator_ops *ops)
{
	struct kvm_vcpu *vcpu = emul_to_vcpu(ctxt);
	gpa_t gpa;
	int rc;

	if (ops->read_write_prepare &&
		  ops->read_write_prepare(vcpu, val, bytes))
		return X86EMUL_CONTINUE;

	vcpu->mmio_nr_fragments = 0;

	/* Crossing a page boundary? */
	if (((addr + bytes - 1) ^ addr) & PAGE_MASK) {
		int now;

		now = -addr & ~PAGE_MASK;
		rc = emulator_read_write_onepage(addr, val, now, exception,
						 vcpu, ops);

		if (rc != X86EMUL_CONTINUE)
			return rc;
		addr += now;
		if (ctxt->mode != X86EMUL_MODE_PROT64)
			addr = (u32)addr;
		val += now;
		bytes -= now;
	}

	rc = emulator_read_write_onepage(addr, val, bytes, exception,
					 vcpu, ops);
	if (rc != X86EMUL_CONTINUE)
		return rc;

	if (!vcpu->mmio_nr_fragments)
		return rc;

	gpa = vcpu->mmio_fragments[0].gpa;

	vcpu->mmio_needed = 1;
	vcpu->mmio_cur_fragment = 0;

	vcpu->run->mmio.len = min(8u, vcpu->mmio_fragments[0].len);
	vcpu->run->mmio.is_write = vcpu->mmio_is_write = ops->write;
	vcpu->run->exit_reason = KVM_EXIT_MMIO;
	vcpu->run->mmio.phys_addr = gpa;

	return ops->read_write_exit_mmio(vcpu, gpa, val, bytes);
}

static int emulator_read_emulated(struct x86_emulate_ctxt *ctxt,
				  unsigned long addr,
				  void *val,
				  unsigned int bytes,
				  struct x86_exception *exception)
{
	return emulator_read_write(ctxt, addr, val, bytes,
				   exception, &read_emultor);
}

static int emulator_write_emulated(struct x86_emulate_ctxt *ctxt,
			    unsigned long addr,
			    const void *val,
			    unsigned int bytes,
			    struct x86_exception *exception)
{
	return emulator_read_write(ctxt, addr, (void *)val, bytes,
				   exception, &write_emultor);
}

#define CMPXCHG_TYPE(t, ptr, old, new) \
	(cmpxchg((t *)(ptr), *(t *)(old), *(t *)(new)) == *(t *)(old))

#ifdef CONFIG_X86_64
#  define CMPXCHG64(ptr, old, new) CMPXCHG_TYPE(u64, ptr, old, new)
#else
#  define CMPXCHG64(ptr, old, new) \
	(cmpxchg64((u64 *)(ptr), *(u64 *)(old), *(u64 *)(new)) == *(u64 *)(old))
#endif

static int emulator_cmpxchg_emulated(struct x86_emulate_ctxt *ctxt,
				     unsigned long addr,
				     const void *old,
				     const void *new,
				     unsigned int bytes,
				     struct x86_exception *exception)
{
	struct kvm_host_map map;
	struct kvm_vcpu *vcpu = emul_to_vcpu(ctxt);
	u64 page_line_mask;
	gpa_t gpa;
	char *kaddr;
	bool exchanged;

	/* guests cmpxchg8b have to be emulated atomically */
	if (bytes > 8 || (bytes & (bytes - 1)))
		goto emul_write;

	gpa = kvm_mmu_gva_to_gpa_write(vcpu, addr, NULL);

	if (gpa == UNMAPPED_GVA ||
	    (gpa & PAGE_MASK) == APIC_DEFAULT_PHYS_BASE)
		goto emul_write;

	/*
	 * Emulate the atomic as a straight write to avoid #AC if SLD is
	 * enabled in the host and the access splits a cache line.
	 */
	if (boot_cpu_has(X86_FEATURE_SPLIT_LOCK_DETECT))
		page_line_mask = ~(cache_line_size() - 1);
	else
		page_line_mask = PAGE_MASK;

	if (((gpa + bytes - 1) & page_line_mask) != (gpa & page_line_mask))
		goto emul_write;

	if (kvm_vcpu_map(vcpu, gpa_to_gfn(gpa), &map))
		goto emul_write;

	kaddr = map.hva + offset_in_page(gpa);

	switch (bytes) {
	case 1:
		exchanged = CMPXCHG_TYPE(u8, kaddr, old, new);
		break;
	case 2:
		exchanged = CMPXCHG_TYPE(u16, kaddr, old, new);
		break;
	case 4:
		exchanged = CMPXCHG_TYPE(u32, kaddr, old, new);
		break;
	case 8:
		exchanged = CMPXCHG64(kaddr, old, new);
		break;
	default:
		BUG();
	}

	kvm_vcpu_unmap(vcpu, &map, true);

	if (!exchanged)
		return X86EMUL_CMPXCHG_FAILED;

	kvm_page_track_write(vcpu, gpa, new, bytes);

	return X86EMUL_CONTINUE;

emul_write:
	printk_once(KERN_WARNING "kvm: emulating exchange as write\n");

	return emulator_write_emulated(ctxt, addr, new, bytes, exception);
}

static int kernel_pio(struct kvm_vcpu *vcpu, void *pd)
{
	int r = 0, i;

	for (i = 0; i < vcpu->arch.pio.count; i++) {
		if (vcpu->arch.pio.in)
			r = kvm_io_bus_read(vcpu, KVM_PIO_BUS, vcpu->arch.pio.port,
					    vcpu->arch.pio.size, pd);
		else
			r = kvm_io_bus_write(vcpu, KVM_PIO_BUS,
					     vcpu->arch.pio.port, vcpu->arch.pio.size,
					     pd);
		if (r)
			break;
		pd += vcpu->arch.pio.size;
	}
	return r;
}

static int emulator_pio_in_out(struct kvm_vcpu *vcpu, int size,
			       unsigned short port, void *val,
			       unsigned int count, bool in)
{
	vcpu->arch.pio.port = port;
	vcpu->arch.pio.in = in;
	vcpu->arch.pio.count  = count;
	vcpu->arch.pio.size = size;

	if (!kernel_pio(vcpu, vcpu->arch.pio_data)) {
		vcpu->arch.pio.count = 0;
		return 1;
	}

	vcpu->run->exit_reason = KVM_EXIT_IO;
	vcpu->run->io.direction = in ? KVM_EXIT_IO_IN : KVM_EXIT_IO_OUT;
	vcpu->run->io.size = size;
	vcpu->run->io.data_offset = KVM_PIO_PAGE_OFFSET * PAGE_SIZE;
	vcpu->run->io.count = count;
	vcpu->run->io.port = port;

	return 0;
}

static int emulator_pio_in(struct kvm_vcpu *vcpu, int size,
			   unsigned short port, void *val, unsigned int count)
{
	int ret;

	if (vcpu->arch.pio.count)
		goto data_avail;

	memset(vcpu->arch.pio_data, 0, size * count);

	ret = emulator_pio_in_out(vcpu, size, port, val, count, true);
	if (ret) {
data_avail:
		memcpy(val, vcpu->arch.pio_data, size * count);
		trace_kvm_pio(KVM_PIO_IN, port, size, count, vcpu->arch.pio_data);
		vcpu->arch.pio.count = 0;
		return 1;
	}

	return 0;
}

static int emulator_pio_in_emulated(struct x86_emulate_ctxt *ctxt,
				    int size, unsigned short port, void *val,
				    unsigned int count)
{
	return emulator_pio_in(emul_to_vcpu(ctxt), size, port, val, count);

}

static int emulator_pio_out(struct kvm_vcpu *vcpu, int size,
			    unsigned short port, const void *val,
			    unsigned int count)
{
	memcpy(vcpu->arch.pio_data, val, size * count);
	trace_kvm_pio(KVM_PIO_OUT, port, size, count, vcpu->arch.pio_data);
	return emulator_pio_in_out(vcpu, size, port, (void *)val, count, false);
}

static int emulator_pio_out_emulated(struct x86_emulate_ctxt *ctxt,
				     int size, unsigned short port,
				     const void *val, unsigned int count)
{
	return emulator_pio_out(emul_to_vcpu(ctxt), size, port, val, count);
}

static unsigned long get_segment_base(struct kvm_vcpu *vcpu, int seg)
{
	return static_call(kvm_x86_get_segment_base)(vcpu, seg);
}

static void emulator_invlpg(struct x86_emulate_ctxt *ctxt, ulong address)
{
	kvm_mmu_invlpg(emul_to_vcpu(ctxt), address);
}

static int kvm_emulate_wbinvd_noskip(struct kvm_vcpu *vcpu)
{
	if (!need_emulate_wbinvd(vcpu))
		return X86EMUL_CONTINUE;

	if (static_call(kvm_x86_has_wbinvd_exit)()) {
		int cpu = get_cpu();

		cpumask_set_cpu(cpu, vcpu->arch.wbinvd_dirty_mask);
		on_each_cpu_mask(vcpu->arch.wbinvd_dirty_mask,
				wbinvd_ipi, NULL, 1);
		put_cpu();
		cpumask_clear(vcpu->arch.wbinvd_dirty_mask);
	} else
		wbinvd();
	return X86EMUL_CONTINUE;
}

int kvm_emulate_wbinvd(struct kvm_vcpu *vcpu)
{
	kvm_emulate_wbinvd_noskip(vcpu);
	return kvm_skip_emulated_instruction(vcpu);
}
EXPORT_SYMBOL_GPL(kvm_emulate_wbinvd);



static void emulator_wbinvd(struct x86_emulate_ctxt *ctxt)
{
	kvm_emulate_wbinvd_noskip(emul_to_vcpu(ctxt));
}

static void emulator_get_dr(struct x86_emulate_ctxt *ctxt, int dr,
			    unsigned long *dest)
{
	kvm_get_dr(emul_to_vcpu(ctxt), dr, dest);
}

static int emulator_set_dr(struct x86_emulate_ctxt *ctxt, int dr,
			   unsigned long value)
{

	return kvm_set_dr(emul_to_vcpu(ctxt), dr, value);
}

static u64 mk_cr_64(u64 curr_cr, u32 new_val)
{
	return (curr_cr & ~((1ULL << 32) - 1)) | new_val;
}

static unsigned long emulator_get_cr(struct x86_emulate_ctxt *ctxt, int cr)
{
	struct kvm_vcpu *vcpu = emul_to_vcpu(ctxt);
	unsigned long value;

	switch (cr) {
	case 0:
		value = kvm_read_cr0(vcpu);
		break;
	case 2:
		value = vcpu->arch.cr2;
		break;
	case 3:
		value = kvm_read_cr3(vcpu);
		break;
	case 4:
		value = kvm_read_cr4(vcpu);
		break;
	case 8:
		value = kvm_get_cr8(vcpu);
		break;
	default:
		kvm_err("%s: unexpected cr %u\n", __func__, cr);
		return 0;
	}

	return value;
}

static int emulator_set_cr(struct x86_emulate_ctxt *ctxt, int cr, ulong val)
{
	struct kvm_vcpu *vcpu = emul_to_vcpu(ctxt);
	int res = 0;

	switch (cr) {
	case 0:
		res = kvm_set_cr0(vcpu, mk_cr_64(kvm_read_cr0(vcpu), val));
		break;
	case 2:
		vcpu->arch.cr2 = val;
		break;
	case 3:
		res = kvm_set_cr3(vcpu, val);
		break;
	case 4:
		res = kvm_set_cr4(vcpu, mk_cr_64(kvm_read_cr4(vcpu), val));
		break;
	case 8:
		res = kvm_set_cr8(vcpu, val);
		break;
	default:
		kvm_err("%s: unexpected cr %u\n", __func__, cr);
		res = -1;
	}

	return res;
}

static int emulator_get_cpl(struct x86_emulate_ctxt *ctxt)
{
	return static_call(kvm_x86_get_cpl)(emul_to_vcpu(ctxt));
}

static void emulator_get_gdt(struct x86_emulate_ctxt *ctxt, struct desc_ptr *dt)
{
	static_call(kvm_x86_get_gdt)(emul_to_vcpu(ctxt), dt);
}

static void emulator_get_idt(struct x86_emulate_ctxt *ctxt, struct desc_ptr *dt)
{
	static_call(kvm_x86_get_idt)(emul_to_vcpu(ctxt), dt);
}

static void emulator_set_gdt(struct x86_emulate_ctxt *ctxt, struct desc_ptr *dt)
{
	static_call(kvm_x86_set_gdt)(emul_to_vcpu(ctxt), dt);
}

static void emulator_set_idt(struct x86_emulate_ctxt *ctxt, struct desc_ptr *dt)
{
	static_call(kvm_x86_set_idt)(emul_to_vcpu(ctxt), dt);
}

static unsigned long emulator_get_cached_segment_base(
	struct x86_emulate_ctxt *ctxt, int seg)
{
	return get_segment_base(emul_to_vcpu(ctxt), seg);
}

static bool emulator_get_segment(struct x86_emulate_ctxt *ctxt, u16 *selector,
				 struct desc_struct *desc, u32 *base3,
				 int seg)
{
	struct kvm_segment var;

	kvm_get_segment(emul_to_vcpu(ctxt), &var, seg);
	*selector = var.selector;

	if (var.unusable) {
		memset(desc, 0, sizeof(*desc));
		if (base3)
			*base3 = 0;
		return false;
	}

	if (var.g)
		var.limit >>= 12;
	set_desc_limit(desc, var.limit);
	set_desc_base(desc, (unsigned long)var.base);
#ifdef CONFIG_X86_64
	if (base3)
		*base3 = var.base >> 32;
#endif
	desc->type = var.type;
	desc->s = var.s;
	desc->dpl = var.dpl;
	desc->p = var.present;
	desc->avl = var.avl;
	desc->l = var.l;
	desc->d = var.db;
	desc->g = var.g;

	return true;
}

static void emulator_set_segment(struct x86_emulate_ctxt *ctxt, u16 selector,
				 struct desc_struct *desc, u32 base3,
				 int seg)
{
	struct kvm_vcpu *vcpu = emul_to_vcpu(ctxt);
	struct kvm_segment var;

	var.selector = selector;
	var.base = get_desc_base(desc);
#ifdef CONFIG_X86_64
	var.base |= ((u64)base3) << 32;
#endif
	var.limit = get_desc_limit(desc);
	if (desc->g)
		var.limit = (var.limit << 12) | 0xfff;
	var.type = desc->type;
	var.dpl = desc->dpl;
	var.db = desc->d;
	var.s = desc->s;
	var.l = desc->l;
	var.g = desc->g;
	var.avl = desc->avl;
	var.present = desc->p;
	var.unusable = !var.present;
	var.padding = 0;

	kvm_set_segment(vcpu, &var, seg);
	return;
}

static int emulator_get_msr(struct x86_emulate_ctxt *ctxt,
			    u32 msr_index, u64 *pdata)
{
	struct kvm_vcpu *vcpu = emul_to_vcpu(ctxt);
	int r;

	r = kvm_get_msr(vcpu, msr_index, pdata);

	if (r && kvm_get_msr_user_space(vcpu, msr_index, r)) {
		/* Bounce to user space */
		return X86EMUL_IO_NEEDED;
	}

	return r;
}

static int emulator_set_msr(struct x86_emulate_ctxt *ctxt,
			    u32 msr_index, u64 data)
{
	struct kvm_vcpu *vcpu = emul_to_vcpu(ctxt);
	int r;

	r = kvm_set_msr(vcpu, msr_index, data);

	if (r && kvm_set_msr_user_space(vcpu, msr_index, data, r)) {
		/* Bounce to user space */
		return X86EMUL_IO_NEEDED;
	}

	return r;
}

static u64 emulator_get_smbase(struct x86_emulate_ctxt *ctxt)
{
	struct kvm_vcpu *vcpu = emul_to_vcpu(ctxt);

	return vcpu->arch.smbase;
}

static void emulator_set_smbase(struct x86_emulate_ctxt *ctxt, u64 smbase)
{
	struct kvm_vcpu *vcpu = emul_to_vcpu(ctxt);

	vcpu->arch.smbase = smbase;
}

static int emulator_check_pmc(struct x86_emulate_ctxt *ctxt,
			      u32 pmc)
{
	return kvm_pmu_is_valid_rdpmc_ecx(emul_to_vcpu(ctxt), pmc);
}

static int emulator_read_pmc(struct x86_emulate_ctxt *ctxt,
			     u32 pmc, u64 *pdata)
{
	return kvm_pmu_rdpmc(emul_to_vcpu(ctxt), pmc, pdata);
}

static void emulator_halt(struct x86_emulate_ctxt *ctxt)
{
	emul_to_vcpu(ctxt)->arch.halt_request = 1;
}

static int emulator_intercept(struct x86_emulate_ctxt *ctxt,
			      struct x86_instruction_info *info,
			      enum x86_intercept_stage stage)
{
	return static_call(kvm_x86_check_intercept)(emul_to_vcpu(ctxt), info, stage,
					    &ctxt->exception);
}

static bool emulator_get_cpuid(struct x86_emulate_ctxt *ctxt,
			      u32 *eax, u32 *ebx, u32 *ecx, u32 *edx,
			      bool exact_only)
{
	return kvm_cpuid(emul_to_vcpu(ctxt), eax, ebx, ecx, edx, exact_only);
}

static bool emulator_guest_has_long_mode(struct x86_emulate_ctxt *ctxt)
{
	return guest_cpuid_has(emul_to_vcpu(ctxt), X86_FEATURE_LM);
}

static bool emulator_guest_has_movbe(struct x86_emulate_ctxt *ctxt)
{
	return guest_cpuid_has(emul_to_vcpu(ctxt), X86_FEATURE_MOVBE);
}

static bool emulator_guest_has_fxsr(struct x86_emulate_ctxt *ctxt)
{
	return guest_cpuid_has(emul_to_vcpu(ctxt), X86_FEATURE_FXSR);
}

static ulong emulator_read_gpr(struct x86_emulate_ctxt *ctxt, unsigned reg)
{
	return kvm_register_read_raw(emul_to_vcpu(ctxt), reg);
}

static void emulator_write_gpr(struct x86_emulate_ctxt *ctxt, unsigned reg, ulong val)
{
	kvm_register_write_raw(emul_to_vcpu(ctxt), reg, val);
}

static void emulator_set_nmi_mask(struct x86_emulate_ctxt *ctxt, bool masked)
{
	static_call(kvm_x86_set_nmi_mask)(emul_to_vcpu(ctxt), masked);
}

static unsigned emulator_get_hflags(struct x86_emulate_ctxt *ctxt)
{
	return emul_to_vcpu(ctxt)->arch.hflags;
}

static void emulator_exiting_smm(struct x86_emulate_ctxt *ctxt)
{
	struct kvm_vcpu *vcpu = emul_to_vcpu(ctxt);

	kvm_smm_changed(vcpu, false);
}

static int emulator_leave_smm(struct x86_emulate_ctxt *ctxt,
				  const char *smstate)
{
	return static_call(kvm_x86_leave_smm)(emul_to_vcpu(ctxt), smstate);
}

static void emulator_triple_fault(struct x86_emulate_ctxt *ctxt)
{
	kvm_make_request(KVM_REQ_TRIPLE_FAULT, emul_to_vcpu(ctxt));
}

static int emulator_set_xcr(struct x86_emulate_ctxt *ctxt, u32 index, u64 xcr)
{
	return __kvm_set_xcr(emul_to_vcpu(ctxt), index, xcr);
}

static const struct x86_emulate_ops emulate_ops = {
	.read_gpr            = emulator_read_gpr,
	.write_gpr           = emulator_write_gpr,
	.read_std            = emulator_read_std,
	.write_std           = emulator_write_std,
	.read_phys           = kvm_read_guest_phys_system,
	.fetch               = kvm_fetch_guest_virt,
	.read_emulated       = emulator_read_emulated,
	.write_emulated      = emulator_write_emulated,
	.cmpxchg_emulated    = emulator_cmpxchg_emulated,
	.invlpg              = emulator_invlpg,
	.pio_in_emulated     = emulator_pio_in_emulated,
	.pio_out_emulated    = emulator_pio_out_emulated,
	.get_segment         = emulator_get_segment,
	.set_segment         = emulator_set_segment,
	.get_cached_segment_base = emulator_get_cached_segment_base,
	.get_gdt             = emulator_get_gdt,
	.get_idt	     = emulator_get_idt,
	.set_gdt             = emulator_set_gdt,
	.set_idt	     = emulator_set_idt,
	.get_cr              = emulator_get_cr,
	.set_cr              = emulator_set_cr,
	.cpl                 = emulator_get_cpl,
	.get_dr              = emulator_get_dr,
	.set_dr              = emulator_set_dr,
	.get_smbase          = emulator_get_smbase,
	.set_smbase          = emulator_set_smbase,
	.set_msr             = emulator_set_msr,
	.get_msr             = emulator_get_msr,
	.check_pmc	     = emulator_check_pmc,
	.read_pmc            = emulator_read_pmc,
	.halt                = emulator_halt,
	.wbinvd              = emulator_wbinvd,
	.fix_hypercall       = emulator_fix_hypercall,
	.intercept           = emulator_intercept,
	.get_cpuid           = emulator_get_cpuid,
	.guest_has_long_mode = emulator_guest_has_long_mode,
	.guest_has_movbe     = emulator_guest_has_movbe,
	.guest_has_fxsr      = emulator_guest_has_fxsr,
	.set_nmi_mask        = emulator_set_nmi_mask,
	.get_hflags          = emulator_get_hflags,
	.exiting_smm         = emulator_exiting_smm,
	.leave_smm           = emulator_leave_smm,
	.triple_fault        = emulator_triple_fault,
	.set_xcr             = emulator_set_xcr,
};

static void toggle_interruptibility(struct kvm_vcpu *vcpu, u32 mask)
{
	u32 int_shadow = static_call(kvm_x86_get_interrupt_shadow)(vcpu);
	/*
	 * an sti; sti; sequence only disable interrupts for the first
	 * instruction. So, if the last instruction, be it emulated or
	 * not, left the system with the INT_STI flag enabled, it
	 * means that the last instruction is an sti. We should not
	 * leave the flag on in this case. The same goes for mov ss
	 */
	if (int_shadow & mask)
		mask = 0;
	if (unlikely(int_shadow || mask)) {
		static_call(kvm_x86_set_interrupt_shadow)(vcpu, mask);
		if (!mask)
			kvm_make_request(KVM_REQ_EVENT, vcpu);
	}
}

static bool inject_emulated_exception(struct kvm_vcpu *vcpu)
{
	struct x86_emulate_ctxt *ctxt = vcpu->arch.emulate_ctxt;
	if (ctxt->exception.vector == PF_VECTOR)
		return kvm_inject_emulated_page_fault(vcpu, &ctxt->exception);

	if (ctxt->exception.error_code_valid)
		kvm_queue_exception_e(vcpu, ctxt->exception.vector,
				      ctxt->exception.error_code);
	else
		kvm_queue_exception(vcpu, ctxt->exception.vector);
	return false;
}

static struct x86_emulate_ctxt *alloc_emulate_ctxt(struct kvm_vcpu *vcpu)
{
	struct x86_emulate_ctxt *ctxt;

	ctxt = kmem_cache_zalloc(x86_emulator_cache, GFP_KERNEL_ACCOUNT);
	if (!ctxt) {
		pr_err("kvm: failed to allocate vcpu's emulator\n");
		return NULL;
	}

	ctxt->vcpu = vcpu;
	ctxt->ops = &emulate_ops;
	vcpu->arch.emulate_ctxt = ctxt;

	return ctxt;
}

static void init_emulate_ctxt(struct kvm_vcpu *vcpu)
{
	struct x86_emulate_ctxt *ctxt = vcpu->arch.emulate_ctxt;
	int cs_db, cs_l;

	static_call(kvm_x86_get_cs_db_l_bits)(vcpu, &cs_db, &cs_l);

	ctxt->gpa_available = false;
	ctxt->eflags = kvm_get_rflags(vcpu);
	ctxt->tf = (ctxt->eflags & X86_EFLAGS_TF) != 0;

	ctxt->eip = kvm_rip_read(vcpu);
	ctxt->mode = (!is_protmode(vcpu))		? X86EMUL_MODE_REAL :
		     (ctxt->eflags & X86_EFLAGS_VM)	? X86EMUL_MODE_VM86 :
		     (cs_l && is_long_mode(vcpu))	? X86EMUL_MODE_PROT64 :
		     cs_db				? X86EMUL_MODE_PROT32 :
							  X86EMUL_MODE_PROT16;
	BUILD_BUG_ON(HF_GUEST_MASK != X86EMUL_GUEST_MASK);
	BUILD_BUG_ON(HF_SMM_MASK != X86EMUL_SMM_MASK);
	BUILD_BUG_ON(HF_SMM_INSIDE_NMI_MASK != X86EMUL_SMM_INSIDE_NMI_MASK);

	ctxt->interruptibility = 0;
	ctxt->have_exception = false;
	ctxt->exception.vector = -1;
	ctxt->perm_ok = false;

	init_decode_cache(ctxt);
	vcpu->arch.emulate_regs_need_sync_from_vcpu = false;
}

void kvm_inject_realmode_interrupt(struct kvm_vcpu *vcpu, int irq, int inc_eip)
{
	struct x86_emulate_ctxt *ctxt = vcpu->arch.emulate_ctxt;
	int ret;

	init_emulate_ctxt(vcpu);

	ctxt->op_bytes = 2;
	ctxt->ad_bytes = 2;
	ctxt->_eip = ctxt->eip + inc_eip;
	ret = emulate_int_real(ctxt, irq);

	if (ret != X86EMUL_CONTINUE) {
		kvm_make_request(KVM_REQ_TRIPLE_FAULT, vcpu);
	} else {
		ctxt->eip = ctxt->_eip;
		kvm_rip_write(vcpu, ctxt->eip);
		kvm_set_rflags(vcpu, ctxt->eflags);
	}
}
EXPORT_SYMBOL_GPL(kvm_inject_realmode_interrupt);

static void prepare_emulation_failure_exit(struct kvm_vcpu *vcpu)
{
	struct x86_emulate_ctxt *ctxt = vcpu->arch.emulate_ctxt;
	u32 insn_size = ctxt->fetch.end - ctxt->fetch.data;
	struct kvm_run *run = vcpu->run;

	run->exit_reason = KVM_EXIT_INTERNAL_ERROR;
	run->emulation_failure.suberror = KVM_INTERNAL_ERROR_EMULATION;
	run->emulation_failure.ndata = 0;
	run->emulation_failure.flags = 0;

	if (insn_size) {
		run->emulation_failure.ndata = 3;
		run->emulation_failure.flags |=
			KVM_INTERNAL_ERROR_EMULATION_FLAG_INSTRUCTION_BYTES;
		run->emulation_failure.insn_size = insn_size;
		memset(run->emulation_failure.insn_bytes, 0x90,
		       sizeof(run->emulation_failure.insn_bytes));
		memcpy(run->emulation_failure.insn_bytes,
		       ctxt->fetch.data, insn_size);
	}
}

static int handle_emulation_failure(struct kvm_vcpu *vcpu, int emulation_type)
{
	struct kvm *kvm = vcpu->kvm;

	++vcpu->stat.insn_emulation_fail;
	trace_kvm_emulate_insn_failed(vcpu);

	if (emulation_type & EMULTYPE_VMWARE_GP) {
		kvm_queue_exception_e(vcpu, GP_VECTOR, 0);
		return 1;
	}

	if (kvm->arch.exit_on_emulation_error ||
	    (emulation_type & EMULTYPE_SKIP)) {
		prepare_emulation_failure_exit(vcpu);
		return 0;
	}

	kvm_queue_exception(vcpu, UD_VECTOR);

	if (!is_guest_mode(vcpu) && static_call(kvm_x86_get_cpl)(vcpu) == 0) {
		vcpu->run->exit_reason = KVM_EXIT_INTERNAL_ERROR;
		vcpu->run->internal.suberror = KVM_INTERNAL_ERROR_EMULATION;
		vcpu->run->internal.ndata = 0;
		return 0;
	}

	return 1;
}

static bool reexecute_instruction(struct kvm_vcpu *vcpu, gpa_t cr2_or_gpa,
				  bool write_fault_to_shadow_pgtable,
				  int emulation_type)
{
	gpa_t gpa = cr2_or_gpa;
	kvm_pfn_t pfn;

	if (!(emulation_type & EMULTYPE_ALLOW_RETRY_PF))
		return false;

	if (WARN_ON_ONCE(is_guest_mode(vcpu)) ||
	    WARN_ON_ONCE(!(emulation_type & EMULTYPE_PF)))
		return false;

	if (!vcpu->arch.mmu->direct_map) {
		/*
		 * Write permission should be allowed since only
		 * write access need to be emulated.
		 */
		gpa = kvm_mmu_gva_to_gpa_write(vcpu, cr2_or_gpa, NULL);

		/*
		 * If the mapping is invalid in guest, let cpu retry
		 * it to generate fault.
		 */
		if (gpa == UNMAPPED_GVA)
			return true;
	}

	/*
	 * Do not retry the unhandleable instruction if it faults on the
	 * readonly host memory, otherwise it will goto a infinite loop:
	 * retry instruction -> write #PF -> emulation fail -> retry
	 * instruction -> ...
	 */
	pfn = gfn_to_pfn(vcpu->kvm, gpa_to_gfn(gpa));

	/*
	 * If the instruction failed on the error pfn, it can not be fixed,
	 * report the error to userspace.
	 */
	if (is_error_noslot_pfn(pfn))
		return false;

	kvm_release_pfn_clean(pfn);

	/* The instructions are well-emulated on direct mmu. */
	if (vcpu->arch.mmu->direct_map) {
		unsigned int indirect_shadow_pages;

		write_lock(&vcpu->kvm->mmu_lock);
		indirect_shadow_pages = vcpu->kvm->arch.indirect_shadow_pages;
		write_unlock(&vcpu->kvm->mmu_lock);

		if (indirect_shadow_pages)
			kvm_mmu_unprotect_page(vcpu->kvm, gpa_to_gfn(gpa));

		return true;
	}

	/*
	 * if emulation was due to access to shadowed page table
	 * and it failed try to unshadow page and re-enter the
	 * guest to let CPU execute the instruction.
	 */
	kvm_mmu_unprotect_page(vcpu->kvm, gpa_to_gfn(gpa));

	/*
	 * If the access faults on its page table, it can not
	 * be fixed by unprotecting shadow page and it should
	 * be reported to userspace.
	 */
	return !write_fault_to_shadow_pgtable;
}

static bool retry_instruction(struct x86_emulate_ctxt *ctxt,
			      gpa_t cr2_or_gpa,  int emulation_type)
{
	struct kvm_vcpu *vcpu = emul_to_vcpu(ctxt);
	unsigned long last_retry_eip, last_retry_addr, gpa = cr2_or_gpa;

	last_retry_eip = vcpu->arch.last_retry_eip;
	last_retry_addr = vcpu->arch.last_retry_addr;

	/*
	 * If the emulation is caused by #PF and it is non-page_table
	 * writing instruction, it means the VM-EXIT is caused by shadow
	 * page protected, we can zap the shadow page and retry this
	 * instruction directly.
	 *
	 * Note: if the guest uses a non-page-table modifying instruction
	 * on the PDE that points to the instruction, then we will unmap
	 * the instruction and go to an infinite loop. So, we cache the
	 * last retried eip and the last fault address, if we meet the eip
	 * and the address again, we can break out of the potential infinite
	 * loop.
	 */
	vcpu->arch.last_retry_eip = vcpu->arch.last_retry_addr = 0;

	if (!(emulation_type & EMULTYPE_ALLOW_RETRY_PF))
		return false;

	if (WARN_ON_ONCE(is_guest_mode(vcpu)) ||
	    WARN_ON_ONCE(!(emulation_type & EMULTYPE_PF)))
		return false;

	if (x86_page_table_writing_insn(ctxt))
		return false;

	if (ctxt->eip == last_retry_eip && last_retry_addr == cr2_or_gpa)
		return false;

	vcpu->arch.last_retry_eip = ctxt->eip;
	vcpu->arch.last_retry_addr = cr2_or_gpa;

	if (!vcpu->arch.mmu->direct_map)
		gpa = kvm_mmu_gva_to_gpa_write(vcpu, cr2_or_gpa, NULL);

	kvm_mmu_unprotect_page(vcpu->kvm, gpa_to_gfn(gpa));

	return true;
}

static int complete_emulated_mmio(struct kvm_vcpu *vcpu);
static int complete_emulated_pio(struct kvm_vcpu *vcpu);

static void kvm_smm_changed(struct kvm_vcpu *vcpu, bool entering_smm)
{
	trace_kvm_smm_transition(vcpu->vcpu_id, vcpu->arch.smbase, entering_smm);

	if (entering_smm) {
		vcpu->arch.hflags |= HF_SMM_MASK;
	} else {
		vcpu->arch.hflags &= ~(HF_SMM_MASK | HF_SMM_INSIDE_NMI_MASK);

		/* Process a latched INIT or SMI, if any.  */
		kvm_make_request(KVM_REQ_EVENT, vcpu);
	}

	kvm_mmu_reset_context(vcpu);
}

static int kvm_vcpu_check_hw_bp(unsigned long addr, u32 type, u32 dr7,
				unsigned long *db)
{
	u32 dr6 = 0;
	int i;
	u32 enable, rwlen;

	enable = dr7;
	rwlen = dr7 >> 16;
	for (i = 0; i < 4; i++, enable >>= 2, rwlen >>= 4)
		if ((enable & 3) && (rwlen & 15) == type && db[i] == addr)
			dr6 |= (1 << i);
	return dr6;
}

static int kvm_vcpu_do_singlestep(struct kvm_vcpu *vcpu)
{
	struct kvm_run *kvm_run = vcpu->run;

	if (vcpu->guest_debug & KVM_GUESTDBG_SINGLESTEP) {
		kvm_run->debug.arch.dr6 = DR6_BS | DR6_ACTIVE_LOW;
		kvm_run->debug.arch.pc = kvm_get_linear_rip(vcpu);
		kvm_run->debug.arch.exception = DB_VECTOR;
		kvm_run->exit_reason = KVM_EXIT_DEBUG;
		return 0;
	}
	kvm_queue_exception_p(vcpu, DB_VECTOR, DR6_BS);
	return 1;
}

int kvm_skip_emulated_instruction(struct kvm_vcpu *vcpu)
{
	unsigned long rflags = static_call(kvm_x86_get_rflags)(vcpu);
	int r;

	r = static_call(kvm_x86_skip_emulated_instruction)(vcpu);
	if (unlikely(!r))
		return 0;

	/*
	 * rflags is the old, "raw" value of the flags.  The new value has
	 * not been saved yet.
	 *
	 * This is correct even for TF set by the guest, because "the
	 * processor will not generate this exception after the instruction
	 * that sets the TF flag".
	 */
	if (unlikely(rflags & X86_EFLAGS_TF))
		r = kvm_vcpu_do_singlestep(vcpu);
	return r;
}
EXPORT_SYMBOL_GPL(kvm_skip_emulated_instruction);

static bool kvm_vcpu_check_breakpoint(struct kvm_vcpu *vcpu, int *r)
{
	if (unlikely(vcpu->guest_debug & KVM_GUESTDBG_USE_HW_BP) &&
	    (vcpu->arch.guest_debug_dr7 & DR7_BP_EN_MASK)) {
		struct kvm_run *kvm_run = vcpu->run;
		unsigned long eip = kvm_get_linear_rip(vcpu);
		u32 dr6 = kvm_vcpu_check_hw_bp(eip, 0,
					   vcpu->arch.guest_debug_dr7,
					   vcpu->arch.eff_db);

		if (dr6 != 0) {
			kvm_run->debug.arch.dr6 = dr6 | DR6_ACTIVE_LOW;
			kvm_run->debug.arch.pc = eip;
			kvm_run->debug.arch.exception = DB_VECTOR;
			kvm_run->exit_reason = KVM_EXIT_DEBUG;
			*r = 0;
			return true;
		}
	}

	if (unlikely(vcpu->arch.dr7 & DR7_BP_EN_MASK) &&
	    !(kvm_get_rflags(vcpu) & X86_EFLAGS_RF)) {
		unsigned long eip = kvm_get_linear_rip(vcpu);
		u32 dr6 = kvm_vcpu_check_hw_bp(eip, 0,
					   vcpu->arch.dr7,
					   vcpu->arch.db);

		if (dr6 != 0) {
			kvm_queue_exception_p(vcpu, DB_VECTOR, dr6);
			*r = 1;
			return true;
		}
	}

	return false;
}

static bool is_vmware_backdoor_opcode(struct x86_emulate_ctxt *ctxt)
{
	switch (ctxt->opcode_len) {
	case 1:
		switch (ctxt->b) {
		case 0xe4:	/* IN */
		case 0xe5:
		case 0xec:
		case 0xed:
		case 0xe6:	/* OUT */
		case 0xe7:
		case 0xee:
		case 0xef:
		case 0x6c:	/* INS */
		case 0x6d:
		case 0x6e:	/* OUTS */
		case 0x6f:
			return true;
		}
		break;
	case 2:
		switch (ctxt->b) {
		case 0x33:	/* RDPMC */
			return true;
		}
		break;
	}

	return false;
}

/*
 * Decode to be emulated instruction. Return EMULATION_OK if success.
 */
int x86_decode_emulated_instruction(struct kvm_vcpu *vcpu, int emulation_type,
				    void *insn, int insn_len)
{
	int r = EMULATION_OK;
	struct x86_emulate_ctxt *ctxt = vcpu->arch.emulate_ctxt;

	init_emulate_ctxt(vcpu);

	/*
	 * We will reenter on the same instruction since we do not set
	 * complete_userspace_io. This does not handle watchpoints yet,
	 * those would be handled in the emulate_ops.
	 */
	if (!(emulation_type & EMULTYPE_SKIP) &&
	    kvm_vcpu_check_breakpoint(vcpu, &r))
		return r;

	r = x86_decode_insn(ctxt, insn, insn_len, emulation_type);

	trace_kvm_emulate_insn_start(vcpu);
	++vcpu->stat.insn_emulation;

	return r;
}
EXPORT_SYMBOL_GPL(x86_decode_emulated_instruction);

int x86_emulate_instruction(struct kvm_vcpu *vcpu, gpa_t cr2_or_gpa,
			    int emulation_type, void *insn, int insn_len)
{
	int r;
	struct x86_emulate_ctxt *ctxt = vcpu->arch.emulate_ctxt;
	bool writeback = true;
	bool write_fault_to_spt;

	if (unlikely(!static_call(kvm_x86_can_emulate_instruction)(vcpu, insn, insn_len)))
		return 1;

	vcpu->arch.l1tf_flush_l1d = true;

	/*
	 * Clear write_fault_to_shadow_pgtable here to ensure it is
	 * never reused.
	 */
	write_fault_to_spt = vcpu->arch.write_fault_to_shadow_pgtable;
	vcpu->arch.write_fault_to_shadow_pgtable = false;

	if (!(emulation_type & EMULTYPE_NO_DECODE)) {
		kvm_clear_exception_queue(vcpu);

		r = x86_decode_emulated_instruction(vcpu, emulation_type,
						    insn, insn_len);
		if (r != EMULATION_OK)  {
			if ((emulation_type & EMULTYPE_TRAP_UD) ||
			    (emulation_type & EMULTYPE_TRAP_UD_FORCED)) {
				kvm_queue_exception(vcpu, UD_VECTOR);
				return 1;
			}
			if (reexecute_instruction(vcpu, cr2_or_gpa,
						  write_fault_to_spt,
						  emulation_type))
				return 1;
			if (ctxt->have_exception) {
				/*
				 * #UD should result in just EMULATION_FAILED, and trap-like
				 * exception should not be encountered during decode.
				 */
				WARN_ON_ONCE(ctxt->exception.vector == UD_VECTOR ||
					     exception_type(ctxt->exception.vector) == EXCPT_TRAP);
				inject_emulated_exception(vcpu);
				return 1;
			}
			return handle_emulation_failure(vcpu, emulation_type);
		}
	}

	if ((emulation_type & EMULTYPE_VMWARE_GP) &&
	    !is_vmware_backdoor_opcode(ctxt)) {
		kvm_queue_exception_e(vcpu, GP_VECTOR, 0);
		return 1;
	}

	/*
	 * Note, EMULTYPE_SKIP is intended for use *only* by vendor callbacks
	 * for kvm_skip_emulated_instruction().  The caller is responsible for
	 * updating interruptibility state and injecting single-step #DBs.
	 */
	if (emulation_type & EMULTYPE_SKIP) {
		kvm_rip_write(vcpu, ctxt->_eip);
		if (ctxt->eflags & X86_EFLAGS_RF)
			kvm_set_rflags(vcpu, ctxt->eflags & ~X86_EFLAGS_RF);
		return 1;
	}

	if (retry_instruction(ctxt, cr2_or_gpa, emulation_type))
		return 1;

	/* this is needed for vmware backdoor interface to work since it
	   changes registers values  during IO operation */
	if (vcpu->arch.emulate_regs_need_sync_from_vcpu) {
		vcpu->arch.emulate_regs_need_sync_from_vcpu = false;
		emulator_invalidate_register_cache(ctxt);
	}

restart:
	if (emulation_type & EMULTYPE_PF) {
		/* Save the faulting GPA (cr2) in the address field */
		ctxt->exception.address = cr2_or_gpa;

		/* With shadow page tables, cr2 contains a GVA or nGPA. */
		if (vcpu->arch.mmu->direct_map) {
			ctxt->gpa_available = true;
			ctxt->gpa_val = cr2_or_gpa;
		}
	} else {
		/* Sanitize the address out of an abundance of paranoia. */
		ctxt->exception.address = 0;
	}

	r = x86_emulate_insn(ctxt);

	if (r == EMULATION_INTERCEPTED)
		return 1;

	if (r == EMULATION_FAILED) {
		if (reexecute_instruction(vcpu, cr2_or_gpa, write_fault_to_spt,
					emulation_type))
			return 1;

		return handle_emulation_failure(vcpu, emulation_type);
	}

	if (ctxt->have_exception) {
		r = 1;
		if (inject_emulated_exception(vcpu))
			return r;
	} else if (vcpu->arch.pio.count) {
		if (!vcpu->arch.pio.in) {
			/* FIXME: return into emulator if single-stepping.  */
			vcpu->arch.pio.count = 0;
		} else {
			writeback = false;
			vcpu->arch.complete_userspace_io = complete_emulated_pio;
		}
		r = 0;
	} else if (vcpu->mmio_needed) {
		++vcpu->stat.mmio_exits;

		if (!vcpu->mmio_is_write)
			writeback = false;
		r = 0;
		vcpu->arch.complete_userspace_io = complete_emulated_mmio;
	} else if (r == EMULATION_RESTART)
		goto restart;
	else
		r = 1;

	if (writeback) {
		unsigned long rflags = static_call(kvm_x86_get_rflags)(vcpu);
		toggle_interruptibility(vcpu, ctxt->interruptibility);
		vcpu->arch.emulate_regs_need_sync_to_vcpu = false;
		if (!ctxt->have_exception ||
		    exception_type(ctxt->exception.vector) == EXCPT_TRAP) {
			kvm_rip_write(vcpu, ctxt->eip);
			if (r && (ctxt->tf || (vcpu->guest_debug & KVM_GUESTDBG_SINGLESTEP)))
				r = kvm_vcpu_do_singlestep(vcpu);
			if (kvm_x86_ops.update_emulated_instruction)
				static_call(kvm_x86_update_emulated_instruction)(vcpu);
			__kvm_set_rflags(vcpu, ctxt->eflags);
		}

		/*
		 * For STI, interrupts are shadowed; so KVM_REQ_EVENT will
		 * do nothing, and it will be requested again as soon as
		 * the shadow expires.  But we still need to check here,
		 * because POPF has no interrupt shadow.
		 */
		if (unlikely((ctxt->eflags & ~rflags) & X86_EFLAGS_IF))
			kvm_make_request(KVM_REQ_EVENT, vcpu);
	} else
		vcpu->arch.emulate_regs_need_sync_to_vcpu = true;

	return r;
}

int kvm_emulate_instruction(struct kvm_vcpu *vcpu, int emulation_type)
{
	return x86_emulate_instruction(vcpu, 0, emulation_type, NULL, 0);
}
EXPORT_SYMBOL_GPL(kvm_emulate_instruction);

int kvm_emulate_instruction_from_buffer(struct kvm_vcpu *vcpu,
					void *insn, int insn_len)
{
	return x86_emulate_instruction(vcpu, 0, 0, insn, insn_len);
}
EXPORT_SYMBOL_GPL(kvm_emulate_instruction_from_buffer);

static int complete_fast_pio_out_port_0x7e(struct kvm_vcpu *vcpu)
{
	vcpu->arch.pio.count = 0;
	return 1;
}

static int complete_fast_pio_out(struct kvm_vcpu *vcpu)
{
	vcpu->arch.pio.count = 0;

	if (unlikely(!kvm_is_linear_rip(vcpu, vcpu->arch.pio.linear_rip)))
		return 1;

	return kvm_skip_emulated_instruction(vcpu);
}

static int kvm_fast_pio_out(struct kvm_vcpu *vcpu, int size,
			    unsigned short port)
{
	unsigned long val = kvm_rax_read(vcpu);
	int ret = emulator_pio_out(vcpu, size, port, &val, 1);

	if (ret)
		return ret;

	/*
	 * Workaround userspace that relies on old KVM behavior of %rip being
	 * incremented prior to exiting to userspace to handle "OUT 0x7e".
	 */
	if (port == 0x7e &&
	    kvm_check_has_quirk(vcpu->kvm, KVM_X86_QUIRK_OUT_7E_INC_RIP)) {
		vcpu->arch.complete_userspace_io =
			complete_fast_pio_out_port_0x7e;
		kvm_skip_emulated_instruction(vcpu);
	} else {
		vcpu->arch.pio.linear_rip = kvm_get_linear_rip(vcpu);
		vcpu->arch.complete_userspace_io = complete_fast_pio_out;
	}
	return 0;
}

static int complete_fast_pio_in(struct kvm_vcpu *vcpu)
{
	unsigned long val;

	/* We should only ever be called with arch.pio.count equal to 1 */
	BUG_ON(vcpu->arch.pio.count != 1);

	if (unlikely(!kvm_is_linear_rip(vcpu, vcpu->arch.pio.linear_rip))) {
		vcpu->arch.pio.count = 0;
		return 1;
	}

	/* For size less than 4 we merge, else we zero extend */
	val = (vcpu->arch.pio.size < 4) ? kvm_rax_read(vcpu) : 0;

	/*
	 * Since vcpu->arch.pio.count == 1 let emulator_pio_in perform
	 * the copy and tracing
	 */
	emulator_pio_in(vcpu, vcpu->arch.pio.size, vcpu->arch.pio.port, &val, 1);
	kvm_rax_write(vcpu, val);

	return kvm_skip_emulated_instruction(vcpu);
}

static int kvm_fast_pio_in(struct kvm_vcpu *vcpu, int size,
			   unsigned short port)
{
	unsigned long val;
	int ret;

	/* For size less than 4 we merge, else we zero extend */
	val = (size < 4) ? kvm_rax_read(vcpu) : 0;

	ret = emulator_pio_in(vcpu, size, port, &val, 1);
	if (ret) {
		kvm_rax_write(vcpu, val);
		return ret;
	}

	vcpu->arch.pio.linear_rip = kvm_get_linear_rip(vcpu);
	vcpu->arch.complete_userspace_io = complete_fast_pio_in;

	return 0;
}

int kvm_fast_pio(struct kvm_vcpu *vcpu, int size, unsigned short port, int in)
{
	int ret;

	if (in)
		ret = kvm_fast_pio_in(vcpu, size, port);
	else
		ret = kvm_fast_pio_out(vcpu, size, port);
	return ret && kvm_skip_emulated_instruction(vcpu);
}
EXPORT_SYMBOL_GPL(kvm_fast_pio);

static int kvmclock_cpu_down_prep(unsigned int cpu)
{
	__this_cpu_write(cpu_tsc_khz, 0);
	return 0;
}

static void tsc_khz_changed(void *data)
{
	struct cpufreq_freqs *freq = data;
	unsigned long khz = 0;

	if (data)
		khz = freq->new;
	else if (!boot_cpu_has(X86_FEATURE_CONSTANT_TSC))
		khz = cpufreq_quick_get(raw_smp_processor_id());
	if (!khz)
		khz = tsc_khz;
	__this_cpu_write(cpu_tsc_khz, khz);
}

#ifdef CONFIG_X86_64
static void kvm_hyperv_tsc_notifier(void)
{
	struct kvm *kvm;
	struct kvm_vcpu *vcpu;
	int cpu;
	unsigned long flags;

	mutex_lock(&kvm_lock);
	list_for_each_entry(kvm, &vm_list, vm_list)
		kvm_make_mclock_inprogress_request(kvm);

	hyperv_stop_tsc_emulation();

	/* TSC frequency always matches when on Hyper-V */
	for_each_present_cpu(cpu)
		per_cpu(cpu_tsc_khz, cpu) = tsc_khz;
	kvm_max_guest_tsc_khz = tsc_khz;

	list_for_each_entry(kvm, &vm_list, vm_list) {
		struct kvm_arch *ka = &kvm->arch;

		spin_lock_irqsave(&ka->pvclock_gtod_sync_lock, flags);
		pvclock_update_vm_gtod_copy(kvm);
		spin_unlock_irqrestore(&ka->pvclock_gtod_sync_lock, flags);

		kvm_for_each_vcpu(cpu, vcpu, kvm)
			kvm_make_request(KVM_REQ_CLOCK_UPDATE, vcpu);

		kvm_for_each_vcpu(cpu, vcpu, kvm)
			kvm_clear_request(KVM_REQ_MCLOCK_INPROGRESS, vcpu);
	}
	mutex_unlock(&kvm_lock);
}
#endif

static void __kvmclock_cpufreq_notifier(struct cpufreq_freqs *freq, int cpu)
{
	struct kvm *kvm;
	struct kvm_vcpu *vcpu;
	int i, send_ipi = 0;

	/*
	 * We allow guests to temporarily run on slowing clocks,
	 * provided we notify them after, or to run on accelerating
	 * clocks, provided we notify them before.  Thus time never
	 * goes backwards.
	 *
	 * However, we have a problem.  We can't atomically update
	 * the frequency of a given CPU from this function; it is
	 * merely a notifier, which can be called from any CPU.
	 * Changing the TSC frequency at arbitrary points in time
	 * requires a recomputation of local variables related to
	 * the TSC for each VCPU.  We must flag these local variables
	 * to be updated and be sure the update takes place with the
	 * new frequency before any guests proceed.
	 *
	 * Unfortunately, the combination of hotplug CPU and frequency
	 * change creates an intractable locking scenario; the order
	 * of when these callouts happen is undefined with respect to
	 * CPU hotplug, and they can race with each other.  As such,
	 * merely setting per_cpu(cpu_tsc_khz) = X during a hotadd is
	 * undefined; you can actually have a CPU frequency change take
	 * place in between the computation of X and the setting of the
	 * variable.  To protect against this problem, all updates of
	 * the per_cpu tsc_khz variable are done in an interrupt
	 * protected IPI, and all callers wishing to update the value
	 * must wait for a synchronous IPI to complete (which is trivial
	 * if the caller is on the CPU already).  This establishes the
	 * necessary total order on variable updates.
	 *
	 * Note that because a guest time update may take place
	 * anytime after the setting of the VCPU's request bit, the
	 * correct TSC value must be set before the request.  However,
	 * to ensure the update actually makes it to any guest which
	 * starts running in hardware virtualization between the set
	 * and the acquisition of the spinlock, we must also ping the
	 * CPU after setting the request bit.
	 *
	 */

	smp_call_function_single(cpu, tsc_khz_changed, freq, 1);

	mutex_lock(&kvm_lock);
	list_for_each_entry(kvm, &vm_list, vm_list) {
		kvm_for_each_vcpu(i, vcpu, kvm) {
			if (vcpu->cpu != cpu)
				continue;
			kvm_make_request(KVM_REQ_CLOCK_UPDATE, vcpu);
			if (vcpu->cpu != raw_smp_processor_id())
				send_ipi = 1;
		}
	}
	mutex_unlock(&kvm_lock);

	if (freq->old < freq->new && send_ipi) {
		/*
		 * We upscale the frequency.  Must make the guest
		 * doesn't see old kvmclock values while running with
		 * the new frequency, otherwise we risk the guest sees
		 * time go backwards.
		 *
		 * In case we update the frequency for another cpu
		 * (which might be in guest context) send an interrupt
		 * to kick the cpu out of guest context.  Next time
		 * guest context is entered kvmclock will be updated,
		 * so the guest will not see stale values.
		 */
		smp_call_function_single(cpu, tsc_khz_changed, freq, 1);
	}
}

static int kvmclock_cpufreq_notifier(struct notifier_block *nb, unsigned long val,
				     void *data)
{
	struct cpufreq_freqs *freq = data;
	int cpu;

	if (val == CPUFREQ_PRECHANGE && freq->old > freq->new)
		return 0;
	if (val == CPUFREQ_POSTCHANGE && freq->old < freq->new)
		return 0;

	for_each_cpu(cpu, freq->policy->cpus)
		__kvmclock_cpufreq_notifier(freq, cpu);

	return 0;
}

static struct notifier_block kvmclock_cpufreq_notifier_block = {
	.notifier_call  = kvmclock_cpufreq_notifier
};

static int kvmclock_cpu_online(unsigned int cpu)
{
	tsc_khz_changed(NULL);
	return 0;
}

static void kvm_timer_init(void)
{
	max_tsc_khz = tsc_khz;

	if (!boot_cpu_has(X86_FEATURE_CONSTANT_TSC)) {
#ifdef CONFIG_CPU_FREQ
		struct cpufreq_policy *policy;
		int cpu;

		cpu = get_cpu();
		policy = cpufreq_cpu_get(cpu);
		if (policy) {
			if (policy->cpuinfo.max_freq)
				max_tsc_khz = policy->cpuinfo.max_freq;
			cpufreq_cpu_put(policy);
		}
		put_cpu();
#endif
		cpufreq_register_notifier(&kvmclock_cpufreq_notifier_block,
					  CPUFREQ_TRANSITION_NOTIFIER);
	}

	cpuhp_setup_state(CPUHP_AP_X86_KVM_CLK_ONLINE, "x86/kvm/clk:online",
			  kvmclock_cpu_online, kvmclock_cpu_down_prep);
}

DEFINE_PER_CPU(struct kvm_vcpu *, current_vcpu);
EXPORT_PER_CPU_SYMBOL_GPL(current_vcpu);

int kvm_is_in_guest(void)
{
	return __this_cpu_read(current_vcpu) != NULL;
}

static int kvm_is_user_mode(void)
{
	int user_mode = 3;

	if (__this_cpu_read(current_vcpu))
		user_mode = static_call(kvm_x86_get_cpl)(__this_cpu_read(current_vcpu));

	return user_mode != 0;
}

static unsigned long kvm_get_guest_ip(void)
{
	unsigned long ip = 0;

	if (__this_cpu_read(current_vcpu))
		ip = kvm_rip_read(__this_cpu_read(current_vcpu));

	return ip;
}

static void kvm_handle_intel_pt_intr(void)
{
	struct kvm_vcpu *vcpu = __this_cpu_read(current_vcpu);

	kvm_make_request(KVM_REQ_PMI, vcpu);
	__set_bit(MSR_CORE_PERF_GLOBAL_OVF_CTRL_TRACE_TOPA_PMI_BIT,
			(unsigned long *)&vcpu->arch.pmu.global_status);
}

static struct perf_guest_info_callbacks kvm_guest_cbs = {
	.is_in_guest		= kvm_is_in_guest,
	.is_user_mode		= kvm_is_user_mode,
	.get_guest_ip		= kvm_get_guest_ip,
	.handle_intel_pt_intr	= kvm_handle_intel_pt_intr,
};

#ifdef CONFIG_X86_64
static void pvclock_gtod_update_fn(struct work_struct *work)
{
	struct kvm *kvm;

	struct kvm_vcpu *vcpu;
	int i;

	mutex_lock(&kvm_lock);
	list_for_each_entry(kvm, &vm_list, vm_list)
		kvm_for_each_vcpu(i, vcpu, kvm)
			kvm_make_request(KVM_REQ_MASTERCLOCK_UPDATE, vcpu);
	atomic_set(&kvm_guest_has_master_clock, 0);
	mutex_unlock(&kvm_lock);
}

static DECLARE_WORK(pvclock_gtod_work, pvclock_gtod_update_fn);

/*
 * Indirection to move queue_work() out of the tk_core.seq write held
 * region to prevent possible deadlocks against time accessors which
 * are invoked with work related locks held.
 */
static void pvclock_irq_work_fn(struct irq_work *w)
{
	queue_work(system_long_wq, &pvclock_gtod_work);
}

static DEFINE_IRQ_WORK(pvclock_irq_work, pvclock_irq_work_fn);

/*
 * Notification about pvclock gtod data update.
 */
static int pvclock_gtod_notify(struct notifier_block *nb, unsigned long unused,
			       void *priv)
{
	struct pvclock_gtod_data *gtod = &pvclock_gtod_data;
	struct timekeeper *tk = priv;

	update_pvclock_gtod(tk);

	/*
	 * Disable master clock if host does not trust, or does not use,
	 * TSC based clocksource. Delegate queue_work() to irq_work as
	 * this is invoked with tk_core.seq write held.
	 */
	if (!gtod_is_based_on_tsc(gtod->clock.vclock_mode) &&
	    atomic_read(&kvm_guest_has_master_clock) != 0)
		irq_work_queue(&pvclock_irq_work);
	return 0;
}

static struct notifier_block pvclock_gtod_notifier = {
	.notifier_call = pvclock_gtod_notify,
};
#endif

int kvm_arch_init(void *opaque)
{
	struct kvm_x86_init_ops *ops = opaque;
	int r;

	if (kvm_x86_ops.hardware_enable) {
		printk(KERN_ERR "kvm: already loaded the other module\n");
		r = -EEXIST;
		goto out;
	}

	if (!ops->cpu_has_kvm_support()) {
		pr_err_ratelimited("kvm: no hardware support\n");
		r = -EOPNOTSUPP;
		goto out;
	}
	if (ops->disabled_by_bios()) {
		pr_err_ratelimited("kvm: disabled by bios\n");
		r = -EOPNOTSUPP;
		goto out;
	}

	/*
	 * KVM explicitly assumes that the guest has an FPU and
	 * FXSAVE/FXRSTOR. For example, the KVM_GET_FPU explicitly casts the
	 * vCPU's FPU state as a fxregs_state struct.
	 */
	if (!boot_cpu_has(X86_FEATURE_FPU) || !boot_cpu_has(X86_FEATURE_FXSR)) {
		printk(KERN_ERR "kvm: inadequate fpu\n");
		r = -EOPNOTSUPP;
		goto out;
	}

	r = -ENOMEM;
	x86_fpu_cache = kmem_cache_create("x86_fpu", sizeof(struct fpu),
					  __alignof__(struct fpu), SLAB_ACCOUNT,
					  NULL);
	if (!x86_fpu_cache) {
		printk(KERN_ERR "kvm: failed to allocate cache for x86 fpu\n");
		goto out;
	}

	x86_emulator_cache = kvm_alloc_emulator_cache();
	if (!x86_emulator_cache) {
		pr_err("kvm: failed to allocate cache for x86 emulator\n");
		goto out_free_x86_fpu_cache;
	}

	user_return_msrs = alloc_percpu(struct kvm_user_return_msrs);
	if (!user_return_msrs) {
		printk(KERN_ERR "kvm: failed to allocate percpu kvm_user_return_msrs\n");
		goto out_free_x86_emulator_cache;
	}
	kvm_nr_uret_msrs = 0;

	r = kvm_mmu_module_init();
	if (r)
		goto out_free_percpu;

	kvm_timer_init();

	perf_register_guest_info_callbacks(&kvm_guest_cbs);

	if (boot_cpu_has(X86_FEATURE_XSAVE)) {
		host_xcr0 = xgetbv(XCR_XFEATURE_ENABLED_MASK);
		supported_xcr0 = host_xcr0 & KVM_SUPPORTED_XCR0;
	}

	if (pi_inject_timer == -1)
		pi_inject_timer = housekeeping_enabled(HK_FLAG_TIMER);
#ifdef CONFIG_X86_64
	pvclock_gtod_register_notifier(&pvclock_gtod_notifier);

	if (hypervisor_is_type(X86_HYPER_MS_HYPERV))
		set_hv_tscchange_cb(kvm_hyperv_tsc_notifier);
#endif

	return 0;

out_free_percpu:
	free_percpu(user_return_msrs);
out_free_x86_emulator_cache:
	kmem_cache_destroy(x86_emulator_cache);
out_free_x86_fpu_cache:
	kmem_cache_destroy(x86_fpu_cache);
out:
	return r;
}

void kvm_arch_exit(void)
{
#ifdef CONFIG_X86_64
	if (hypervisor_is_type(X86_HYPER_MS_HYPERV))
		clear_hv_tscchange_cb();
#endif
	kvm_lapic_exit();
	perf_unregister_guest_info_callbacks(&kvm_guest_cbs);

	if (!boot_cpu_has(X86_FEATURE_CONSTANT_TSC))
		cpufreq_unregister_notifier(&kvmclock_cpufreq_notifier_block,
					    CPUFREQ_TRANSITION_NOTIFIER);
	cpuhp_remove_state_nocalls(CPUHP_AP_X86_KVM_CLK_ONLINE);
#ifdef CONFIG_X86_64
	pvclock_gtod_unregister_notifier(&pvclock_gtod_notifier);
	irq_work_sync(&pvclock_irq_work);
	cancel_work_sync(&pvclock_gtod_work);
#endif
	kvm_x86_ops.hardware_enable = NULL;
	kvm_mmu_module_exit();
	free_percpu(user_return_msrs);
	kmem_cache_destroy(x86_emulator_cache);
	kmem_cache_destroy(x86_fpu_cache);
#ifdef CONFIG_KVM_XEN
	static_key_deferred_flush(&kvm_xen_enabled);
	WARN_ON(static_branch_unlikely(&kvm_xen_enabled.key));
#endif
}

static int __kvm_vcpu_halt(struct kvm_vcpu *vcpu, int state, int reason)
{
	++vcpu->stat.halt_exits;
	if (lapic_in_kernel(vcpu)) {
		vcpu->arch.mp_state = state;
		return 1;
	} else {
		vcpu->run->exit_reason = reason;
		return 0;
	}
}

int kvm_vcpu_halt(struct kvm_vcpu *vcpu)
{
	return __kvm_vcpu_halt(vcpu, KVM_MP_STATE_HALTED, KVM_EXIT_HLT);
}
EXPORT_SYMBOL_GPL(kvm_vcpu_halt);

int kvm_emulate_halt(struct kvm_vcpu *vcpu)
{
	int ret = kvm_skip_emulated_instruction(vcpu);
	/*
	 * TODO: we might be squashing a GUESTDBG_SINGLESTEP-triggered
	 * KVM_EXIT_DEBUG here.
	 */
	return kvm_vcpu_halt(vcpu) && ret;
}
EXPORT_SYMBOL_GPL(kvm_emulate_halt);

int kvm_emulate_ap_reset_hold(struct kvm_vcpu *vcpu)
{
	int ret = kvm_skip_emulated_instruction(vcpu);

	return __kvm_vcpu_halt(vcpu, KVM_MP_STATE_AP_RESET_HOLD, KVM_EXIT_AP_RESET_HOLD) && ret;
}
EXPORT_SYMBOL_GPL(kvm_emulate_ap_reset_hold);

#ifdef CONFIG_X86_64
static int kvm_pv_clock_pairing(struct kvm_vcpu *vcpu, gpa_t paddr,
			        unsigned long clock_type)
{
	struct kvm_clock_pairing clock_pairing;
	struct timespec64 ts;
	u64 cycle;
	int ret;

	if (clock_type != KVM_CLOCK_PAIRING_WALLCLOCK)
		return -KVM_EOPNOTSUPP;

	if (!kvm_get_walltime_and_clockread(&ts, &cycle))
		return -KVM_EOPNOTSUPP;

	clock_pairing.sec = ts.tv_sec;
	clock_pairing.nsec = ts.tv_nsec;
	clock_pairing.tsc = kvm_read_l1_tsc(vcpu, cycle);
	clock_pairing.flags = 0;
	memset(&clock_pairing.pad, 0, sizeof(clock_pairing.pad));

	ret = 0;
	if (kvm_write_guest(vcpu->kvm, paddr, &clock_pairing,
			    sizeof(struct kvm_clock_pairing)))
		ret = -KVM_EFAULT;

	return ret;
}
#endif

/*
 * kvm_pv_kick_cpu_op:  Kick a vcpu.
 *
 * @apicid - apicid of vcpu to be kicked.
 */
static void kvm_pv_kick_cpu_op(struct kvm *kvm, unsigned long flags, int apicid)
{
	struct kvm_lapic_irq lapic_irq;

	lapic_irq.shorthand = APIC_DEST_NOSHORT;
	lapic_irq.dest_mode = APIC_DEST_PHYSICAL;
	lapic_irq.level = 0;
	lapic_irq.dest_id = apicid;
	lapic_irq.msi_redir_hint = false;

	lapic_irq.delivery_mode = APIC_DM_REMRD;
	kvm_irq_delivery_to_apic(kvm, NULL, &lapic_irq, NULL);
}

bool kvm_apicv_activated(struct kvm *kvm)
{
	return (READ_ONCE(kvm->arch.apicv_inhibit_reasons) == 0);
}
EXPORT_SYMBOL_GPL(kvm_apicv_activated);

static void kvm_apicv_init(struct kvm *kvm)
{
	if (enable_apicv)
		clear_bit(APICV_INHIBIT_REASON_DISABLE,
			  &kvm->arch.apicv_inhibit_reasons);
	else
		set_bit(APICV_INHIBIT_REASON_DISABLE,
			&kvm->arch.apicv_inhibit_reasons);
}

static void kvm_sched_yield(struct kvm_vcpu *vcpu, unsigned long dest_id)
{
	struct kvm_vcpu *target = NULL;
	struct kvm_apic_map *map;

	vcpu->stat.directed_yield_attempted++;

	if (single_task_running())
		goto no_yield;

	rcu_read_lock();
	map = rcu_dereference(vcpu->kvm->arch.apic_map);

	if (likely(map) && dest_id <= map->max_apic_id && map->phys_map[dest_id])
		target = map->phys_map[dest_id]->vcpu;

	rcu_read_unlock();

	if (!target || !READ_ONCE(target->ready))
		goto no_yield;

	/* Ignore requests to yield to self */
	if (vcpu == target)
		goto no_yield;

	if (kvm_vcpu_yield_to(target) <= 0)
		goto no_yield;

	vcpu->stat.directed_yield_successful++;

no_yield:
	return;
}

static int complete_hypercall_exit(struct kvm_vcpu *vcpu)
{
	u64 ret = vcpu->run->hypercall.ret;

	if (!is_64_bit_mode(vcpu))
		ret = (u32)ret;
	kvm_rax_write(vcpu, ret);
	++vcpu->stat.hypercalls;
	return kvm_skip_emulated_instruction(vcpu);
}

int kvm_emulate_hypercall(struct kvm_vcpu *vcpu)
{
	unsigned long nr, a0, a1, a2, a3, ret;
	int op_64_bit;

	if (kvm_xen_hypercall_enabled(vcpu->kvm))
		return kvm_xen_hypercall(vcpu);

	if (kvm_hv_hypercall_enabled(vcpu))
		return kvm_hv_hypercall(vcpu);

	nr = kvm_rax_read(vcpu);
	a0 = kvm_rbx_read(vcpu);
	a1 = kvm_rcx_read(vcpu);
	a2 = kvm_rdx_read(vcpu);
	a3 = kvm_rsi_read(vcpu);

	trace_kvm_hypercall(nr, a0, a1, a2, a3);

	op_64_bit = is_64_bit_mode(vcpu);
	if (!op_64_bit) {
		nr &= 0xFFFFFFFF;
		a0 &= 0xFFFFFFFF;
		a1 &= 0xFFFFFFFF;
		a2 &= 0xFFFFFFFF;
		a3 &= 0xFFFFFFFF;
	}

	if (static_call(kvm_x86_get_cpl)(vcpu) != 0) {
		ret = -KVM_EPERM;
		goto out;
	}

	ret = -KVM_ENOSYS;

	switch (nr) {
	case KVM_HC_VAPIC_POLL_IRQ:
		ret = 0;
		break;
	case KVM_HC_KICK_CPU:
		if (!guest_pv_has(vcpu, KVM_FEATURE_PV_UNHALT))
			break;

		kvm_pv_kick_cpu_op(vcpu->kvm, a0, a1);
		kvm_sched_yield(vcpu, a1);
		ret = 0;
		break;
#ifdef CONFIG_X86_64
	case KVM_HC_CLOCK_PAIRING:
		ret = kvm_pv_clock_pairing(vcpu, a0, a1);
		break;
#endif
	case KVM_HC_SEND_IPI:
		if (!guest_pv_has(vcpu, KVM_FEATURE_PV_SEND_IPI))
			break;

		ret = kvm_pv_send_ipi(vcpu->kvm, a0, a1, a2, a3, op_64_bit);
		break;
	case KVM_HC_SCHED_YIELD:
		if (!guest_pv_has(vcpu, KVM_FEATURE_PV_SCHED_YIELD))
			break;

		kvm_sched_yield(vcpu, a0);
		ret = 0;
		break;
	case KVM_HC_MAP_GPA_RANGE: {
		u64 gpa = a0, npages = a1, attrs = a2;

		ret = -KVM_ENOSYS;
		if (!(vcpu->kvm->arch.hypercall_exit_enabled & (1 << KVM_HC_MAP_GPA_RANGE)))
			break;

		if (!PAGE_ALIGNED(gpa) || !npages ||
		    gpa_to_gfn(gpa) + npages <= gpa_to_gfn(gpa)) {
			ret = -KVM_EINVAL;
			break;
		}

		vcpu->run->exit_reason        = KVM_EXIT_HYPERCALL;
		vcpu->run->hypercall.nr       = KVM_HC_MAP_GPA_RANGE;
		vcpu->run->hypercall.args[0]  = gpa;
		vcpu->run->hypercall.args[1]  = npages;
		vcpu->run->hypercall.args[2]  = attrs;
		vcpu->run->hypercall.longmode = op_64_bit;
		vcpu->arch.complete_userspace_io = complete_hypercall_exit;
		return 0;
	}
	default:
		ret = -KVM_ENOSYS;
		break;
	}
out:
	if (!op_64_bit)
		ret = (u32)ret;
	kvm_rax_write(vcpu, ret);

	++vcpu->stat.hypercalls;
	return kvm_skip_emulated_instruction(vcpu);
}
EXPORT_SYMBOL_GPL(kvm_emulate_hypercall);

static int emulator_fix_hypercall(struct x86_emulate_ctxt *ctxt)
{
	struct kvm_vcpu *vcpu = emul_to_vcpu(ctxt);
	char instruction[3];
	unsigned long rip = kvm_rip_read(vcpu);

	static_call(kvm_x86_patch_hypercall)(vcpu, instruction);

	return emulator_write_emulated(ctxt, rip, instruction, 3,
		&ctxt->exception);
}

static int dm_request_for_irq_injection(struct kvm_vcpu *vcpu)
{
	return vcpu->run->request_interrupt_window &&
		likely(!pic_in_kernel(vcpu->kvm));
}

static void post_kvm_run_save(struct kvm_vcpu *vcpu)
{
	struct kvm_run *kvm_run = vcpu->run;

	/*
	 * if_flag is obsolete and useless, so do not bother
	 * setting it for SEV-ES guests.  Userspace can just
	 * use kvm_run->ready_for_interrupt_injection.
	 */
	kvm_run->if_flag = !vcpu->arch.guest_state_protected
		&& (kvm_get_rflags(vcpu) & X86_EFLAGS_IF) != 0;

	kvm_run->cr8 = kvm_get_cr8(vcpu);
	kvm_run->apic_base = kvm_get_apic_base(vcpu);
	kvm_run->ready_for_interrupt_injection =
		pic_in_kernel(vcpu->kvm) ||
		kvm_vcpu_ready_for_interrupt_injection(vcpu);

	if (is_smm(vcpu))
		kvm_run->flags |= KVM_RUN_X86_SMM;
}

static void update_cr8_intercept(struct kvm_vcpu *vcpu)
{
	int max_irr, tpr;

	if (!kvm_x86_ops.update_cr8_intercept)
		return;

	if (!lapic_in_kernel(vcpu))
		return;

	if (vcpu->arch.apicv_active)
		return;

	if (!vcpu->arch.apic->vapic_addr)
		max_irr = kvm_lapic_find_highest_irr(vcpu);
	else
		max_irr = -1;

	if (max_irr != -1)
		max_irr >>= 4;

	tpr = kvm_lapic_get_cr8(vcpu);

	static_call(kvm_x86_update_cr8_intercept)(vcpu, tpr, max_irr);
}


int kvm_check_nested_events(struct kvm_vcpu *vcpu)
{
	if (kvm_check_request(KVM_REQ_TRIPLE_FAULT, vcpu)) {
		kvm_x86_ops.nested_ops->triple_fault(vcpu);
		return 1;
	}

	return kvm_x86_ops.nested_ops->check_events(vcpu);
}

static void kvm_inject_exception(struct kvm_vcpu *vcpu)
{
	if (vcpu->arch.exception.error_code && !is_protmode(vcpu))
		vcpu->arch.exception.error_code = false;
	static_call(kvm_x86_queue_exception)(vcpu);
}

static int inject_pending_event(struct kvm_vcpu *vcpu, bool *req_immediate_exit)
{
	int r;
	bool can_inject = true;

	/* try to reinject previous events if any */

	if (vcpu->arch.exception.injected) {
		kvm_inject_exception(vcpu);
		can_inject = false;
	}
	/*
	 * Do not inject an NMI or interrupt if there is a pending
	 * exception.  Exceptions and interrupts are recognized at
	 * instruction boundaries, i.e. the start of an instruction.
	 * Trap-like exceptions, e.g. #DB, have higher priority than
	 * NMIs and interrupts, i.e. traps are recognized before an
	 * NMI/interrupt that's pending on the same instruction.
	 * Fault-like exceptions, e.g. #GP and #PF, are the lowest
	 * priority, but are only generated (pended) during instruction
	 * execution, i.e. a pending fault-like exception means the
	 * fault occurred on the *previous* instruction and must be
	 * serviced prior to recognizing any new events in order to
	 * fully complete the previous instruction.
	 */
	else if (!vcpu->arch.exception.pending) {
		if (vcpu->arch.nmi_injected) {
			static_call(kvm_x86_set_nmi)(vcpu);
			can_inject = false;
		} else if (vcpu->arch.interrupt.injected) {
			static_call(kvm_x86_set_irq)(vcpu);
			can_inject = false;
		}
	}

	WARN_ON_ONCE(vcpu->arch.exception.injected &&
		     vcpu->arch.exception.pending);

	/*
	 * Call check_nested_events() even if we reinjected a previous event
	 * in order for caller to determine if it should require immediate-exit
	 * from L2 to L1 due to pending L1 events which require exit
	 * from L2 to L1.
	 */
	if (is_guest_mode(vcpu)) {
		r = kvm_check_nested_events(vcpu);
		if (r < 0)
			goto out;
	}

	/* try to inject new event if pending */
	if (vcpu->arch.exception.pending) {
		trace_kvm_inj_exception(vcpu->arch.exception.nr,
					vcpu->arch.exception.has_error_code,
					vcpu->arch.exception.error_code);

		vcpu->arch.exception.pending = false;
		vcpu->arch.exception.injected = true;

		if (exception_type(vcpu->arch.exception.nr) == EXCPT_FAULT)
			__kvm_set_rflags(vcpu, kvm_get_rflags(vcpu) |
					     X86_EFLAGS_RF);

		if (vcpu->arch.exception.nr == DB_VECTOR) {
			kvm_deliver_exception_payload(vcpu);
			if (vcpu->arch.dr7 & DR7_GD) {
				vcpu->arch.dr7 &= ~DR7_GD;
				kvm_update_dr7(vcpu);
			}
		}

		kvm_inject_exception(vcpu);
		can_inject = false;
	}

	/*
	 * Finally, inject interrupt events.  If an event cannot be injected
	 * due to architectural conditions (e.g. IF=0) a window-open exit
	 * will re-request KVM_REQ_EVENT.  Sometimes however an event is pending
	 * and can architecturally be injected, but we cannot do it right now:
	 * an interrupt could have arrived just now and we have to inject it
	 * as a vmexit, or there could already an event in the queue, which is
	 * indicated by can_inject.  In that case we request an immediate exit
	 * in order to make progress and get back here for another iteration.
	 * The kvm_x86_ops hooks communicate this by returning -EBUSY.
	 */
	if (vcpu->arch.smi_pending) {
		r = can_inject ? static_call(kvm_x86_smi_allowed)(vcpu, true) : -EBUSY;
		if (r < 0)
			goto out;
		if (r) {
			vcpu->arch.smi_pending = false;
			++vcpu->arch.smi_count;
			enter_smm(vcpu);
			can_inject = false;
		} else
			static_call(kvm_x86_enable_smi_window)(vcpu);
	}

	if (vcpu->arch.nmi_pending) {
		r = can_inject ? static_call(kvm_x86_nmi_allowed)(vcpu, true) : -EBUSY;
		if (r < 0)
			goto out;
		if (r) {
			--vcpu->arch.nmi_pending;
			vcpu->arch.nmi_injected = true;
			static_call(kvm_x86_set_nmi)(vcpu);
			can_inject = false;
			WARN_ON(static_call(kvm_x86_nmi_allowed)(vcpu, true) < 0);
		}
		if (vcpu->arch.nmi_pending)
			static_call(kvm_x86_enable_nmi_window)(vcpu);
	}

	if (kvm_cpu_has_injectable_intr(vcpu)) {
		r = can_inject ? static_call(kvm_x86_interrupt_allowed)(vcpu, true) : -EBUSY;
		if (r < 0)
			goto out;
		if (r) {
			kvm_queue_interrupt(vcpu, kvm_cpu_get_interrupt(vcpu), false);
			static_call(kvm_x86_set_irq)(vcpu);
			WARN_ON(static_call(kvm_x86_interrupt_allowed)(vcpu, true) < 0);
		}
		if (kvm_cpu_has_injectable_intr(vcpu))
			static_call(kvm_x86_enable_irq_window)(vcpu);
	}

	if (is_guest_mode(vcpu) &&
	    kvm_x86_ops.nested_ops->hv_timer_pending &&
	    kvm_x86_ops.nested_ops->hv_timer_pending(vcpu))
		*req_immediate_exit = true;

	WARN_ON(vcpu->arch.exception.pending);
	return 0;

out:
	if (r == -EBUSY) {
		*req_immediate_exit = true;
		r = 0;
	}
	return r;
}

static void process_nmi(struct kvm_vcpu *vcpu)
{
	unsigned limit = 2;

	/*
	 * x86 is limited to one NMI running, and one NMI pending after it.
	 * If an NMI is already in progress, limit further NMIs to just one.
	 * Otherwise, allow two (and we'll inject the first one immediately).
	 */
	if (static_call(kvm_x86_get_nmi_mask)(vcpu) || vcpu->arch.nmi_injected)
		limit = 1;

	vcpu->arch.nmi_pending += atomic_xchg(&vcpu->arch.nmi_queued, 0);
	vcpu->arch.nmi_pending = min(vcpu->arch.nmi_pending, limit);
	kvm_make_request(KVM_REQ_EVENT, vcpu);
}

static u32 enter_smm_get_segment_flags(struct kvm_segment *seg)
{
	u32 flags = 0;
	flags |= seg->g       << 23;
	flags |= seg->db      << 22;
	flags |= seg->l       << 21;
	flags |= seg->avl     << 20;
	flags |= seg->present << 15;
	flags |= seg->dpl     << 13;
	flags |= seg->s       << 12;
	flags |= seg->type    << 8;
	return flags;
}

static void enter_smm_save_seg_32(struct kvm_vcpu *vcpu, char *buf, int n)
{
	struct kvm_segment seg;
	int offset;

	kvm_get_segment(vcpu, &seg, n);
	put_smstate(u32, buf, 0x7fa8 + n * 4, seg.selector);

	if (n < 3)
		offset = 0x7f84 + n * 12;
	else
		offset = 0x7f2c + (n - 3) * 12;

	put_smstate(u32, buf, offset + 8, seg.base);
	put_smstate(u32, buf, offset + 4, seg.limit);
	put_smstate(u32, buf, offset, enter_smm_get_segment_flags(&seg));
}

#ifdef CONFIG_X86_64
static void enter_smm_save_seg_64(struct kvm_vcpu *vcpu, char *buf, int n)
{
	struct kvm_segment seg;
	int offset;
	u16 flags;

	kvm_get_segment(vcpu, &seg, n);
	offset = 0x7e00 + n * 16;

	flags = enter_smm_get_segment_flags(&seg) >> 8;
	put_smstate(u16, buf, offset, seg.selector);
	put_smstate(u16, buf, offset + 2, flags);
	put_smstate(u32, buf, offset + 4, seg.limit);
	put_smstate(u64, buf, offset + 8, seg.base);
}
#endif

static void enter_smm_save_state_32(struct kvm_vcpu *vcpu, char *buf)
{
	struct desc_ptr dt;
	struct kvm_segment seg;
	unsigned long val;
	int i;

	put_smstate(u32, buf, 0x7ffc, kvm_read_cr0(vcpu));
	put_smstate(u32, buf, 0x7ff8, kvm_read_cr3(vcpu));
	put_smstate(u32, buf, 0x7ff4, kvm_get_rflags(vcpu));
	put_smstate(u32, buf, 0x7ff0, kvm_rip_read(vcpu));

	for (i = 0; i < 8; i++)
		put_smstate(u32, buf, 0x7fd0 + i * 4, kvm_register_read_raw(vcpu, i));

	kvm_get_dr(vcpu, 6, &val);
	put_smstate(u32, buf, 0x7fcc, (u32)val);
	kvm_get_dr(vcpu, 7, &val);
	put_smstate(u32, buf, 0x7fc8, (u32)val);

	kvm_get_segment(vcpu, &seg, VCPU_SREG_TR);
	put_smstate(u32, buf, 0x7fc4, seg.selector);
	put_smstate(u32, buf, 0x7f64, seg.base);
	put_smstate(u32, buf, 0x7f60, seg.limit);
	put_smstate(u32, buf, 0x7f5c, enter_smm_get_segment_flags(&seg));

	kvm_get_segment(vcpu, &seg, VCPU_SREG_LDTR);
	put_smstate(u32, buf, 0x7fc0, seg.selector);
	put_smstate(u32, buf, 0x7f80, seg.base);
	put_smstate(u32, buf, 0x7f7c, seg.limit);
	put_smstate(u32, buf, 0x7f78, enter_smm_get_segment_flags(&seg));

	static_call(kvm_x86_get_gdt)(vcpu, &dt);
	put_smstate(u32, buf, 0x7f74, dt.address);
	put_smstate(u32, buf, 0x7f70, dt.size);

	static_call(kvm_x86_get_idt)(vcpu, &dt);
	put_smstate(u32, buf, 0x7f58, dt.address);
	put_smstate(u32, buf, 0x7f54, dt.size);

	for (i = 0; i < 6; i++)
		enter_smm_save_seg_32(vcpu, buf, i);

	put_smstate(u32, buf, 0x7f14, kvm_read_cr4(vcpu));

	/* revision id */
	put_smstate(u32, buf, 0x7efc, 0x00020000);
	put_smstate(u32, buf, 0x7ef8, vcpu->arch.smbase);
}

#ifdef CONFIG_X86_64
static void enter_smm_save_state_64(struct kvm_vcpu *vcpu, char *buf)
{
	struct desc_ptr dt;
	struct kvm_segment seg;
	unsigned long val;
	int i;

	for (i = 0; i < 16; i++)
		put_smstate(u64, buf, 0x7ff8 - i * 8, kvm_register_read_raw(vcpu, i));

	put_smstate(u64, buf, 0x7f78, kvm_rip_read(vcpu));
	put_smstate(u32, buf, 0x7f70, kvm_get_rflags(vcpu));

	kvm_get_dr(vcpu, 6, &val);
	put_smstate(u64, buf, 0x7f68, val);
	kvm_get_dr(vcpu, 7, &val);
	put_smstate(u64, buf, 0x7f60, val);

	put_smstate(u64, buf, 0x7f58, kvm_read_cr0(vcpu));
	put_smstate(u64, buf, 0x7f50, kvm_read_cr3(vcpu));
	put_smstate(u64, buf, 0x7f48, kvm_read_cr4(vcpu));

	put_smstate(u32, buf, 0x7f00, vcpu->arch.smbase);

	/* revision id */
	put_smstate(u32, buf, 0x7efc, 0x00020064);

	put_smstate(u64, buf, 0x7ed0, vcpu->arch.efer);

	kvm_get_segment(vcpu, &seg, VCPU_SREG_TR);
	put_smstate(u16, buf, 0x7e90, seg.selector);
	put_smstate(u16, buf, 0x7e92, enter_smm_get_segment_flags(&seg) >> 8);
	put_smstate(u32, buf, 0x7e94, seg.limit);
	put_smstate(u64, buf, 0x7e98, seg.base);

	static_call(kvm_x86_get_idt)(vcpu, &dt);
	put_smstate(u32, buf, 0x7e84, dt.size);
	put_smstate(u64, buf, 0x7e88, dt.address);

	kvm_get_segment(vcpu, &seg, VCPU_SREG_LDTR);
	put_smstate(u16, buf, 0x7e70, seg.selector);
	put_smstate(u16, buf, 0x7e72, enter_smm_get_segment_flags(&seg) >> 8);
	put_smstate(u32, buf, 0x7e74, seg.limit);
	put_smstate(u64, buf, 0x7e78, seg.base);

	static_call(kvm_x86_get_gdt)(vcpu, &dt);
	put_smstate(u32, buf, 0x7e64, dt.size);
	put_smstate(u64, buf, 0x7e68, dt.address);

	for (i = 0; i < 6; i++)
		enter_smm_save_seg_64(vcpu, buf, i);
}
#endif

static void enter_smm(struct kvm_vcpu *vcpu)
{
	struct kvm_segment cs, ds;
	struct desc_ptr dt;
	unsigned long cr0;
	char buf[512];

	memset(buf, 0, 512);
#ifdef CONFIG_X86_64
	if (guest_cpuid_has(vcpu, X86_FEATURE_LM))
		enter_smm_save_state_64(vcpu, buf);
	else
#endif
		enter_smm_save_state_32(vcpu, buf);

	/*
	 * Give enter_smm() a chance to make ISA-specific changes to the vCPU
	 * state (e.g. leave guest mode) after we've saved the state into the
	 * SMM state-save area.
	 */
	static_call(kvm_x86_enter_smm)(vcpu, buf);

	kvm_smm_changed(vcpu, true);
	kvm_vcpu_write_guest(vcpu, vcpu->arch.smbase + 0xfe00, buf, sizeof(buf));

	if (static_call(kvm_x86_get_nmi_mask)(vcpu))
		vcpu->arch.hflags |= HF_SMM_INSIDE_NMI_MASK;
	else
		static_call(kvm_x86_set_nmi_mask)(vcpu, true);

	kvm_set_rflags(vcpu, X86_EFLAGS_FIXED);
	kvm_rip_write(vcpu, 0x8000);

	cr0 = vcpu->arch.cr0 & ~(X86_CR0_PE | X86_CR0_EM | X86_CR0_TS | X86_CR0_PG);
	static_call(kvm_x86_set_cr0)(vcpu, cr0);
	vcpu->arch.cr0 = cr0;

	static_call(kvm_x86_set_cr4)(vcpu, 0);

	/* Undocumented: IDT limit is set to zero on entry to SMM.  */
	dt.address = dt.size = 0;
	static_call(kvm_x86_set_idt)(vcpu, &dt);

	kvm_set_dr(vcpu, 7, DR7_FIXED_1);

	cs.selector = (vcpu->arch.smbase >> 4) & 0xffff;
	cs.base = vcpu->arch.smbase;

	ds.selector = 0;
	ds.base = 0;

	cs.limit    = ds.limit = 0xffffffff;
	cs.type     = ds.type = 0x3;
	cs.dpl      = ds.dpl = 0;
	cs.db       = ds.db = 0;
	cs.s        = ds.s = 1;
	cs.l        = ds.l = 0;
	cs.g        = ds.g = 1;
	cs.avl      = ds.avl = 0;
	cs.present  = ds.present = 1;
	cs.unusable = ds.unusable = 0;
	cs.padding  = ds.padding = 0;

	kvm_set_segment(vcpu, &cs, VCPU_SREG_CS);
	kvm_set_segment(vcpu, &ds, VCPU_SREG_DS);
	kvm_set_segment(vcpu, &ds, VCPU_SREG_ES);
	kvm_set_segment(vcpu, &ds, VCPU_SREG_FS);
	kvm_set_segment(vcpu, &ds, VCPU_SREG_GS);
	kvm_set_segment(vcpu, &ds, VCPU_SREG_SS);

#ifdef CONFIG_X86_64
	if (guest_cpuid_has(vcpu, X86_FEATURE_LM))
		static_call(kvm_x86_set_efer)(vcpu, 0);
#endif

	kvm_update_cpuid_runtime(vcpu);
	kvm_mmu_reset_context(vcpu);
}

static void process_smi(struct kvm_vcpu *vcpu)
{
	vcpu->arch.smi_pending = true;
	kvm_make_request(KVM_REQ_EVENT, vcpu);
}

void kvm_make_scan_ioapic_request_mask(struct kvm *kvm,
				       unsigned long *vcpu_bitmap)
{
	cpumask_var_t cpus;

	zalloc_cpumask_var(&cpus, GFP_ATOMIC);

	kvm_make_vcpus_request_mask(kvm, KVM_REQ_SCAN_IOAPIC,
				    NULL, vcpu_bitmap, cpus);

	free_cpumask_var(cpus);
}

void kvm_make_scan_ioapic_request(struct kvm *kvm)
{
	kvm_make_all_cpus_request(kvm, KVM_REQ_SCAN_IOAPIC);
}

void kvm_vcpu_update_apicv(struct kvm_vcpu *vcpu)
{
	if (!lapic_in_kernel(vcpu))
		return;

	vcpu->arch.apicv_active = kvm_apicv_activated(vcpu->kvm);
	kvm_apic_update_apicv(vcpu);
	static_call(kvm_x86_refresh_apicv_exec_ctrl)(vcpu);

	/*
	 * When APICv gets disabled, we may still have injected interrupts
	 * pending. At the same time, KVM_REQ_EVENT may not be set as APICv was
	 * still active when the interrupt got accepted. Make sure
	 * inject_pending_event() is called to check for that.
	 */
	if (!vcpu->arch.apicv_active)
		kvm_make_request(KVM_REQ_EVENT, vcpu);
}
EXPORT_SYMBOL_GPL(kvm_vcpu_update_apicv);

/*
 * NOTE: Do not hold any lock prior to calling this.
 *
 * In particular, kvm_request_apicv_update() expects kvm->srcu not to be
 * locked, because it calls __x86_set_memory_region() which does
 * synchronize_srcu(&kvm->srcu).
 */
void kvm_request_apicv_update(struct kvm *kvm, bool activate, ulong bit)
{
	struct kvm_vcpu *except;
	unsigned long old, new, expected;

	if (!kvm_x86_ops.check_apicv_inhibit_reasons ||
	    !static_call(kvm_x86_check_apicv_inhibit_reasons)(bit))
		return;

	old = READ_ONCE(kvm->arch.apicv_inhibit_reasons);
	do {
		expected = new = old;
		if (activate)
			__clear_bit(bit, &new);
		else
			__set_bit(bit, &new);
		if (new == old)
			break;
		old = cmpxchg(&kvm->arch.apicv_inhibit_reasons, expected, new);
	} while (old != expected);

	if (!!old == !!new)
		return;

	trace_kvm_apicv_update_request(activate, bit);
	if (kvm_x86_ops.pre_update_apicv_exec_ctrl)
		static_call(kvm_x86_pre_update_apicv_exec_ctrl)(kvm, activate);

	/*
	 * Sending request to update APICV for all other vcpus,
	 * while update the calling vcpu immediately instead of
	 * waiting for another #VMEXIT to handle the request.
	 */
	except = kvm_get_running_vcpu();
	kvm_make_all_cpus_request_except(kvm, KVM_REQ_APICV_UPDATE,
					 except);
	if (except)
		kvm_vcpu_update_apicv(except);
}
EXPORT_SYMBOL_GPL(kvm_request_apicv_update);

static void vcpu_scan_ioapic(struct kvm_vcpu *vcpu)
{
	if (!kvm_apic_present(vcpu))
		return;

	bitmap_zero(vcpu->arch.ioapic_handled_vectors, 256);

	if (irqchip_split(vcpu->kvm))
		kvm_scan_ioapic_routes(vcpu, vcpu->arch.ioapic_handled_vectors);
	else {
		if (vcpu->arch.apicv_active)
			static_call(kvm_x86_sync_pir_to_irr)(vcpu);
		if (ioapic_in_kernel(vcpu->kvm))
			kvm_ioapic_scan_entry(vcpu, vcpu->arch.ioapic_handled_vectors);
	}

	if (is_guest_mode(vcpu))
		vcpu->arch.load_eoi_exitmap_pending = true;
	else
		kvm_make_request(KVM_REQ_LOAD_EOI_EXITMAP, vcpu);
}

static void vcpu_load_eoi_exitmap(struct kvm_vcpu *vcpu)
{
	u64 eoi_exit_bitmap[4];

	if (!kvm_apic_hw_enabled(vcpu->arch.apic))
		return;

	if (to_hv_vcpu(vcpu))
		bitmap_or((ulong *)eoi_exit_bitmap,
			  vcpu->arch.ioapic_handled_vectors,
			  to_hv_synic(vcpu)->vec_bitmap, 256);

	static_call(kvm_x86_load_eoi_exitmap)(vcpu, eoi_exit_bitmap);
}

void kvm_arch_mmu_notifier_invalidate_range(struct kvm *kvm,
					    unsigned long start, unsigned long end)
{
	unsigned long apic_address;

	/*
	 * The physical address of apic access page is stored in the VMCS.
	 * Update it when it becomes invalid.
	 */
	apic_address = gfn_to_hva(kvm, APIC_DEFAULT_PHYS_BASE >> PAGE_SHIFT);
	if (start <= apic_address && apic_address < end)
		kvm_make_all_cpus_request(kvm, KVM_REQ_APIC_PAGE_RELOAD);
}

void kvm_vcpu_reload_apic_access_page(struct kvm_vcpu *vcpu)
{
	if (!lapic_in_kernel(vcpu))
		return;

	if (!kvm_x86_ops.set_apic_access_page_addr)
		return;

	static_call(kvm_x86_set_apic_access_page_addr)(vcpu);
}

void __kvm_request_immediate_exit(struct kvm_vcpu *vcpu)
{
	smp_send_reschedule(vcpu->cpu);
}
EXPORT_SYMBOL_GPL(__kvm_request_immediate_exit);

/*
 * Returns 1 to let vcpu_run() continue the guest execution loop without
 * exiting to the userspace.  Otherwise, the value will be returned to the
 * userspace.
 */
static int vcpu_enter_guest(struct kvm_vcpu *vcpu)
{
	int r;
	bool req_int_win =
		dm_request_for_irq_injection(vcpu) &&
		kvm_cpu_accept_dm_intr(vcpu);
	fastpath_t exit_fastpath;

	bool req_immediate_exit = false;

	/* Forbid vmenter if vcpu dirty ring is soft-full */
	if (unlikely(vcpu->kvm->dirty_ring_size &&
		     kvm_dirty_ring_soft_full(&vcpu->dirty_ring))) {
		vcpu->run->exit_reason = KVM_EXIT_DIRTY_RING_FULL;
		trace_kvm_dirty_ring_exit(vcpu);
		r = 0;
		goto out;
	}

	if (kvm_request_pending(vcpu)) {
		if (kvm_check_request(KVM_REQ_GET_NESTED_STATE_PAGES, vcpu)) {
			if (unlikely(!kvm_x86_ops.nested_ops->get_nested_state_pages(vcpu))) {
				r = 0;
				goto out;
			}
		}
		if (kvm_check_request(KVM_REQ_MMU_RELOAD, vcpu))
			kvm_mmu_unload(vcpu);
		if (kvm_check_request(KVM_REQ_MIGRATE_TIMER, vcpu))
			__kvm_migrate_timers(vcpu);
		if (kvm_check_request(KVM_REQ_MASTERCLOCK_UPDATE, vcpu))
			kvm_gen_update_masterclock(vcpu->kvm);
		if (kvm_check_request(KVM_REQ_GLOBAL_CLOCK_UPDATE, vcpu))
			kvm_gen_kvmclock_update(vcpu);
		if (kvm_check_request(KVM_REQ_CLOCK_UPDATE, vcpu)) {
			r = kvm_guest_time_update(vcpu);
			if (unlikely(r))
				goto out;
		}
		if (kvm_check_request(KVM_REQ_MMU_SYNC, vcpu))
			kvm_mmu_sync_roots(vcpu);
		if (kvm_check_request(KVM_REQ_LOAD_MMU_PGD, vcpu))
			kvm_mmu_load_pgd(vcpu);
		if (kvm_check_request(KVM_REQ_TLB_FLUSH, vcpu)) {
			kvm_vcpu_flush_tlb_all(vcpu);

			/* Flushing all ASIDs flushes the current ASID... */
			kvm_clear_request(KVM_REQ_TLB_FLUSH_CURRENT, vcpu);
		}
		if (kvm_check_request(KVM_REQ_TLB_FLUSH_CURRENT, vcpu))
			kvm_vcpu_flush_tlb_current(vcpu);
		if (kvm_check_request(KVM_REQ_TLB_FLUSH_GUEST, vcpu))
			kvm_vcpu_flush_tlb_guest(vcpu);

		if (kvm_check_request(KVM_REQ_REPORT_TPR_ACCESS, vcpu)) {
			vcpu->run->exit_reason = KVM_EXIT_TPR_ACCESS;
			r = 0;
			goto out;
		}
		if (kvm_check_request(KVM_REQ_TRIPLE_FAULT, vcpu)) {
			if (is_guest_mode(vcpu)) {
				kvm_x86_ops.nested_ops->triple_fault(vcpu);
			} else {
				vcpu->run->exit_reason = KVM_EXIT_SHUTDOWN;
				vcpu->mmio_needed = 0;
				r = 0;
				goto out;
			}
		}
		if (kvm_check_request(KVM_REQ_APF_HALT, vcpu)) {
			/* Page is swapped out. Do synthetic halt */
			vcpu->arch.apf.halted = true;
			r = 1;
			goto out;
		}
		if (kvm_check_request(KVM_REQ_STEAL_UPDATE, vcpu))
			record_steal_time(vcpu);
		if (kvm_check_request(KVM_REQ_SMI, vcpu))
			process_smi(vcpu);
		if (kvm_check_request(KVM_REQ_NMI, vcpu))
			process_nmi(vcpu);
		if (kvm_check_request(KVM_REQ_PMU, vcpu))
			kvm_pmu_handle_event(vcpu);
		if (kvm_check_request(KVM_REQ_PMI, vcpu))
			kvm_pmu_deliver_pmi(vcpu);
		if (kvm_check_request(KVM_REQ_IOAPIC_EOI_EXIT, vcpu)) {
			BUG_ON(vcpu->arch.pending_ioapic_eoi > 255);
			if (test_bit(vcpu->arch.pending_ioapic_eoi,
				     vcpu->arch.ioapic_handled_vectors)) {
				vcpu->run->exit_reason = KVM_EXIT_IOAPIC_EOI;
				vcpu->run->eoi.vector =
						vcpu->arch.pending_ioapic_eoi;
				r = 0;
				goto out;
			}
		}
		if (kvm_check_request(KVM_REQ_SCAN_IOAPIC, vcpu))
			vcpu_scan_ioapic(vcpu);
		if (kvm_check_request(KVM_REQ_LOAD_EOI_EXITMAP, vcpu))
			vcpu_load_eoi_exitmap(vcpu);
		if (kvm_check_request(KVM_REQ_APIC_PAGE_RELOAD, vcpu))
			kvm_vcpu_reload_apic_access_page(vcpu);
		if (kvm_check_request(KVM_REQ_HV_CRASH, vcpu)) {
			vcpu->run->exit_reason = KVM_EXIT_SYSTEM_EVENT;
			vcpu->run->system_event.type = KVM_SYSTEM_EVENT_CRASH;
			r = 0;
			goto out;
		}
		if (kvm_check_request(KVM_REQ_HV_RESET, vcpu)) {
			vcpu->run->exit_reason = KVM_EXIT_SYSTEM_EVENT;
			vcpu->run->system_event.type = KVM_SYSTEM_EVENT_RESET;
			r = 0;
			goto out;
		}
		if (kvm_check_request(KVM_REQ_HV_EXIT, vcpu)) {
			struct kvm_vcpu_hv *hv_vcpu = to_hv_vcpu(vcpu);

			vcpu->run->exit_reason = KVM_EXIT_HYPERV;
			vcpu->run->hyperv = hv_vcpu->exit;
			r = 0;
			goto out;
		}

		/*
		 * KVM_REQ_HV_STIMER has to be processed after
		 * KVM_REQ_CLOCK_UPDATE, because Hyper-V SynIC timers
		 * depend on the guest clock being up-to-date
		 */
		if (kvm_check_request(KVM_REQ_HV_STIMER, vcpu))
			kvm_hv_process_stimers(vcpu);
		if (kvm_check_request(KVM_REQ_APICV_UPDATE, vcpu))
			kvm_vcpu_update_apicv(vcpu);
		if (kvm_check_request(KVM_REQ_APF_READY, vcpu))
			kvm_check_async_pf_completion(vcpu);
		if (kvm_check_request(KVM_REQ_MSR_FILTER_CHANGED, vcpu))
			static_call(kvm_x86_msr_filter_changed)(vcpu);

		if (kvm_check_request(KVM_REQ_UPDATE_CPU_DIRTY_LOGGING, vcpu))
			static_call(kvm_x86_update_cpu_dirty_logging)(vcpu);
	}

	if (kvm_check_request(KVM_REQ_EVENT, vcpu) || req_int_win ||
	    kvm_xen_has_interrupt(vcpu)) {
		++vcpu->stat.req_event;
		r = kvm_apic_accept_events(vcpu);
		if (r < 0) {
			r = 0;
			goto out;
		}
		if (vcpu->arch.mp_state == KVM_MP_STATE_INIT_RECEIVED) {
			r = 1;
			goto out;
		}

		r = inject_pending_event(vcpu, &req_immediate_exit);
		if (r < 0) {
			r = 0;
			goto out;
		}
		if (req_int_win)
			static_call(kvm_x86_enable_irq_window)(vcpu);

		if (kvm_lapic_enabled(vcpu)) {
			update_cr8_intercept(vcpu);
			kvm_lapic_sync_to_vapic(vcpu);
		}
	}

	r = kvm_mmu_reload(vcpu);
	if (unlikely(r)) {
		goto cancel_injection;
	}

	preempt_disable();

	static_call(kvm_x86_prepare_guest_switch)(vcpu);

	/*
	 * Disable IRQs before setting IN_GUEST_MODE.  Posted interrupt
	 * IPI are then delayed after guest entry, which ensures that they
	 * result in virtual interrupt delivery.
	 */
	local_irq_disable();
	vcpu->mode = IN_GUEST_MODE;

	srcu_read_unlock(&vcpu->kvm->srcu, vcpu->srcu_idx);

	/*
	 * 1) We should set ->mode before checking ->requests.  Please see
	 * the comment in kvm_vcpu_exiting_guest_mode().
	 *
	 * 2) For APICv, we should set ->mode before checking PID.ON. This
	 * pairs with the memory barrier implicit in pi_test_and_set_on
	 * (see vmx_deliver_posted_interrupt).
	 *
	 * 3) This also orders the write to mode from any reads to the page
	 * tables done while the VCPU is running.  Please see the comment
	 * in kvm_flush_remote_tlbs.
	 */
	smp_mb__after_srcu_read_unlock();

	/*
	 * This handles the case where a posted interrupt was
	 * notified with kvm_vcpu_kick.
	 */
	if (kvm_lapic_enabled(vcpu) && vcpu->arch.apicv_active)
		static_call(kvm_x86_sync_pir_to_irr)(vcpu);

	if (kvm_vcpu_exit_request(vcpu)) {
		vcpu->mode = OUTSIDE_GUEST_MODE;
		smp_wmb();
		local_irq_enable();
		preempt_enable();
		vcpu->srcu_idx = srcu_read_lock(&vcpu->kvm->srcu);
		r = 1;
		goto cancel_injection;
	}

	if (req_immediate_exit) {
		kvm_make_request(KVM_REQ_EVENT, vcpu);
		static_call(kvm_x86_request_immediate_exit)(vcpu);
	}

	fpregs_assert_state_consistent();
	if (test_thread_flag(TIF_NEED_FPU_LOAD))
		switch_fpu_return();

	if (unlikely(vcpu->arch.switch_db_regs)) {
		set_debugreg(0, 7);
		set_debugreg(vcpu->arch.eff_db[0], 0);
		set_debugreg(vcpu->arch.eff_db[1], 1);
		set_debugreg(vcpu->arch.eff_db[2], 2);
		set_debugreg(vcpu->arch.eff_db[3], 3);
		set_debugreg(vcpu->arch.dr6, 6);
		vcpu->arch.switch_db_regs &= ~KVM_DEBUGREG_RELOAD;
	}

	for (;;) {
		exit_fastpath = static_call(kvm_x86_run)(vcpu);
		if (likely(exit_fastpath != EXIT_FASTPATH_REENTER_GUEST))
			break;

                if (unlikely(kvm_vcpu_exit_request(vcpu))) {
			exit_fastpath = EXIT_FASTPATH_EXIT_HANDLED;
			break;
		}

		if (vcpu->arch.apicv_active)
			static_call(kvm_x86_sync_pir_to_irr)(vcpu);
        }

	/*
	 * Do this here before restoring debug registers on the host.  And
	 * since we do this before handling the vmexit, a DR access vmexit
	 * can (a) read the correct value of the debug registers, (b) set
	 * KVM_DEBUGREG_WONT_EXIT again.
	 */
	if (unlikely(vcpu->arch.switch_db_regs & KVM_DEBUGREG_WONT_EXIT)) {
		WARN_ON(vcpu->guest_debug & KVM_GUESTDBG_USE_HW_BP);
		static_call(kvm_x86_sync_dirty_debug_regs)(vcpu);
		kvm_update_dr0123(vcpu);
		kvm_update_dr7(vcpu);
		vcpu->arch.switch_db_regs &= ~KVM_DEBUGREG_RELOAD;
	}

	/*
	 * If the guest has used debug registers, at least dr7
	 * will be disabled while returning to the host.
	 * If we don't have active breakpoints in the host, we don't
	 * care about the messed up debug address registers. But if
	 * we have some of them active, restore the old state.
	 */
	if (hw_breakpoint_active())
		hw_breakpoint_restore();

	vcpu->arch.last_vmentry_cpu = vcpu->cpu;
	vcpu->arch.last_guest_tsc = kvm_read_l1_tsc(vcpu, rdtsc());

	vcpu->mode = OUTSIDE_GUEST_MODE;
	smp_wmb();

	static_call(kvm_x86_handle_exit_irqoff)(vcpu);

	/*
	 * Consume any pending interrupts, including the possible source of
	 * VM-Exit on SVM and any ticks that occur between VM-Exit and now.
	 * An instruction is required after local_irq_enable() to fully unblock
	 * interrupts on processors that implement an interrupt shadow, the
	 * stat.exits increment will do nicely.
	 */
	kvm_before_interrupt(vcpu);
	local_irq_enable();
	++vcpu->stat.exits;
	local_irq_disable();
	kvm_after_interrupt(vcpu);

	/*
	 * Wait until after servicing IRQs to account guest time so that any
	 * ticks that occurred while running the guest are properly accounted
	 * to the guest.  Waiting until IRQs are enabled degrades the accuracy
	 * of accounting via context tracking, but the loss of accuracy is
	 * acceptable for all known use cases.
	 */
	vtime_account_guest_exit();

	if (lapic_in_kernel(vcpu)) {
		s64 delta = vcpu->arch.apic->lapic_timer.advance_expire_delta;
		if (delta != S64_MIN) {
			trace_kvm_wait_lapic_expire(vcpu->vcpu_id, delta);
			vcpu->arch.apic->lapic_timer.advance_expire_delta = S64_MIN;
		}
	}

	local_irq_enable();
	preempt_enable();

	vcpu->srcu_idx = srcu_read_lock(&vcpu->kvm->srcu);

	/*
	 * Profile KVM exit RIPs:
	 */
	if (unlikely(prof_on == KVM_PROFILING)) {
		unsigned long rip = kvm_rip_read(vcpu);
		profile_hit(KVM_PROFILING, (void *)rip);
	}

	if (unlikely(vcpu->arch.tsc_always_catchup))
		kvm_make_request(KVM_REQ_CLOCK_UPDATE, vcpu);

	if (vcpu->arch.apic_attention)
		kvm_lapic_sync_from_vapic(vcpu);

	r = static_call(kvm_x86_handle_exit)(vcpu, exit_fastpath);
	return r;

cancel_injection:
	if (req_immediate_exit)
		kvm_make_request(KVM_REQ_EVENT, vcpu);
	static_call(kvm_x86_cancel_injection)(vcpu);
	if (unlikely(vcpu->arch.apic_attention))
		kvm_lapic_sync_from_vapic(vcpu);
out:
	return r;
}

static inline int vcpu_block(struct kvm *kvm, struct kvm_vcpu *vcpu)
{
	if (!kvm_arch_vcpu_runnable(vcpu) &&
	    (!kvm_x86_ops.pre_block || static_call(kvm_x86_pre_block)(vcpu) == 0)) {
		srcu_read_unlock(&kvm->srcu, vcpu->srcu_idx);
		kvm_vcpu_block(vcpu);
		vcpu->srcu_idx = srcu_read_lock(&kvm->srcu);

		if (kvm_x86_ops.post_block)
			static_call(kvm_x86_post_block)(vcpu);

		if (!kvm_check_request(KVM_REQ_UNHALT, vcpu))
			return 1;
	}

	if (kvm_apic_accept_events(vcpu) < 0)
		return 0;
	switch(vcpu->arch.mp_state) {
	case KVM_MP_STATE_HALTED:
	case KVM_MP_STATE_AP_RESET_HOLD:
		vcpu->arch.pv.pv_unhalted = false;
		vcpu->arch.mp_state =
			KVM_MP_STATE_RUNNABLE;
		fallthrough;
	case KVM_MP_STATE_RUNNABLE:
		vcpu->arch.apf.halted = false;
		break;
	case KVM_MP_STATE_INIT_RECEIVED:
		break;
	default:
		return -EINTR;
	}
	return 1;
}

static inline bool kvm_vcpu_running(struct kvm_vcpu *vcpu)
{
	if (is_guest_mode(vcpu))
		kvm_check_nested_events(vcpu);

	return (vcpu->arch.mp_state == KVM_MP_STATE_RUNNABLE &&
		!vcpu->arch.apf.halted);
}

static int vcpu_run(struct kvm_vcpu *vcpu)
{
	int r;
	struct kvm *kvm = vcpu->kvm;

	vcpu->srcu_idx = srcu_read_lock(&kvm->srcu);
	vcpu->arch.l1tf_flush_l1d = true;

	for (;;) {
		if (kvm_vcpu_running(vcpu)) {
			r = vcpu_enter_guest(vcpu);
		} else {
			r = vcpu_block(kvm, vcpu);
		}

		if (r <= 0)
			break;

		kvm_clear_request(KVM_REQ_UNBLOCK, vcpu);
		if (kvm_cpu_has_pending_timer(vcpu))
			kvm_inject_pending_timer_irqs(vcpu);

		if (dm_request_for_irq_injection(vcpu) &&
			kvm_vcpu_ready_for_interrupt_injection(vcpu)) {
			r = 0;
			vcpu->run->exit_reason = KVM_EXIT_IRQ_WINDOW_OPEN;
			++vcpu->stat.request_irq_exits;
			break;
		}

		if (__xfer_to_guest_mode_work_pending()) {
			srcu_read_unlock(&kvm->srcu, vcpu->srcu_idx);
			r = xfer_to_guest_mode_handle_work(vcpu);
			if (r)
				return r;
			vcpu->srcu_idx = srcu_read_lock(&kvm->srcu);
		}
	}

	srcu_read_unlock(&kvm->srcu, vcpu->srcu_idx);

	return r;
}

static inline int complete_emulated_io(struct kvm_vcpu *vcpu)
{
	int r;

	vcpu->srcu_idx = srcu_read_lock(&vcpu->kvm->srcu);
	r = kvm_emulate_instruction(vcpu, EMULTYPE_NO_DECODE);
	srcu_read_unlock(&vcpu->kvm->srcu, vcpu->srcu_idx);
	return r;
}

static int complete_emulated_pio(struct kvm_vcpu *vcpu)
{
	BUG_ON(!vcpu->arch.pio.count);

	return complete_emulated_io(vcpu);
}

/*
 * Implements the following, as a state machine:
 *
 * read:
 *   for each fragment
 *     for each mmio piece in the fragment
 *       write gpa, len
 *       exit
 *       copy data
 *   execute insn
 *
 * write:
 *   for each fragment
 *     for each mmio piece in the fragment
 *       write gpa, len
 *       copy data
 *       exit
 */
static int complete_emulated_mmio(struct kvm_vcpu *vcpu)
{
	struct kvm_run *run = vcpu->run;
	struct kvm_mmio_fragment *frag;
	unsigned len;

	BUG_ON(!vcpu->mmio_needed);

	/* Complete previous fragment */
	frag = &vcpu->mmio_fragments[vcpu->mmio_cur_fragment];
	len = min(8u, frag->len);
	if (!vcpu->mmio_is_write)
		memcpy(frag->data, run->mmio.data, len);

	if (frag->len <= 8) {
		/* Switch to the next fragment. */
		frag++;
		vcpu->mmio_cur_fragment++;
	} else {
		/* Go forward to the next mmio piece. */
		frag->data += len;
		frag->gpa += len;
		frag->len -= len;
	}

	if (vcpu->mmio_cur_fragment >= vcpu->mmio_nr_fragments) {
		vcpu->mmio_needed = 0;

		/* FIXME: return into emulator if single-stepping.  */
		if (vcpu->mmio_is_write)
			return 1;
		vcpu->mmio_read_completed = 1;
		return complete_emulated_io(vcpu);
	}

	run->exit_reason = KVM_EXIT_MMIO;
	run->mmio.phys_addr = frag->gpa;
	if (vcpu->mmio_is_write)
		memcpy(run->mmio.data, frag->data, min(8u, frag->len));
	run->mmio.len = min(8u, frag->len);
	run->mmio.is_write = vcpu->mmio_is_write;
	vcpu->arch.complete_userspace_io = complete_emulated_mmio;
	return 0;
}

static void kvm_save_current_fpu(struct fpu *fpu)
{
	/*
	 * If the target FPU state is not resident in the CPU registers, just
	 * memcpy() from current, else save CPU state directly to the target.
	 */
	if (test_thread_flag(TIF_NEED_FPU_LOAD))
		memcpy(&fpu->state, &current->thread.fpu.state,
		       fpu_kernel_xstate_size);
	else
		copy_fpregs_to_fpstate(fpu);
}

/* Swap (qemu) user FPU context for the guest FPU context. */
static void kvm_load_guest_fpu(struct kvm_vcpu *vcpu)
{
	fpregs_lock();

	kvm_save_current_fpu(vcpu->arch.user_fpu);

	/*
	 * Guests with protected state can't have it set by the hypervisor,
	 * so skip trying to set it.
	 */
	if (vcpu->arch.guest_fpu)
		/* PKRU is separately restored in kvm_x86_ops.run. */
		__copy_kernel_to_fpregs(&vcpu->arch.guest_fpu->state,
					~XFEATURE_MASK_PKRU);

	fpregs_mark_activate();
	fpregs_unlock();

	trace_kvm_fpu(1);
}

/* When vcpu_run ends, restore user space FPU context. */
static void kvm_put_guest_fpu(struct kvm_vcpu *vcpu)
{
	fpregs_lock();

	/*
	 * Guests with protected state can't have it read by the hypervisor,
	 * so skip trying to save it.
	 */
	if (vcpu->arch.guest_fpu)
		kvm_save_current_fpu(vcpu->arch.guest_fpu);

	copy_kernel_to_fpregs(&vcpu->arch.user_fpu->state);

	fpregs_mark_activate();
	fpregs_unlock();

	++vcpu->stat.fpu_reload;
	trace_kvm_fpu(0);
}

int kvm_arch_vcpu_ioctl_run(struct kvm_vcpu *vcpu)
{
	struct kvm_run *kvm_run = vcpu->run;
	int r;

	vcpu_load(vcpu);
	kvm_sigset_activate(vcpu);
	kvm_run->flags = 0;
	kvm_load_guest_fpu(vcpu);

	if (unlikely(vcpu->arch.mp_state == KVM_MP_STATE_UNINITIALIZED)) {
		if (kvm_run->immediate_exit) {
			r = -EINTR;
			goto out;
		}
		kvm_vcpu_block(vcpu);
		if (kvm_apic_accept_events(vcpu) < 0) {
			r = 0;
			goto out;
		}
		kvm_clear_request(KVM_REQ_UNHALT, vcpu);
		r = -EAGAIN;
		if (signal_pending(current)) {
			r = -EINTR;
			kvm_run->exit_reason = KVM_EXIT_INTR;
			++vcpu->stat.signal_exits;
		}
		goto out;
	}

	if (kvm_run->kvm_valid_regs & ~KVM_SYNC_X86_VALID_FIELDS) {
		r = -EINVAL;
		goto out;
	}

	if (kvm_run->kvm_dirty_regs) {
		r = sync_regs(vcpu);
		if (r != 0)
			goto out;
	}

	/* re-sync apic's tpr */
	if (!lapic_in_kernel(vcpu)) {
		if (kvm_set_cr8(vcpu, kvm_run->cr8) != 0) {
			r = -EINVAL;
			goto out;
		}
	}

	if (unlikely(vcpu->arch.complete_userspace_io)) {
		int (*cui)(struct kvm_vcpu *) = vcpu->arch.complete_userspace_io;
		vcpu->arch.complete_userspace_io = NULL;
		r = cui(vcpu);
		if (r <= 0)
			goto out;
	} else
		WARN_ON(vcpu->arch.pio.count || vcpu->mmio_needed);

	if (kvm_run->immediate_exit)
		r = -EINTR;
	else
		r = vcpu_run(vcpu);

out:
	kvm_put_guest_fpu(vcpu);
	if (kvm_run->kvm_valid_regs)
		store_regs(vcpu);
	post_kvm_run_save(vcpu);
	kvm_sigset_deactivate(vcpu);

	vcpu_put(vcpu);
	return r;
}

static void __get_regs(struct kvm_vcpu *vcpu, struct kvm_regs *regs)
{
	if (vcpu->arch.emulate_regs_need_sync_to_vcpu) {
		/*
		 * We are here if userspace calls get_regs() in the middle of
		 * instruction emulation. Registers state needs to be copied
		 * back from emulation context to vcpu. Userspace shouldn't do
		 * that usually, but some bad designed PV devices (vmware
		 * backdoor interface) need this to work
		 */
		emulator_writeback_register_cache(vcpu->arch.emulate_ctxt);
		vcpu->arch.emulate_regs_need_sync_to_vcpu = false;
	}
	regs->rax = kvm_rax_read(vcpu);
	regs->rbx = kvm_rbx_read(vcpu);
	regs->rcx = kvm_rcx_read(vcpu);
	regs->rdx = kvm_rdx_read(vcpu);
	regs->rsi = kvm_rsi_read(vcpu);
	regs->rdi = kvm_rdi_read(vcpu);
	regs->rsp = kvm_rsp_read(vcpu);
	regs->rbp = kvm_rbp_read(vcpu);
#ifdef CONFIG_X86_64
	regs->r8 = kvm_r8_read(vcpu);
	regs->r9 = kvm_r9_read(vcpu);
	regs->r10 = kvm_r10_read(vcpu);
	regs->r11 = kvm_r11_read(vcpu);
	regs->r12 = kvm_r12_read(vcpu);
	regs->r13 = kvm_r13_read(vcpu);
	regs->r14 = kvm_r14_read(vcpu);
	regs->r15 = kvm_r15_read(vcpu);
#endif

	regs->rip = kvm_rip_read(vcpu);
	regs->rflags = kvm_get_rflags(vcpu);
}

int kvm_arch_vcpu_ioctl_get_regs(struct kvm_vcpu *vcpu, struct kvm_regs *regs)
{
	vcpu_load(vcpu);
	__get_regs(vcpu, regs);
	vcpu_put(vcpu);
	return 0;
}

static void __set_regs(struct kvm_vcpu *vcpu, struct kvm_regs *regs)
{
	vcpu->arch.emulate_regs_need_sync_from_vcpu = true;
	vcpu->arch.emulate_regs_need_sync_to_vcpu = false;

	kvm_rax_write(vcpu, regs->rax);
	kvm_rbx_write(vcpu, regs->rbx);
	kvm_rcx_write(vcpu, regs->rcx);
	kvm_rdx_write(vcpu, regs->rdx);
	kvm_rsi_write(vcpu, regs->rsi);
	kvm_rdi_write(vcpu, regs->rdi);
	kvm_rsp_write(vcpu, regs->rsp);
	kvm_rbp_write(vcpu, regs->rbp);
#ifdef CONFIG_X86_64
	kvm_r8_write(vcpu, regs->r8);
	kvm_r9_write(vcpu, regs->r9);
	kvm_r10_write(vcpu, regs->r10);
	kvm_r11_write(vcpu, regs->r11);
	kvm_r12_write(vcpu, regs->r12);
	kvm_r13_write(vcpu, regs->r13);
	kvm_r14_write(vcpu, regs->r14);
	kvm_r15_write(vcpu, regs->r15);
#endif

	kvm_rip_write(vcpu, regs->rip);
	kvm_set_rflags(vcpu, regs->rflags | X86_EFLAGS_FIXED);

	vcpu->arch.exception.pending = false;

	kvm_make_request(KVM_REQ_EVENT, vcpu);
}

int kvm_arch_vcpu_ioctl_set_regs(struct kvm_vcpu *vcpu, struct kvm_regs *regs)
{
	vcpu_load(vcpu);
	__set_regs(vcpu, regs);
	vcpu_put(vcpu);
	return 0;
}

void kvm_get_cs_db_l_bits(struct kvm_vcpu *vcpu, int *db, int *l)
{
	struct kvm_segment cs;

	kvm_get_segment(vcpu, &cs, VCPU_SREG_CS);
	*db = cs.db;
	*l = cs.l;
}
EXPORT_SYMBOL_GPL(kvm_get_cs_db_l_bits);

static void __get_sregs_common(struct kvm_vcpu *vcpu, struct kvm_sregs *sregs)
{
	struct desc_ptr dt;

	if (vcpu->arch.guest_state_protected)
		goto skip_protected_regs;

	kvm_get_segment(vcpu, &sregs->cs, VCPU_SREG_CS);
	kvm_get_segment(vcpu, &sregs->ds, VCPU_SREG_DS);
	kvm_get_segment(vcpu, &sregs->es, VCPU_SREG_ES);
	kvm_get_segment(vcpu, &sregs->fs, VCPU_SREG_FS);
	kvm_get_segment(vcpu, &sregs->gs, VCPU_SREG_GS);
	kvm_get_segment(vcpu, &sregs->ss, VCPU_SREG_SS);

	kvm_get_segment(vcpu, &sregs->tr, VCPU_SREG_TR);
	kvm_get_segment(vcpu, &sregs->ldt, VCPU_SREG_LDTR);

	static_call(kvm_x86_get_idt)(vcpu, &dt);
	sregs->idt.limit = dt.size;
	sregs->idt.base = dt.address;
	static_call(kvm_x86_get_gdt)(vcpu, &dt);
	sregs->gdt.limit = dt.size;
	sregs->gdt.base = dt.address;

	sregs->cr2 = vcpu->arch.cr2;
	sregs->cr3 = kvm_read_cr3(vcpu);

skip_protected_regs:
	sregs->cr0 = kvm_read_cr0(vcpu);
	sregs->cr4 = kvm_read_cr4(vcpu);
	sregs->cr8 = kvm_get_cr8(vcpu);
	sregs->efer = vcpu->arch.efer;
	sregs->apic_base = kvm_get_apic_base(vcpu);
}

static void __get_sregs(struct kvm_vcpu *vcpu, struct kvm_sregs *sregs)
{
	__get_sregs_common(vcpu, sregs);

	if (vcpu->arch.guest_state_protected)
		return;

	if (vcpu->arch.interrupt.injected && !vcpu->arch.interrupt.soft)
		set_bit(vcpu->arch.interrupt.nr,
			(unsigned long *)sregs->interrupt_bitmap);
}

static void __get_sregs2(struct kvm_vcpu *vcpu, struct kvm_sregs2 *sregs2)
{
	int i;

	__get_sregs_common(vcpu, (struct kvm_sregs *)sregs2);

	if (vcpu->arch.guest_state_protected)
		return;

	if (is_pae_paging(vcpu)) {
		for (i = 0 ; i < 4 ; i++)
			sregs2->pdptrs[i] = kvm_pdptr_read(vcpu, i);
		sregs2->flags |= KVM_SREGS2_FLAGS_PDPTRS_VALID;
	}
}

int kvm_arch_vcpu_ioctl_get_sregs(struct kvm_vcpu *vcpu,
				  struct kvm_sregs *sregs)
{
	vcpu_load(vcpu);
	__get_sregs(vcpu, sregs);
	vcpu_put(vcpu);
	return 0;
}

int kvm_arch_vcpu_ioctl_get_mpstate(struct kvm_vcpu *vcpu,
				    struct kvm_mp_state *mp_state)
{
	int r;

	vcpu_load(vcpu);
	if (kvm_mpx_supported())
		kvm_load_guest_fpu(vcpu);

	r = kvm_apic_accept_events(vcpu);
	if (r < 0)
		goto out;
	r = 0;

	if ((vcpu->arch.mp_state == KVM_MP_STATE_HALTED ||
	     vcpu->arch.mp_state == KVM_MP_STATE_AP_RESET_HOLD) &&
	    vcpu->arch.pv.pv_unhalted)
		mp_state->mp_state = KVM_MP_STATE_RUNNABLE;
	else
		mp_state->mp_state = vcpu->arch.mp_state;

out:
	if (kvm_mpx_supported())
		kvm_put_guest_fpu(vcpu);
	vcpu_put(vcpu);
	return r;
}

int kvm_arch_vcpu_ioctl_set_mpstate(struct kvm_vcpu *vcpu,
				    struct kvm_mp_state *mp_state)
{
	int ret = -EINVAL;

	vcpu_load(vcpu);

	if (!lapic_in_kernel(vcpu) &&
	    mp_state->mp_state != KVM_MP_STATE_RUNNABLE)
		goto out;

	/*
	 * KVM_MP_STATE_INIT_RECEIVED means the processor is in
	 * INIT state; latched init should be reported using
	 * KVM_SET_VCPU_EVENTS, so reject it here.
	 */
	if ((kvm_vcpu_latch_init(vcpu) || vcpu->arch.smi_pending) &&
	    (mp_state->mp_state == KVM_MP_STATE_SIPI_RECEIVED ||
	     mp_state->mp_state == KVM_MP_STATE_INIT_RECEIVED))
		goto out;

	if (mp_state->mp_state == KVM_MP_STATE_SIPI_RECEIVED) {
		vcpu->arch.mp_state = KVM_MP_STATE_INIT_RECEIVED;
		set_bit(KVM_APIC_SIPI, &vcpu->arch.apic->pending_events);
	} else
		vcpu->arch.mp_state = mp_state->mp_state;
	kvm_make_request(KVM_REQ_EVENT, vcpu);

	ret = 0;
out:
	vcpu_put(vcpu);
	return ret;
}

int kvm_task_switch(struct kvm_vcpu *vcpu, u16 tss_selector, int idt_index,
		    int reason, bool has_error_code, u32 error_code)
{
	struct x86_emulate_ctxt *ctxt = vcpu->arch.emulate_ctxt;
	int ret;

	init_emulate_ctxt(vcpu);

	ret = emulator_task_switch(ctxt, tss_selector, idt_index, reason,
				   has_error_code, error_code);
	if (ret) {
		vcpu->run->exit_reason = KVM_EXIT_INTERNAL_ERROR;
		vcpu->run->internal.suberror = KVM_INTERNAL_ERROR_EMULATION;
		vcpu->run->internal.ndata = 0;
		return 0;
	}

	kvm_rip_write(vcpu, ctxt->eip);
	kvm_set_rflags(vcpu, ctxt->eflags);
	return 1;
}
EXPORT_SYMBOL_GPL(kvm_task_switch);

static bool kvm_is_valid_sregs(struct kvm_vcpu *vcpu, struct kvm_sregs *sregs)
{
	if ((sregs->efer & EFER_LME) && (sregs->cr0 & X86_CR0_PG)) {
		/*
		 * When EFER.LME and CR0.PG are set, the processor is in
		 * 64-bit mode (though maybe in a 32-bit code segment).
		 * CR4.PAE and EFER.LMA must be set.
		 */
		if (!(sregs->cr4 & X86_CR4_PAE) || !(sregs->efer & EFER_LMA))
			return false;
		if (kvm_vcpu_is_illegal_gpa(vcpu, sregs->cr3))
			return false;
	} else {
		/*
		 * Not in 64-bit mode: EFER.LMA is clear and the code
		 * segment cannot be 64-bit.
		 */
		if (sregs->efer & EFER_LMA || sregs->cs.l)
			return false;
	}

	return kvm_is_valid_cr4(vcpu, sregs->cr4);
}

static int __set_sregs_common(struct kvm_vcpu *vcpu, struct kvm_sregs *sregs,
		int *mmu_reset_needed, bool update_pdptrs)
{
	struct msr_data apic_base_msr;
	int idx;
	struct desc_ptr dt;

	if (!kvm_is_valid_sregs(vcpu, sregs))
		return -EINVAL;

	apic_base_msr.data = sregs->apic_base;
	apic_base_msr.host_initiated = true;
	if (kvm_set_apic_base(vcpu, &apic_base_msr))
		return -EINVAL;

	if (vcpu->arch.guest_state_protected)
		return 0;

	dt.size = sregs->idt.limit;
	dt.address = sregs->idt.base;
	static_call(kvm_x86_set_idt)(vcpu, &dt);
	dt.size = sregs->gdt.limit;
	dt.address = sregs->gdt.base;
	static_call(kvm_x86_set_gdt)(vcpu, &dt);

	vcpu->arch.cr2 = sregs->cr2;
	*mmu_reset_needed |= kvm_read_cr3(vcpu) != sregs->cr3;
	vcpu->arch.cr3 = sregs->cr3;
	kvm_register_mark_available(vcpu, VCPU_EXREG_CR3);

	kvm_set_cr8(vcpu, sregs->cr8);

	*mmu_reset_needed |= vcpu->arch.efer != sregs->efer;
	static_call(kvm_x86_set_efer)(vcpu, sregs->efer);

	*mmu_reset_needed |= kvm_read_cr0(vcpu) != sregs->cr0;
	static_call(kvm_x86_set_cr0)(vcpu, sregs->cr0);
	vcpu->arch.cr0 = sregs->cr0;

	*mmu_reset_needed |= kvm_read_cr4(vcpu) != sregs->cr4;
	static_call(kvm_x86_set_cr4)(vcpu, sregs->cr4);

	if (update_pdptrs) {
		idx = srcu_read_lock(&vcpu->kvm->srcu);
		if (is_pae_paging(vcpu)) {
			load_pdptrs(vcpu, vcpu->arch.walk_mmu, kvm_read_cr3(vcpu));
			*mmu_reset_needed = 1;
		}
		srcu_read_unlock(&vcpu->kvm->srcu, idx);
	}

	kvm_set_segment(vcpu, &sregs->cs, VCPU_SREG_CS);
	kvm_set_segment(vcpu, &sregs->ds, VCPU_SREG_DS);
	kvm_set_segment(vcpu, &sregs->es, VCPU_SREG_ES);
	kvm_set_segment(vcpu, &sregs->fs, VCPU_SREG_FS);
	kvm_set_segment(vcpu, &sregs->gs, VCPU_SREG_GS);
	kvm_set_segment(vcpu, &sregs->ss, VCPU_SREG_SS);

	kvm_set_segment(vcpu, &sregs->tr, VCPU_SREG_TR);
	kvm_set_segment(vcpu, &sregs->ldt, VCPU_SREG_LDTR);

	update_cr8_intercept(vcpu);

	/* Older userspace won't unhalt the vcpu on reset. */
	if (kvm_vcpu_is_bsp(vcpu) && kvm_rip_read(vcpu) == 0xfff0 &&
	    sregs->cs.selector == 0xf000 && sregs->cs.base == 0xffff0000 &&
	    !is_protmode(vcpu))
		vcpu->arch.mp_state = KVM_MP_STATE_RUNNABLE;

	return 0;
}

static int __set_sregs(struct kvm_vcpu *vcpu, struct kvm_sregs *sregs)
{
	int pending_vec, max_bits;
	int mmu_reset_needed = 0;
	int ret = __set_sregs_common(vcpu, sregs, &mmu_reset_needed, true);

	if (ret)
		return ret;

	if (mmu_reset_needed)
		kvm_mmu_reset_context(vcpu);

	max_bits = KVM_NR_INTERRUPTS;
	pending_vec = find_first_bit(
		(const unsigned long *)sregs->interrupt_bitmap, max_bits);

	if (pending_vec < max_bits) {
		kvm_queue_interrupt(vcpu, pending_vec, false);
		pr_debug("Set back pending irq %d\n", pending_vec);
		kvm_make_request(KVM_REQ_EVENT, vcpu);
	}
	return 0;
}

static int __set_sregs2(struct kvm_vcpu *vcpu, struct kvm_sregs2 *sregs2)
{
	int mmu_reset_needed = 0;
	bool valid_pdptrs = sregs2->flags & KVM_SREGS2_FLAGS_PDPTRS_VALID;
	bool pae = (sregs2->cr0 & X86_CR0_PG) && (sregs2->cr4 & X86_CR4_PAE) &&
		!(sregs2->efer & EFER_LMA);
	int i, ret;

	if (sregs2->flags & ~KVM_SREGS2_FLAGS_PDPTRS_VALID)
		return -EINVAL;

	if (valid_pdptrs && (!pae || vcpu->arch.guest_state_protected))
		return -EINVAL;

	ret = __set_sregs_common(vcpu, (struct kvm_sregs *)sregs2,
				 &mmu_reset_needed, !valid_pdptrs);
	if (ret)
		return ret;

	if (valid_pdptrs) {
		for (i = 0; i < 4 ; i++)
			kvm_pdptr_write(vcpu, i, sregs2->pdptrs[i]);

		kvm_register_mark_dirty(vcpu, VCPU_EXREG_PDPTR);
		mmu_reset_needed = 1;
		vcpu->arch.pdptrs_from_userspace = true;
	}
	if (mmu_reset_needed)
		kvm_mmu_reset_context(vcpu);
	return 0;
}

int kvm_arch_vcpu_ioctl_set_sregs(struct kvm_vcpu *vcpu,
				  struct kvm_sregs *sregs)
{
	int ret;

	vcpu_load(vcpu);
	ret = __set_sregs(vcpu, sregs);
	vcpu_put(vcpu);
	return ret;
}

int kvm_arch_vcpu_ioctl_set_guest_debug(struct kvm_vcpu *vcpu,
					struct kvm_guest_debug *dbg)
{
	unsigned long rflags;
	int i, r;

	if (vcpu->arch.guest_state_protected)
		return -EINVAL;

	vcpu_load(vcpu);

	if (dbg->control & (KVM_GUESTDBG_INJECT_DB | KVM_GUESTDBG_INJECT_BP)) {
		r = -EBUSY;
		if (vcpu->arch.exception.pending)
			goto out;
		if (dbg->control & KVM_GUESTDBG_INJECT_DB)
			kvm_queue_exception(vcpu, DB_VECTOR);
		else
			kvm_queue_exception(vcpu, BP_VECTOR);
	}

	/*
	 * Read rflags as long as potentially injected trace flags are still
	 * filtered out.
	 */
	rflags = kvm_get_rflags(vcpu);

	vcpu->guest_debug = dbg->control;
	if (!(vcpu->guest_debug & KVM_GUESTDBG_ENABLE))
		vcpu->guest_debug = 0;

	if (vcpu->guest_debug & KVM_GUESTDBG_USE_HW_BP) {
		for (i = 0; i < KVM_NR_DB_REGS; ++i)
			vcpu->arch.eff_db[i] = dbg->arch.debugreg[i];
		vcpu->arch.guest_debug_dr7 = dbg->arch.debugreg[7];
	} else {
		for (i = 0; i < KVM_NR_DB_REGS; i++)
			vcpu->arch.eff_db[i] = vcpu->arch.db[i];
	}
	kvm_update_dr7(vcpu);

	if (vcpu->guest_debug & KVM_GUESTDBG_SINGLESTEP)
		vcpu->arch.singlestep_rip = kvm_get_linear_rip(vcpu);

	/*
	 * Trigger an rflags update that will inject or remove the trace
	 * flags.
	 */
	kvm_set_rflags(vcpu, rflags);

	static_call(kvm_x86_update_exception_bitmap)(vcpu);

	r = 0;

out:
	vcpu_put(vcpu);
	return r;
}

/*
 * Translate a guest virtual address to a guest physical address.
 */
int kvm_arch_vcpu_ioctl_translate(struct kvm_vcpu *vcpu,
				    struct kvm_translation *tr)
{
	unsigned long vaddr = tr->linear_address;
	gpa_t gpa;
	int idx;

	vcpu_load(vcpu);

	idx = srcu_read_lock(&vcpu->kvm->srcu);
	gpa = kvm_mmu_gva_to_gpa_system(vcpu, vaddr, NULL);
	srcu_read_unlock(&vcpu->kvm->srcu, idx);
	tr->physical_address = gpa;
	tr->valid = gpa != UNMAPPED_GVA;
	tr->writeable = 1;
	tr->usermode = 0;

	vcpu_put(vcpu);
	return 0;
}

int kvm_arch_vcpu_ioctl_get_fpu(struct kvm_vcpu *vcpu, struct kvm_fpu *fpu)
{
	struct fxregs_state *fxsave;

	if (!vcpu->arch.guest_fpu)
		return 0;

	vcpu_load(vcpu);

	fxsave = &vcpu->arch.guest_fpu->state.fxsave;
	memcpy(fpu->fpr, fxsave->st_space, 128);
	fpu->fcw = fxsave->cwd;
	fpu->fsw = fxsave->swd;
	fpu->ftwx = fxsave->twd;
	fpu->last_opcode = fxsave->fop;
	fpu->last_ip = fxsave->rip;
	fpu->last_dp = fxsave->rdp;
	memcpy(fpu->xmm, fxsave->xmm_space, sizeof(fxsave->xmm_space));

	vcpu_put(vcpu);
	return 0;
}

int kvm_arch_vcpu_ioctl_set_fpu(struct kvm_vcpu *vcpu, struct kvm_fpu *fpu)
{
	struct fxregs_state *fxsave;

	if (!vcpu->arch.guest_fpu)
		return 0;

	vcpu_load(vcpu);

	fxsave = &vcpu->arch.guest_fpu->state.fxsave;

	memcpy(fxsave->st_space, fpu->fpr, 128);
	fxsave->cwd = fpu->fcw;
	fxsave->swd = fpu->fsw;
	fxsave->twd = fpu->ftwx;
	fxsave->fop = fpu->last_opcode;
	fxsave->rip = fpu->last_ip;
	fxsave->rdp = fpu->last_dp;
	memcpy(fxsave->xmm_space, fpu->xmm, sizeof(fxsave->xmm_space));

	vcpu_put(vcpu);
	return 0;
}

static void store_regs(struct kvm_vcpu *vcpu)
{
	BUILD_BUG_ON(sizeof(struct kvm_sync_regs) > SYNC_REGS_SIZE_BYTES);

	if (vcpu->run->kvm_valid_regs & KVM_SYNC_X86_REGS)
		__get_regs(vcpu, &vcpu->run->s.regs.regs);

	if (vcpu->run->kvm_valid_regs & KVM_SYNC_X86_SREGS)
		__get_sregs(vcpu, &vcpu->run->s.regs.sregs);

	if (vcpu->run->kvm_valid_regs & KVM_SYNC_X86_EVENTS)
		kvm_vcpu_ioctl_x86_get_vcpu_events(
				vcpu, &vcpu->run->s.regs.events);
}

static int sync_regs(struct kvm_vcpu *vcpu)
{
	if (vcpu->run->kvm_dirty_regs & ~KVM_SYNC_X86_VALID_FIELDS)
		return -EINVAL;

	if (vcpu->run->kvm_dirty_regs & KVM_SYNC_X86_REGS) {
		__set_regs(vcpu, &vcpu->run->s.regs.regs);
		vcpu->run->kvm_dirty_regs &= ~KVM_SYNC_X86_REGS;
	}
	if (vcpu->run->kvm_dirty_regs & KVM_SYNC_X86_SREGS) {
		if (__set_sregs(vcpu, &vcpu->run->s.regs.sregs))
			return -EINVAL;
		vcpu->run->kvm_dirty_regs &= ~KVM_SYNC_X86_SREGS;
	}
	if (vcpu->run->kvm_dirty_regs & KVM_SYNC_X86_EVENTS) {
		if (kvm_vcpu_ioctl_x86_set_vcpu_events(
				vcpu, &vcpu->run->s.regs.events))
			return -EINVAL;
		vcpu->run->kvm_dirty_regs &= ~KVM_SYNC_X86_EVENTS;
	}

	return 0;
}

static void fx_init(struct kvm_vcpu *vcpu)
{
	if (!vcpu->arch.guest_fpu)
		return;

	fpstate_init(&vcpu->arch.guest_fpu->state);
	if (boot_cpu_has(X86_FEATURE_XSAVES))
		vcpu->arch.guest_fpu->state.xsave.header.xcomp_bv =
			host_xcr0 | XSTATE_COMPACTION_ENABLED;

	/*
	 * Ensure guest xcr0 is valid for loading
	 */
	vcpu->arch.xcr0 = XFEATURE_MASK_FP;

	vcpu->arch.cr0 |= X86_CR0_ET;
}

void kvm_free_guest_fpu(struct kvm_vcpu *vcpu)
{
	if (vcpu->arch.guest_fpu) {
		kmem_cache_free(x86_fpu_cache, vcpu->arch.guest_fpu);
		vcpu->arch.guest_fpu = NULL;
	}
}
EXPORT_SYMBOL_GPL(kvm_free_guest_fpu);

int kvm_arch_vcpu_precreate(struct kvm *kvm, unsigned int id)
{
	if (kvm_check_tsc_unstable() && atomic_read(&kvm->online_vcpus) != 0)
		pr_warn_once("kvm: SMP vm created on host with unstable TSC; "
			     "guest TSC will not be reliable\n");

	return 0;
}

int kvm_arch_vcpu_create(struct kvm_vcpu *vcpu)
{
	struct page *page;
	int r;

	vcpu->arch.last_vmentry_cpu = -1;

	if (!irqchip_in_kernel(vcpu->kvm) || kvm_vcpu_is_reset_bsp(vcpu))
		vcpu->arch.mp_state = KVM_MP_STATE_RUNNABLE;
	else
		vcpu->arch.mp_state = KVM_MP_STATE_UNINITIALIZED;

	r = kvm_mmu_create(vcpu);
	if (r < 0)
		return r;

	if (irqchip_in_kernel(vcpu->kvm)) {
		r = kvm_create_lapic(vcpu, lapic_timer_advance_ns);
		if (r < 0)
			goto fail_mmu_destroy;
		if (kvm_apicv_activated(vcpu->kvm))
			vcpu->arch.apicv_active = true;
	} else
		static_branch_inc(&kvm_has_noapic_vcpu);

	r = -ENOMEM;

	page = alloc_page(GFP_KERNEL_ACCOUNT | __GFP_ZERO);
	if (!page)
		goto fail_free_lapic;
	vcpu->arch.pio_data = page_address(page);

	vcpu->arch.mce_banks = kzalloc(KVM_MAX_MCE_BANKS * sizeof(u64) * 4,
				       GFP_KERNEL_ACCOUNT);
	if (!vcpu->arch.mce_banks)
		goto fail_free_pio_data;
	vcpu->arch.mcg_cap = KVM_MAX_MCE_BANKS;

	if (!zalloc_cpumask_var(&vcpu->arch.wbinvd_dirty_mask,
				GFP_KERNEL_ACCOUNT))
		goto fail_free_mce_banks;

	if (!alloc_emulate_ctxt(vcpu))
		goto free_wbinvd_dirty_mask;

	vcpu->arch.user_fpu = kmem_cache_zalloc(x86_fpu_cache,
						GFP_KERNEL_ACCOUNT);
	if (!vcpu->arch.user_fpu) {
		pr_err("kvm: failed to allocate userspace's fpu\n");
		goto free_emulate_ctxt;
	}

	vcpu->arch.guest_fpu = kmem_cache_zalloc(x86_fpu_cache,
						 GFP_KERNEL_ACCOUNT);
	if (!vcpu->arch.guest_fpu) {
		pr_err("kvm: failed to allocate vcpu's fpu\n");
		goto free_user_fpu;
	}
	fx_init(vcpu);

	vcpu->arch.maxphyaddr = cpuid_query_maxphyaddr(vcpu);
	vcpu->arch.reserved_gpa_bits = kvm_vcpu_reserved_gpa_bits_raw(vcpu);

	vcpu->arch.pat = MSR_IA32_CR_PAT_DEFAULT;

	kvm_async_pf_hash_reset(vcpu);
	kvm_pmu_init(vcpu);

	vcpu->arch.pending_external_vector = -1;
	vcpu->arch.preempted_in_kernel = false;

#if IS_ENABLED(CONFIG_HYPERV)
	vcpu->arch.hv_root_tdp = INVALID_PAGE;
#endif

	r = static_call(kvm_x86_vcpu_create)(vcpu);
	if (r)
		goto free_guest_fpu;

	vcpu->arch.arch_capabilities = kvm_get_arch_capabilities();
	vcpu->arch.msr_platform_info = MSR_PLATFORM_INFO_CPUID_FAULT;
	kvm_vcpu_mtrr_init(vcpu);
	vcpu_load(vcpu);
	kvm_set_tsc_khz(vcpu, max_tsc_khz);
	kvm_vcpu_reset(vcpu, false);
	kvm_init_mmu(vcpu);
	vcpu_put(vcpu);
	return 0;

free_guest_fpu:
	kvm_free_guest_fpu(vcpu);
free_user_fpu:
	kmem_cache_free(x86_fpu_cache, vcpu->arch.user_fpu);
free_emulate_ctxt:
	kmem_cache_free(x86_emulator_cache, vcpu->arch.emulate_ctxt);
free_wbinvd_dirty_mask:
	free_cpumask_var(vcpu->arch.wbinvd_dirty_mask);
fail_free_mce_banks:
	kfree(vcpu->arch.mce_banks);
fail_free_pio_data:
	free_page((unsigned long)vcpu->arch.pio_data);
fail_free_lapic:
	kvm_free_lapic(vcpu);
fail_mmu_destroy:
	kvm_mmu_destroy(vcpu);
	return r;
}

void kvm_arch_vcpu_postcreate(struct kvm_vcpu *vcpu)
{
	struct kvm *kvm = vcpu->kvm;

	if (mutex_lock_killable(&vcpu->mutex))
		return;
	vcpu_load(vcpu);
	kvm_synchronize_tsc(vcpu, 0);
	vcpu_put(vcpu);

	/* poll control enabled by default */
	vcpu->arch.msr_kvm_poll_control = 1;

	mutex_unlock(&vcpu->mutex);

	if (kvmclock_periodic_sync && vcpu->vcpu_idx == 0)
		schedule_delayed_work(&kvm->arch.kvmclock_sync_work,
						KVMCLOCK_SYNC_PERIOD);
}

void kvm_arch_vcpu_destroy(struct kvm_vcpu *vcpu)
{
	struct gfn_to_pfn_cache *cache = &vcpu->arch.st.cache;
	int idx;

	kvm_release_pfn(cache->pfn, cache->dirty, cache);

	kvmclock_reset(vcpu);

	static_call(kvm_x86_vcpu_free)(vcpu);

	kmem_cache_free(x86_emulator_cache, vcpu->arch.emulate_ctxt);
	free_cpumask_var(vcpu->arch.wbinvd_dirty_mask);
	kmem_cache_free(x86_fpu_cache, vcpu->arch.user_fpu);
	kvm_free_guest_fpu(vcpu);

	kvm_hv_vcpu_uninit(vcpu);
	kvm_pmu_destroy(vcpu);
	kfree(vcpu->arch.mce_banks);
	kvm_free_lapic(vcpu);
	idx = srcu_read_lock(&vcpu->kvm->srcu);
	kvm_mmu_destroy(vcpu);
	srcu_read_unlock(&vcpu->kvm->srcu, idx);
	free_page((unsigned long)vcpu->arch.pio_data);
	kvfree(vcpu->arch.cpuid_entries);
	if (!lapic_in_kernel(vcpu))
		static_branch_dec(&kvm_has_noapic_vcpu);
}

void kvm_vcpu_reset(struct kvm_vcpu *vcpu, bool init_event)
{
	unsigned long old_cr0 = kvm_read_cr0(vcpu);

	kvm_lapic_reset(vcpu, init_event);

	vcpu->arch.hflags = 0;

	vcpu->arch.smi_pending = 0;
	vcpu->arch.smi_count = 0;
	atomic_set(&vcpu->arch.nmi_queued, 0);
	vcpu->arch.nmi_pending = 0;
	vcpu->arch.nmi_injected = false;
	kvm_clear_interrupt_queue(vcpu);
	kvm_clear_exception_queue(vcpu);

	memset(vcpu->arch.db, 0, sizeof(vcpu->arch.db));
	kvm_update_dr0123(vcpu);
	vcpu->arch.dr6 = DR6_ACTIVE_LOW;
	vcpu->arch.dr7 = DR7_FIXED_1;
	kvm_update_dr7(vcpu);

	vcpu->arch.cr2 = 0;

	kvm_make_request(KVM_REQ_EVENT, vcpu);
	vcpu->arch.apf.msr_en_val = 0;
	vcpu->arch.apf.msr_int_val = 0;
	vcpu->arch.st.msr_val = 0;

	kvmclock_reset(vcpu);

	kvm_clear_async_pf_completion_queue(vcpu);
	kvm_async_pf_hash_reset(vcpu);
	vcpu->arch.apf.halted = false;

	if (vcpu->arch.guest_fpu && kvm_mpx_supported()) {
		void *mpx_state_buffer;

		/*
		 * To avoid have the INIT path from kvm_apic_has_events() that be
		 * called with loaded FPU and does not let userspace fix the state.
		 */
		if (init_event)
			kvm_put_guest_fpu(vcpu);
		mpx_state_buffer = get_xsave_addr(&vcpu->arch.guest_fpu->state.xsave,
					XFEATURE_BNDREGS);
		if (mpx_state_buffer)
			memset(mpx_state_buffer, 0, sizeof(struct mpx_bndreg_state));
		mpx_state_buffer = get_xsave_addr(&vcpu->arch.guest_fpu->state.xsave,
					XFEATURE_BNDCSR);
		if (mpx_state_buffer)
			memset(mpx_state_buffer, 0, sizeof(struct mpx_bndcsr));
		if (init_event)
			kvm_load_guest_fpu(vcpu);
	}

	if (!init_event) {
		kvm_pmu_reset(vcpu);
		vcpu->arch.smbase = 0x30000;

		vcpu->arch.msr_misc_features_enables = 0;

		vcpu->arch.xcr0 = XFEATURE_MASK_FP;
	}

	memset(vcpu->arch.regs, 0, sizeof(vcpu->arch.regs));
	vcpu->arch.regs_avail = ~0;
	vcpu->arch.regs_dirty = ~0;

	vcpu->arch.ia32_xss = 0;

	static_call(kvm_x86_vcpu_reset)(vcpu, init_event);

	/*
	 * Reset the MMU context if paging was enabled prior to INIT (which is
	 * implied if CR0.PG=1 as CR0 will be '0' prior to RESET).  Unlike the
	 * standard CR0/CR4/EFER modification paths, only CR0.PG needs to be
	 * checked because it is unconditionally cleared on INIT and all other
	 * paging related bits are ignored if paging is disabled, i.e. CR0.WP,
	 * CR4, and EFER changes are all irrelevant if CR0.PG was '0'.
	 */
	if (old_cr0 & X86_CR0_PG)
		kvm_mmu_reset_context(vcpu);
}

void kvm_vcpu_deliver_sipi_vector(struct kvm_vcpu *vcpu, u8 vector)
{
	struct kvm_segment cs;

	kvm_get_segment(vcpu, &cs, VCPU_SREG_CS);
	cs.selector = vector << 8;
	cs.base = vector << 12;
	kvm_set_segment(vcpu, &cs, VCPU_SREG_CS);
	kvm_rip_write(vcpu, 0);
}
EXPORT_SYMBOL_GPL(kvm_vcpu_deliver_sipi_vector);

int kvm_arch_hardware_enable(void)
{
	struct kvm *kvm;
	struct kvm_vcpu *vcpu;
	int i;
	int ret;
	u64 local_tsc;
	u64 max_tsc = 0;
	bool stable, backwards_tsc = false;

	kvm_user_return_msr_cpu_online();
	ret = static_call(kvm_x86_hardware_enable)();
	if (ret != 0)
		return ret;

	local_tsc = rdtsc();
	stable = !kvm_check_tsc_unstable();
	list_for_each_entry(kvm, &vm_list, vm_list) {
		kvm_for_each_vcpu(i, vcpu, kvm) {
			if (!stable && vcpu->cpu == smp_processor_id())
				kvm_make_request(KVM_REQ_CLOCK_UPDATE, vcpu);
			if (stable && vcpu->arch.last_host_tsc > local_tsc) {
				backwards_tsc = true;
				if (vcpu->arch.last_host_tsc > max_tsc)
					max_tsc = vcpu->arch.last_host_tsc;
			}
		}
	}

	/*
	 * Sometimes, even reliable TSCs go backwards.  This happens on
	 * platforms that reset TSC during suspend or hibernate actions, but
	 * maintain synchronization.  We must compensate.  Fortunately, we can
	 * detect that condition here, which happens early in CPU bringup,
	 * before any KVM threads can be running.  Unfortunately, we can't
	 * bring the TSCs fully up to date with real time, as we aren't yet far
	 * enough into CPU bringup that we know how much real time has actually
	 * elapsed; our helper function, ktime_get_boottime_ns() will be using boot
	 * variables that haven't been updated yet.
	 *
	 * So we simply find the maximum observed TSC above, then record the
	 * adjustment to TSC in each VCPU.  When the VCPU later gets loaded,
	 * the adjustment will be applied.  Note that we accumulate
	 * adjustments, in case multiple suspend cycles happen before some VCPU
	 * gets a chance to run again.  In the event that no KVM threads get a
	 * chance to run, we will miss the entire elapsed period, as we'll have
	 * reset last_host_tsc, so VCPUs will not have the TSC adjusted and may
	 * loose cycle time.  This isn't too big a deal, since the loss will be
	 * uniform across all VCPUs (not to mention the scenario is extremely
	 * unlikely). It is possible that a second hibernate recovery happens
	 * much faster than a first, causing the observed TSC here to be
	 * smaller; this would require additional padding adjustment, which is
	 * why we set last_host_tsc to the local tsc observed here.
	 *
	 * N.B. - this code below runs only on platforms with reliable TSC,
	 * as that is the only way backwards_tsc is set above.  Also note
	 * that this runs for ALL vcpus, which is not a bug; all VCPUs should
	 * have the same delta_cyc adjustment applied if backwards_tsc
	 * is detected.  Note further, this adjustment is only done once,
	 * as we reset last_host_tsc on all VCPUs to stop this from being
	 * called multiple times (one for each physical CPU bringup).
	 *
	 * Platforms with unreliable TSCs don't have to deal with this, they
	 * will be compensated by the logic in vcpu_load, which sets the TSC to
	 * catchup mode.  This will catchup all VCPUs to real time, but cannot
	 * guarantee that they stay in perfect synchronization.
	 */
	if (backwards_tsc) {
		u64 delta_cyc = max_tsc - local_tsc;
		list_for_each_entry(kvm, &vm_list, vm_list) {
			kvm->arch.backwards_tsc_observed = true;
			kvm_for_each_vcpu(i, vcpu, kvm) {
				vcpu->arch.tsc_offset_adjustment += delta_cyc;
				vcpu->arch.last_host_tsc = local_tsc;
				kvm_make_request(KVM_REQ_MASTERCLOCK_UPDATE, vcpu);
			}

			/*
			 * We have to disable TSC offset matching.. if you were
			 * booting a VM while issuing an S4 host suspend....
			 * you may have some problem.  Solving this issue is
			 * left as an exercise to the reader.
			 */
			kvm->arch.last_tsc_nsec = 0;
			kvm->arch.last_tsc_write = 0;
		}

	}
	return 0;
}

void kvm_arch_hardware_disable(void)
{
	static_call(kvm_x86_hardware_disable)();
	drop_user_return_notifiers();
}

int kvm_arch_hardware_setup(void *opaque)
{
	struct kvm_x86_init_ops *ops = opaque;
	int r;

	rdmsrl_safe(MSR_EFER, &host_efer);
	if (WARN_ON_ONCE(boot_cpu_has(X86_FEATURE_NX) &&
			 !(host_efer & EFER_NX)))
		return -EIO;

	if (boot_cpu_has(X86_FEATURE_XSAVES))
		rdmsrl(MSR_IA32_XSS, host_xss);

	r = ops->hardware_setup();
	if (r != 0)
		return r;

	memcpy(&kvm_x86_ops, ops->runtime_ops, sizeof(kvm_x86_ops));
	kvm_ops_static_call_update();

	if (!kvm_cpu_cap_has(X86_FEATURE_XSAVES))
		supported_xss = 0;

#define __kvm_cpu_cap_has(UNUSED_, f) kvm_cpu_cap_has(f)
	cr4_reserved_bits = __cr4_reserved_bits(__kvm_cpu_cap_has, UNUSED_);
#undef __kvm_cpu_cap_has

	if (kvm_has_tsc_control) {
		/*
		 * Make sure the user can only configure tsc_khz values that
		 * fit into a signed integer.
		 * A min value is not calculated because it will always
		 * be 1 on all machines.
		 */
		u64 max = min(0x7fffffffULL,
			      __scale_tsc(kvm_max_tsc_scaling_ratio, tsc_khz));
		kvm_max_guest_tsc_khz = max;

		kvm_default_tsc_scaling_ratio = 1ULL << kvm_tsc_scaling_ratio_frac_bits;
	}

	kvm_init_msr_list();
	return 0;
}

void kvm_arch_hardware_unsetup(void)
{
	static_call(kvm_x86_hardware_unsetup)();
}

int kvm_arch_check_processor_compat(void *opaque)
{
	struct cpuinfo_x86 *c = &cpu_data(smp_processor_id());
	struct kvm_x86_init_ops *ops = opaque;

	WARN_ON(!irqs_disabled());

	if (__cr4_reserved_bits(cpu_has, c) !=
	    __cr4_reserved_bits(cpu_has, &boot_cpu_data))
		return -EIO;

	return ops->check_processor_compatibility();
}

bool kvm_vcpu_is_reset_bsp(struct kvm_vcpu *vcpu)
{
	return vcpu->kvm->arch.bsp_vcpu_id == vcpu->vcpu_id;
}
EXPORT_SYMBOL_GPL(kvm_vcpu_is_reset_bsp);

bool kvm_vcpu_is_bsp(struct kvm_vcpu *vcpu)
{
	return (vcpu->arch.apic_base & MSR_IA32_APICBASE_BSP) != 0;
}

__read_mostly DEFINE_STATIC_KEY_FALSE(kvm_has_noapic_vcpu);
EXPORT_SYMBOL_GPL(kvm_has_noapic_vcpu);

void kvm_arch_sched_in(struct kvm_vcpu *vcpu, int cpu)
{
	struct kvm_pmu *pmu = vcpu_to_pmu(vcpu);

	vcpu->arch.l1tf_flush_l1d = true;
	if (pmu->version && unlikely(pmu->event_count)) {
		pmu->need_cleanup = true;
		kvm_make_request(KVM_REQ_PMU, vcpu);
	}
	static_call(kvm_x86_sched_in)(vcpu, cpu);
}

void kvm_arch_free_vm(struct kvm *kvm)
{
	kfree(to_kvm_hv(kvm)->hv_pa_pg);
	vfree(kvm);
}


int kvm_arch_init_vm(struct kvm *kvm, unsigned long type)
{
	if (type)
		return -EINVAL;

	INIT_HLIST_HEAD(&kvm->arch.mask_notifier_list);
	INIT_LIST_HEAD(&kvm->arch.active_mmu_pages);
	INIT_LIST_HEAD(&kvm->arch.zapped_obsolete_pages);
	INIT_LIST_HEAD(&kvm->arch.lpage_disallowed_mmu_pages);
	INIT_LIST_HEAD(&kvm->arch.assigned_dev_head);
	atomic_set(&kvm->arch.noncoherent_dma_count, 0);

	/* Reserve bit 0 of irq_sources_bitmap for userspace irq source */
	set_bit(KVM_USERSPACE_IRQ_SOURCE_ID, &kvm->arch.irq_sources_bitmap);
	/* Reserve bit 1 of irq_sources_bitmap for irqfd-resampler */
	set_bit(KVM_IRQFD_RESAMPLE_IRQ_SOURCE_ID,
		&kvm->arch.irq_sources_bitmap);

	raw_spin_lock_init(&kvm->arch.tsc_write_lock);
	mutex_init(&kvm->arch.apic_map_lock);
	spin_lock_init(&kvm->arch.pvclock_gtod_sync_lock);

	kvm->arch.kvmclock_offset = -get_kvmclock_base_ns();
	pvclock_update_vm_gtod_copy(kvm);

	kvm->arch.guest_can_read_msr_platform_info = true;

#if IS_ENABLED(CONFIG_HYPERV)
	spin_lock_init(&kvm->arch.hv_root_tdp_lock);
	kvm->arch.hv_root_tdp = INVALID_PAGE;
#endif

	INIT_DELAYED_WORK(&kvm->arch.kvmclock_update_work, kvmclock_update_fn);
	INIT_DELAYED_WORK(&kvm->arch.kvmclock_sync_work, kvmclock_sync_fn);

	kvm_apicv_init(kvm);
	kvm_hv_init_vm(kvm);
	kvm_page_track_init(kvm);
	kvm_mmu_init_vm(kvm);

	return static_call(kvm_x86_vm_init)(kvm);
}

int kvm_arch_post_init_vm(struct kvm *kvm)
{
	return kvm_mmu_post_init_vm(kvm);
}

static void kvm_unload_vcpu_mmu(struct kvm_vcpu *vcpu)
{
	vcpu_load(vcpu);
	kvm_mmu_unload(vcpu);
	vcpu_put(vcpu);
}

static void kvm_free_vcpus(struct kvm *kvm)
{
	unsigned int i;
	struct kvm_vcpu *vcpu;

	/*
	 * Unpin any mmu pages first.
	 */
	kvm_for_each_vcpu(i, vcpu, kvm) {
		kvm_clear_async_pf_completion_queue(vcpu);
		kvm_unload_vcpu_mmu(vcpu);
	}
	kvm_for_each_vcpu(i, vcpu, kvm)
		kvm_vcpu_destroy(vcpu);

	mutex_lock(&kvm->lock);
	for (i = 0; i < atomic_read(&kvm->online_vcpus); i++)
		kvm->vcpus[i] = NULL;

	atomic_set(&kvm->online_vcpus, 0);
	mutex_unlock(&kvm->lock);
}

void kvm_arch_sync_events(struct kvm *kvm)
{
	cancel_delayed_work_sync(&kvm->arch.kvmclock_sync_work);
	cancel_delayed_work_sync(&kvm->arch.kvmclock_update_work);
	kvm_free_pit(kvm);
}

#define  ERR_PTR_USR(e)  ((void __user *)ERR_PTR(e))

/**
 * __x86_set_memory_region: Setup KVM internal memory slot
 *
 * @kvm: the kvm pointer to the VM.
 * @id: the slot ID to setup.
 * @gpa: the GPA to install the slot (unused when @size == 0).
 * @size: the size of the slot. Set to zero to uninstall a slot.
 *
 * This function helps to setup a KVM internal memory slot.  Specify
 * @size > 0 to install a new slot, while @size == 0 to uninstall a
 * slot.  The return code can be one of the following:
 *
 *   HVA:           on success (uninstall will return a bogus HVA)
 *   -errno:        on error
 *
 * The caller should always use IS_ERR() to check the return value
 * before use.  Note, the KVM internal memory slots are guaranteed to
 * remain valid and unchanged until the VM is destroyed, i.e., the
 * GPA->HVA translation will not change.  However, the HVA is a user
 * address, i.e. its accessibility is not guaranteed, and must be
 * accessed via __copy_{to,from}_user().
 */
void __user * __x86_set_memory_region(struct kvm *kvm, int id, gpa_t gpa,
				      u32 size)
{
	int i, r;
	unsigned long hva, old_npages;
	struct kvm_memslots *slots = kvm_memslots(kvm);
	struct kvm_memory_slot *slot;

	/* Called with kvm->slots_lock held.  */
	if (WARN_ON(id >= KVM_MEM_SLOTS_NUM))
		return ERR_PTR_USR(-EINVAL);

	slot = id_to_memslot(slots, id);
	if (size) {
		if (slot && slot->npages)
			return ERR_PTR_USR(-EEXIST);

		/*
		 * MAP_SHARED to prevent internal slot pages from being moved
		 * by fork()/COW.
		 */
		hva = vm_mmap(NULL, 0, size, PROT_READ | PROT_WRITE,
			      MAP_SHARED | MAP_ANONYMOUS, 0);
		if (IS_ERR((void *)hva))
			return (void __user *)hva;
	} else {
		if (!slot || !slot->npages)
			return NULL;

		old_npages = slot->npages;
		hva = slot->userspace_addr;
	}

	for (i = 0; i < KVM_ADDRESS_SPACE_NUM; i++) {
		struct kvm_userspace_memory_region m;

		m.slot = id | (i << 16);
		m.flags = 0;
		m.guest_phys_addr = gpa;
		m.userspace_addr = hva;
		m.memory_size = size;
		r = __kvm_set_memory_region(kvm, &m);
		if (r < 0)
			return ERR_PTR_USR(r);
	}

	if (!size)
		vm_munmap(hva, old_npages * PAGE_SIZE);

	return (void __user *)hva;
}
EXPORT_SYMBOL_GPL(__x86_set_memory_region);

void kvm_arch_pre_destroy_vm(struct kvm *kvm)
{
	kvm_mmu_pre_destroy_vm(kvm);
}

void kvm_arch_destroy_vm(struct kvm *kvm)
{
	if (current->mm == kvm->mm) {
		/*
		 * Free memory regions allocated on behalf of userspace,
		 * unless the the memory map has changed due to process exit
		 * or fd copying.
		 */
		mutex_lock(&kvm->slots_lock);
		__x86_set_memory_region(kvm, APIC_ACCESS_PAGE_PRIVATE_MEMSLOT,
					0, 0);
		__x86_set_memory_region(kvm, IDENTITY_PAGETABLE_PRIVATE_MEMSLOT,
					0, 0);
		__x86_set_memory_region(kvm, TSS_PRIVATE_MEMSLOT, 0, 0);
		mutex_unlock(&kvm->slots_lock);
	}
	static_call_cond(kvm_x86_vm_destroy)(kvm);
	kvm_free_msr_filter(srcu_dereference_check(kvm->arch.msr_filter, &kvm->srcu, 1));
	kvm_pic_destroy(kvm);
	kvm_ioapic_destroy(kvm);
	kvm_free_vcpus(kvm);
	kvfree(rcu_dereference_check(kvm->arch.apic_map, 1));
	kfree(srcu_dereference_check(kvm->arch.pmu_event_filter, &kvm->srcu, 1));
	kvm_mmu_uninit_vm(kvm);
	kvm_page_track_cleanup(kvm);
	kvm_xen_destroy_vm(kvm);
	kvm_hv_destroy_vm(kvm);
}

static void memslot_rmap_free(struct kvm_memory_slot *slot)
{
	int i;

	for (i = 0; i < KVM_NR_PAGE_SIZES; ++i) {
		kvfree(slot->arch.rmap[i]);
		slot->arch.rmap[i] = NULL;
	}
}

void kvm_arch_free_memslot(struct kvm *kvm, struct kvm_memory_slot *slot)
{
	int i;

	memslot_rmap_free(slot);

	for (i = 1; i < KVM_NR_PAGE_SIZES; ++i) {
		kvfree(slot->arch.lpage_info[i - 1]);
		slot->arch.lpage_info[i - 1] = NULL;
	}

	kvm_page_track_free_memslot(slot);
}

static int memslot_rmap_alloc(struct kvm_memory_slot *slot,
			      unsigned long npages)
{
	const int sz = sizeof(*slot->arch.rmap[0]);
	int i;

	for (i = 0; i < KVM_NR_PAGE_SIZES; ++i) {
		int level = i + 1;
		int lpages = gfn_to_index(slot->base_gfn + npages - 1,
					  slot->base_gfn, level) + 1;

		WARN_ON(slot->arch.rmap[i]);

		slot->arch.rmap[i] = kvcalloc(lpages, sz, GFP_KERNEL_ACCOUNT);
		if (!slot->arch.rmap[i]) {
			memslot_rmap_free(slot);
			return -ENOMEM;
		}
	}

	return 0;
}

int alloc_all_memslots_rmaps(struct kvm *kvm)
{
	struct kvm_memslots *slots;
	struct kvm_memory_slot *slot;
	int r, i;

	/*
	 * Check if memslots alreday have rmaps early before acquiring
	 * the slots_arch_lock below.
	 */
	if (kvm_memslots_have_rmaps(kvm))
		return 0;

	mutex_lock(&kvm->slots_arch_lock);

	/*
	 * Read memslots_have_rmaps again, under the slots arch lock,
	 * before allocating the rmaps
	 */
	if (kvm_memslots_have_rmaps(kvm)) {
		mutex_unlock(&kvm->slots_arch_lock);
		return 0;
	}

	for (i = 0; i < KVM_ADDRESS_SPACE_NUM; i++) {
		slots = __kvm_memslots(kvm, i);
		kvm_for_each_memslot(slot, slots) {
			r = memslot_rmap_alloc(slot, slot->npages);
			if (r) {
				mutex_unlock(&kvm->slots_arch_lock);
				return r;
			}
		}
	}

	/*
	 * Ensure that memslots_have_rmaps becomes true strictly after
	 * all the rmap pointers are set.
	 */
	smp_store_release(&kvm->arch.memslots_have_rmaps, true);
	mutex_unlock(&kvm->slots_arch_lock);
	return 0;
}

static int kvm_alloc_memslot_metadata(struct kvm *kvm,
				      struct kvm_memory_slot *slot,
				      unsigned long npages)
{
	int i, r;

	/*
	 * Clear out the previous array pointers for the KVM_MR_MOVE case.  The
	 * old arrays will be freed by __kvm_set_memory_region() if installing
	 * the new memslot is successful.
	 */
	memset(&slot->arch, 0, sizeof(slot->arch));

	if (kvm_memslots_have_rmaps(kvm)) {
		r = memslot_rmap_alloc(slot, npages);
		if (r)
			return r;
	}

	for (i = 1; i < KVM_NR_PAGE_SIZES; ++i) {
		struct kvm_lpage_info *linfo;
		unsigned long ugfn;
		int lpages;
		int level = i + 1;

		lpages = gfn_to_index(slot->base_gfn + npages - 1,
				      slot->base_gfn, level) + 1;

		linfo = kvcalloc(lpages, sizeof(*linfo), GFP_KERNEL_ACCOUNT);
		if (!linfo)
			goto out_free;

		slot->arch.lpage_info[i - 1] = linfo;

		if (slot->base_gfn & (KVM_PAGES_PER_HPAGE(level) - 1))
			linfo[0].disallow_lpage = 1;
		if ((slot->base_gfn + npages) & (KVM_PAGES_PER_HPAGE(level) - 1))
			linfo[lpages - 1].disallow_lpage = 1;
		ugfn = slot->userspace_addr >> PAGE_SHIFT;
		/*
		 * If the gfn and userspace address are not aligned wrt each
		 * other, disable large page support for this slot.
		 */
		if ((slot->base_gfn ^ ugfn) & (KVM_PAGES_PER_HPAGE(level) - 1)) {
			unsigned long j;

			for (j = 0; j < lpages; ++j)
				linfo[j].disallow_lpage = 1;
		}
	}

	if (kvm_page_track_create_memslot(slot, npages))
		goto out_free;

	return 0;

out_free:
	memslot_rmap_free(slot);

	for (i = 1; i < KVM_NR_PAGE_SIZES; ++i) {
		kvfree(slot->arch.lpage_info[i - 1]);
		slot->arch.lpage_info[i - 1] = NULL;
	}
	return -ENOMEM;
}

void kvm_arch_memslots_updated(struct kvm *kvm, u64 gen)
{
	struct kvm_vcpu *vcpu;
	int i;

	/*
	 * memslots->generation has been incremented.
	 * mmio generation may have reached its maximum value.
	 */
	kvm_mmu_invalidate_mmio_sptes(kvm, gen);

	/* Force re-initialization of steal_time cache */
	kvm_for_each_vcpu(i, vcpu, kvm)
		kvm_vcpu_kick(vcpu);
}

int kvm_arch_prepare_memory_region(struct kvm *kvm,
				struct kvm_memory_slot *memslot,
				const struct kvm_userspace_memory_region *mem,
				enum kvm_mr_change change)
{
	if (change == KVM_MR_CREATE || change == KVM_MR_MOVE)
		return kvm_alloc_memslot_metadata(kvm, memslot,
						  mem->memory_size >> PAGE_SHIFT);
	return 0;
}


static void kvm_mmu_update_cpu_dirty_logging(struct kvm *kvm, bool enable)
{
	struct kvm_arch *ka = &kvm->arch;

	if (!kvm_x86_ops.cpu_dirty_log_size)
		return;

	if ((enable && ++ka->cpu_dirty_logging_count == 1) ||
	    (!enable && --ka->cpu_dirty_logging_count == 0))
		kvm_make_all_cpus_request(kvm, KVM_REQ_UPDATE_CPU_DIRTY_LOGGING);

	WARN_ON_ONCE(ka->cpu_dirty_logging_count < 0);
}

static void kvm_mmu_slot_apply_flags(struct kvm *kvm,
				     struct kvm_memory_slot *old,
				     struct kvm_memory_slot *new,
				     enum kvm_mr_change change)
{
	bool log_dirty_pages = new->flags & KVM_MEM_LOG_DIRTY_PAGES;

	/*
	 * Update CPU dirty logging if dirty logging is being toggled.  This
	 * applies to all operations.
	 */
	if ((old->flags ^ new->flags) & KVM_MEM_LOG_DIRTY_PAGES)
		kvm_mmu_update_cpu_dirty_logging(kvm, log_dirty_pages);

	/*
	 * Nothing more to do for RO slots (which can't be dirtied and can't be
	 * made writable) or CREATE/MOVE/DELETE of a slot.
	 *
	 * For a memslot with dirty logging disabled:
	 * CREATE:      No dirty mappings will already exist.
	 * MOVE/DELETE: The old mappings will already have been cleaned up by
	 *		kvm_arch_flush_shadow_memslot()
	 *
	 * For a memslot with dirty logging enabled:
	 * CREATE:      No shadow pages exist, thus nothing to write-protect
	 *		and no dirty bits to clear.
	 * MOVE/DELETE: The old mappings will already have been cleaned up by
	 *		kvm_arch_flush_shadow_memslot().
	 */
	if ((change != KVM_MR_FLAGS_ONLY) || (new->flags & KVM_MEM_READONLY))
		return;

	/*
	 * READONLY and non-flags changes were filtered out above, and the only
	 * other flag is LOG_DIRTY_PAGES, i.e. something is wrong if dirty
	 * logging isn't being toggled on or off.
	 */
	if (WARN_ON_ONCE(!((old->flags ^ new->flags) & KVM_MEM_LOG_DIRTY_PAGES)))
		return;
<<<<<<< HEAD

	if (!log_dirty_pages) {
		/*
		 * Dirty logging tracks sptes in 4k granularity, meaning that
		 * large sptes have to be split.  If live migration succeeds,
		 * the guest in the source machine will be destroyed and large
		 * sptes will be created in the destination.  However, if the
		 * guest continues to run in the source machine (for example if
		 * live migration fails), small sptes will remain around and
		 * cause bad performance.
		 *
		 * Scan sptes if dirty logging has been stopped, dropping those
		 * which can be collapsed into a single large-page spte.  Later
		 * page faults will create the large-page sptes.
		 */
		kvm_mmu_zap_collapsible_sptes(kvm, new);
	} else {
		/* By default, write-protect everything to log writes. */
		int level = PG_LEVEL_4K;

		if (kvm_x86_ops.cpu_dirty_log_size) {
			/*
			 * Clear all dirty bits, unless pages are treated as
			 * dirty from the get-go.
			 */
			if (!kvm_dirty_log_manual_protect_and_init_set(kvm))
				kvm_mmu_slot_leaf_clear_dirty(kvm, new);

			/*
			 * Write-protect large pages on write so that dirty
			 * logging happens at 4k granularity.  No need to
			 * write-protect small SPTEs since write accesses are
			 * logged by the CPU via dirty bits.
			 */
			level = PG_LEVEL_2M;
		} else if (kvm_dirty_log_manual_protect_and_init_set(kvm)) {
			/*
			 * If we're with initial-all-set, we don't need
			 * to write protect any small page because
			 * they're reported as dirty already.  However
			 * we still need to write-protect huge pages
			 * so that the page split can happen lazily on
			 * the first write to the huge page.
			 */
			level = PG_LEVEL_2M;
		}
		kvm_mmu_slot_remove_write_access(kvm, new, level);
=======

	if (!log_dirty_pages) {
		/*
		 * Dirty logging tracks sptes in 4k granularity, meaning that
		 * large sptes have to be split.  If live migration succeeds,
		 * the guest in the source machine will be destroyed and large
		 * sptes will be created in the destination.  However, if the
		 * guest continues to run in the source machine (for example if
		 * live migration fails), small sptes will remain around and
		 * cause bad performance.
		 *
		 * Scan sptes if dirty logging has been stopped, dropping those
		 * which can be collapsed into a single large-page spte.  Later
		 * page faults will create the large-page sptes.
		 */
		kvm_mmu_zap_collapsible_sptes(kvm, new);
	} else {
		/*
		 * Initially-all-set does not require write protecting any page,
		 * because they're all assumed to be dirty.
		 */
		if (kvm_dirty_log_manual_protect_and_init_set(kvm))
			return;

		if (kvm_x86_ops.cpu_dirty_log_size) {
			kvm_mmu_slot_leaf_clear_dirty(kvm, new);
			kvm_mmu_slot_remove_write_access(kvm, new, PG_LEVEL_2M);
		} else {
			kvm_mmu_slot_remove_write_access(kvm, new, PG_LEVEL_4K);
		}
>>>>>>> 11e4b63a
	}
}

void kvm_arch_commit_memory_region(struct kvm *kvm,
				const struct kvm_userspace_memory_region *mem,
				struct kvm_memory_slot *old,
				const struct kvm_memory_slot *new,
				enum kvm_mr_change change)
{
	if (!kvm->arch.n_requested_mmu_pages)
		kvm_mmu_change_mmu_pages(kvm,
				kvm_mmu_calculate_default_mmu_pages(kvm));

	/*
	 * FIXME: const-ify all uses of struct kvm_memory_slot.
	 */
	kvm_mmu_slot_apply_flags(kvm, old, (struct kvm_memory_slot *) new, change);

	/* Free the arrays associated with the old memslot. */
	if (change == KVM_MR_MOVE)
		kvm_arch_free_memslot(kvm, old);
}

void kvm_arch_flush_shadow_all(struct kvm *kvm)
{
	kvm_mmu_zap_all(kvm);
}

void kvm_arch_flush_shadow_memslot(struct kvm *kvm,
				   struct kvm_memory_slot *slot)
{
	kvm_page_track_flush_slot(kvm, slot);
}

static inline bool kvm_guest_apic_has_interrupt(struct kvm_vcpu *vcpu)
{
	return (is_guest_mode(vcpu) &&
			kvm_x86_ops.guest_apic_has_interrupt &&
			static_call(kvm_x86_guest_apic_has_interrupt)(vcpu));
}

static inline bool kvm_vcpu_has_events(struct kvm_vcpu *vcpu)
{
	if (!list_empty_careful(&vcpu->async_pf.done))
		return true;

	if (kvm_apic_has_events(vcpu))
		return true;

	if (vcpu->arch.pv.pv_unhalted)
		return true;

	if (vcpu->arch.exception.pending)
		return true;

	if (kvm_test_request(KVM_REQ_NMI, vcpu) ||
	    (vcpu->arch.nmi_pending &&
	     static_call(kvm_x86_nmi_allowed)(vcpu, false)))
		return true;

	if (kvm_test_request(KVM_REQ_SMI, vcpu) ||
	    (vcpu->arch.smi_pending &&
	     static_call(kvm_x86_smi_allowed)(vcpu, false)))
		return true;

	if (kvm_arch_interrupt_allowed(vcpu) &&
	    (kvm_cpu_has_interrupt(vcpu) ||
	    kvm_guest_apic_has_interrupt(vcpu)))
		return true;

	if (kvm_hv_has_stimer_pending(vcpu))
		return true;

	if (is_guest_mode(vcpu) &&
	    kvm_x86_ops.nested_ops->hv_timer_pending &&
	    kvm_x86_ops.nested_ops->hv_timer_pending(vcpu))
		return true;

	return false;
}

int kvm_arch_vcpu_runnable(struct kvm_vcpu *vcpu)
{
	return kvm_vcpu_running(vcpu) || kvm_vcpu_has_events(vcpu);
}

bool kvm_arch_dy_has_pending_interrupt(struct kvm_vcpu *vcpu)
{
	if (vcpu->arch.apicv_active && static_call(kvm_x86_dy_apicv_has_pending_interrupt)(vcpu))
		return true;

	return false;
}

bool kvm_arch_dy_runnable(struct kvm_vcpu *vcpu)
{
	if (READ_ONCE(vcpu->arch.pv.pv_unhalted))
		return true;

	if (kvm_test_request(KVM_REQ_NMI, vcpu) ||
		kvm_test_request(KVM_REQ_SMI, vcpu) ||
		 kvm_test_request(KVM_REQ_EVENT, vcpu))
		return true;

	return kvm_arch_dy_has_pending_interrupt(vcpu);
}

bool kvm_arch_vcpu_in_kernel(struct kvm_vcpu *vcpu)
{
	if (vcpu->arch.guest_state_protected)
		return true;

	return vcpu->arch.preempted_in_kernel;
}

int kvm_arch_vcpu_should_kick(struct kvm_vcpu *vcpu)
{
	return kvm_vcpu_exiting_guest_mode(vcpu) == IN_GUEST_MODE;
}

int kvm_arch_interrupt_allowed(struct kvm_vcpu *vcpu)
{
	return static_call(kvm_x86_interrupt_allowed)(vcpu, false);
}

unsigned long kvm_get_linear_rip(struct kvm_vcpu *vcpu)
{
	/* Can't read the RIP when guest state is protected, just return 0 */
	if (vcpu->arch.guest_state_protected)
		return 0;

	if (is_64_bit_mode(vcpu))
		return kvm_rip_read(vcpu);
	return (u32)(get_segment_base(vcpu, VCPU_SREG_CS) +
		     kvm_rip_read(vcpu));
}
EXPORT_SYMBOL_GPL(kvm_get_linear_rip);

bool kvm_is_linear_rip(struct kvm_vcpu *vcpu, unsigned long linear_rip)
{
	return kvm_get_linear_rip(vcpu) == linear_rip;
}
EXPORT_SYMBOL_GPL(kvm_is_linear_rip);

unsigned long kvm_get_rflags(struct kvm_vcpu *vcpu)
{
	unsigned long rflags;

	rflags = static_call(kvm_x86_get_rflags)(vcpu);
	if (vcpu->guest_debug & KVM_GUESTDBG_SINGLESTEP)
		rflags &= ~X86_EFLAGS_TF;
	return rflags;
}
EXPORT_SYMBOL_GPL(kvm_get_rflags);

static void __kvm_set_rflags(struct kvm_vcpu *vcpu, unsigned long rflags)
{
	if (vcpu->guest_debug & KVM_GUESTDBG_SINGLESTEP &&
	    kvm_is_linear_rip(vcpu, vcpu->arch.singlestep_rip))
		rflags |= X86_EFLAGS_TF;
	static_call(kvm_x86_set_rflags)(vcpu, rflags);
}

void kvm_set_rflags(struct kvm_vcpu *vcpu, unsigned long rflags)
{
	__kvm_set_rflags(vcpu, rflags);
	kvm_make_request(KVM_REQ_EVENT, vcpu);
}
EXPORT_SYMBOL_GPL(kvm_set_rflags);

void kvm_arch_async_page_ready(struct kvm_vcpu *vcpu, struct kvm_async_pf *work)
{
	int r;

	if ((vcpu->arch.mmu->direct_map != work->arch.direct_map) ||
	      work->wakeup_all)
		return;

	r = kvm_mmu_reload(vcpu);
	if (unlikely(r))
		return;

	if (!vcpu->arch.mmu->direct_map &&
	      work->arch.cr3 != vcpu->arch.mmu->get_guest_pgd(vcpu))
		return;

	kvm_mmu_do_page_fault(vcpu, work->cr2_or_gpa, 0, true);
}

static inline u32 kvm_async_pf_hash_fn(gfn_t gfn)
{
	BUILD_BUG_ON(!is_power_of_2(ASYNC_PF_PER_VCPU));

	return hash_32(gfn & 0xffffffff, order_base_2(ASYNC_PF_PER_VCPU));
}

static inline u32 kvm_async_pf_next_probe(u32 key)
{
	return (key + 1) & (ASYNC_PF_PER_VCPU - 1);
}

static void kvm_add_async_pf_gfn(struct kvm_vcpu *vcpu, gfn_t gfn)
{
	u32 key = kvm_async_pf_hash_fn(gfn);

	while (vcpu->arch.apf.gfns[key] != ~0)
		key = kvm_async_pf_next_probe(key);

	vcpu->arch.apf.gfns[key] = gfn;
}

static u32 kvm_async_pf_gfn_slot(struct kvm_vcpu *vcpu, gfn_t gfn)
{
	int i;
	u32 key = kvm_async_pf_hash_fn(gfn);

	for (i = 0; i < ASYNC_PF_PER_VCPU &&
		     (vcpu->arch.apf.gfns[key] != gfn &&
		      vcpu->arch.apf.gfns[key] != ~0); i++)
		key = kvm_async_pf_next_probe(key);

	return key;
}

bool kvm_find_async_pf_gfn(struct kvm_vcpu *vcpu, gfn_t gfn)
{
	return vcpu->arch.apf.gfns[kvm_async_pf_gfn_slot(vcpu, gfn)] == gfn;
}

static void kvm_del_async_pf_gfn(struct kvm_vcpu *vcpu, gfn_t gfn)
{
	u32 i, j, k;

	i = j = kvm_async_pf_gfn_slot(vcpu, gfn);

	if (WARN_ON_ONCE(vcpu->arch.apf.gfns[i] != gfn))
		return;

	while (true) {
		vcpu->arch.apf.gfns[i] = ~0;
		do {
			j = kvm_async_pf_next_probe(j);
			if (vcpu->arch.apf.gfns[j] == ~0)
				return;
			k = kvm_async_pf_hash_fn(vcpu->arch.apf.gfns[j]);
			/*
			 * k lies cyclically in ]i,j]
			 * |    i.k.j |
			 * |....j i.k.| or  |.k..j i...|
			 */
		} while ((i <= j) ? (i < k && k <= j) : (i < k || k <= j));
		vcpu->arch.apf.gfns[i] = vcpu->arch.apf.gfns[j];
		i = j;
	}
}

static inline int apf_put_user_notpresent(struct kvm_vcpu *vcpu)
{
	u32 reason = KVM_PV_REASON_PAGE_NOT_PRESENT;

	return kvm_write_guest_cached(vcpu->kvm, &vcpu->arch.apf.data, &reason,
				      sizeof(reason));
}

static inline int apf_put_user_ready(struct kvm_vcpu *vcpu, u32 token)
{
	unsigned int offset = offsetof(struct kvm_vcpu_pv_apf_data, token);

	return kvm_write_guest_offset_cached(vcpu->kvm, &vcpu->arch.apf.data,
					     &token, offset, sizeof(token));
}

static inline bool apf_pageready_slot_free(struct kvm_vcpu *vcpu)
{
	unsigned int offset = offsetof(struct kvm_vcpu_pv_apf_data, token);
	u32 val;

	if (kvm_read_guest_offset_cached(vcpu->kvm, &vcpu->arch.apf.data,
					 &val, offset, sizeof(val)))
		return false;

	return !val;
}

static bool kvm_can_deliver_async_pf(struct kvm_vcpu *vcpu)
{
	if (!vcpu->arch.apf.delivery_as_pf_vmexit && is_guest_mode(vcpu))
		return false;

	if (!kvm_pv_async_pf_enabled(vcpu) ||
	    (vcpu->arch.apf.send_user_only && static_call(kvm_x86_get_cpl)(vcpu) == 0))
		return false;

	return true;
}

bool kvm_can_do_async_pf(struct kvm_vcpu *vcpu)
{
	if (unlikely(!lapic_in_kernel(vcpu) ||
		     kvm_event_needs_reinjection(vcpu) ||
		     vcpu->arch.exception.pending))
		return false;

	if (kvm_hlt_in_guest(vcpu->kvm) && !kvm_can_deliver_async_pf(vcpu))
		return false;

	/*
	 * If interrupts are off we cannot even use an artificial
	 * halt state.
	 */
	return kvm_arch_interrupt_allowed(vcpu);
}

bool kvm_arch_async_page_not_present(struct kvm_vcpu *vcpu,
				     struct kvm_async_pf *work)
{
	struct x86_exception fault;

	trace_kvm_async_pf_not_present(work->arch.token, work->cr2_or_gpa);
	kvm_add_async_pf_gfn(vcpu, work->arch.gfn);

	if (kvm_can_deliver_async_pf(vcpu) &&
	    !apf_put_user_notpresent(vcpu)) {
		fault.vector = PF_VECTOR;
		fault.error_code_valid = true;
		fault.error_code = 0;
		fault.nested_page_fault = false;
		fault.address = work->arch.token;
		fault.async_page_fault = true;
		kvm_inject_page_fault(vcpu, &fault);
		return true;
	} else {
		/*
		 * It is not possible to deliver a paravirtualized asynchronous
		 * page fault, but putting the guest in an artificial halt state
		 * can be beneficial nevertheless: if an interrupt arrives, we
		 * can deliver it timely and perhaps the guest will schedule
		 * another process.  When the instruction that triggered a page
		 * fault is retried, hopefully the page will be ready in the host.
		 */
		kvm_make_request(KVM_REQ_APF_HALT, vcpu);
		return false;
	}
}

void kvm_arch_async_page_present(struct kvm_vcpu *vcpu,
				 struct kvm_async_pf *work)
{
	struct kvm_lapic_irq irq = {
		.delivery_mode = APIC_DM_FIXED,
		.vector = vcpu->arch.apf.vec
	};

	if (work->wakeup_all)
		work->arch.token = ~0; /* broadcast wakeup */
	else
		kvm_del_async_pf_gfn(vcpu, work->arch.gfn);
	trace_kvm_async_pf_ready(work->arch.token, work->cr2_or_gpa);

	if ((work->wakeup_all || work->notpresent_injected) &&
	    kvm_pv_async_pf_enabled(vcpu) &&
	    !apf_put_user_ready(vcpu, work->arch.token)) {
		vcpu->arch.apf.pageready_pending = true;
		kvm_apic_set_irq(vcpu, &irq, NULL);
	}

	vcpu->arch.apf.halted = false;
	vcpu->arch.mp_state = KVM_MP_STATE_RUNNABLE;
}

void kvm_arch_async_page_present_queued(struct kvm_vcpu *vcpu)
{
	kvm_make_request(KVM_REQ_APF_READY, vcpu);
	if (!vcpu->arch.apf.pageready_pending)
		kvm_vcpu_kick(vcpu);
}

bool kvm_arch_can_dequeue_async_page_present(struct kvm_vcpu *vcpu)
{
	if (!kvm_pv_async_pf_enabled(vcpu))
		return true;
	else
		return kvm_lapic_enabled(vcpu) && apf_pageready_slot_free(vcpu);
}

void kvm_arch_start_assignment(struct kvm *kvm)
{
	if (atomic_inc_return(&kvm->arch.assigned_device_count) == 1)
		static_call_cond(kvm_x86_start_assignment)(kvm);
}
EXPORT_SYMBOL_GPL(kvm_arch_start_assignment);

void kvm_arch_end_assignment(struct kvm *kvm)
{
	atomic_dec(&kvm->arch.assigned_device_count);
}
EXPORT_SYMBOL_GPL(kvm_arch_end_assignment);

bool kvm_arch_has_assigned_device(struct kvm *kvm)
{
	return atomic_read(&kvm->arch.assigned_device_count);
}
EXPORT_SYMBOL_GPL(kvm_arch_has_assigned_device);

void kvm_arch_register_noncoherent_dma(struct kvm *kvm)
{
	atomic_inc(&kvm->arch.noncoherent_dma_count);
}
EXPORT_SYMBOL_GPL(kvm_arch_register_noncoherent_dma);

void kvm_arch_unregister_noncoherent_dma(struct kvm *kvm)
{
	atomic_dec(&kvm->arch.noncoherent_dma_count);
}
EXPORT_SYMBOL_GPL(kvm_arch_unregister_noncoherent_dma);

bool kvm_arch_has_noncoherent_dma(struct kvm *kvm)
{
	return atomic_read(&kvm->arch.noncoherent_dma_count);
}
EXPORT_SYMBOL_GPL(kvm_arch_has_noncoherent_dma);

bool kvm_arch_has_irq_bypass(void)
{
	return true;
}

int kvm_arch_irq_bypass_add_producer(struct irq_bypass_consumer *cons,
				      struct irq_bypass_producer *prod)
{
	struct kvm_kernel_irqfd *irqfd =
		container_of(cons, struct kvm_kernel_irqfd, consumer);
	int ret;

	irqfd->producer = prod;
	kvm_arch_start_assignment(irqfd->kvm);
	ret = static_call(kvm_x86_update_pi_irte)(irqfd->kvm,
					 prod->irq, irqfd->gsi, 1);

	if (ret)
		kvm_arch_end_assignment(irqfd->kvm);

	return ret;
}

void kvm_arch_irq_bypass_del_producer(struct irq_bypass_consumer *cons,
				      struct irq_bypass_producer *prod)
{
	int ret;
	struct kvm_kernel_irqfd *irqfd =
		container_of(cons, struct kvm_kernel_irqfd, consumer);

	WARN_ON(irqfd->producer != prod);
	irqfd->producer = NULL;

	/*
	 * When producer of consumer is unregistered, we change back to
	 * remapped mode, so we can re-use the current implementation
	 * when the irq is masked/disabled or the consumer side (KVM
	 * int this case doesn't want to receive the interrupts.
	*/
	ret = static_call(kvm_x86_update_pi_irte)(irqfd->kvm, prod->irq, irqfd->gsi, 0);
	if (ret)
		printk(KERN_INFO "irq bypass consumer (token %p) unregistration"
		       " fails: %d\n", irqfd->consumer.token, ret);

	kvm_arch_end_assignment(irqfd->kvm);
}

int kvm_arch_update_irqfd_routing(struct kvm *kvm, unsigned int host_irq,
				   uint32_t guest_irq, bool set)
{
	return static_call(kvm_x86_update_pi_irte)(kvm, host_irq, guest_irq, set);
}

bool kvm_vector_hashing_enabled(void)
{
	return vector_hashing;
}

bool kvm_arch_no_poll(struct kvm_vcpu *vcpu)
{
	return (vcpu->arch.msr_kvm_poll_control & 1) == 0;
}
EXPORT_SYMBOL_GPL(kvm_arch_no_poll);


int kvm_spec_ctrl_test_value(u64 value)
{
	/*
	 * test that setting IA32_SPEC_CTRL to given value
	 * is allowed by the host processor
	 */

	u64 saved_value;
	unsigned long flags;
	int ret = 0;

	local_irq_save(flags);

	if (rdmsrl_safe(MSR_IA32_SPEC_CTRL, &saved_value))
		ret = 1;
	else if (wrmsrl_safe(MSR_IA32_SPEC_CTRL, value))
		ret = 1;
	else
		wrmsrl(MSR_IA32_SPEC_CTRL, saved_value);

	local_irq_restore(flags);

	return ret;
}
EXPORT_SYMBOL_GPL(kvm_spec_ctrl_test_value);

void kvm_fixup_and_inject_pf_error(struct kvm_vcpu *vcpu, gva_t gva, u16 error_code)
{
	struct x86_exception fault;
	u32 access = error_code &
		(PFERR_WRITE_MASK | PFERR_FETCH_MASK | PFERR_USER_MASK);

	if (!(error_code & PFERR_PRESENT_MASK) ||
	    vcpu->arch.walk_mmu->gva_to_gpa(vcpu, gva, access, &fault) != UNMAPPED_GVA) {
		/*
		 * If vcpu->arch.walk_mmu->gva_to_gpa succeeded, the page
		 * tables probably do not match the TLB.  Just proceed
		 * with the error code that the processor gave.
		 */
		fault.vector = PF_VECTOR;
		fault.error_code_valid = true;
		fault.error_code = error_code;
		fault.nested_page_fault = false;
		fault.address = gva;
	}
	vcpu->arch.walk_mmu->inject_page_fault(vcpu, &fault);
}
EXPORT_SYMBOL_GPL(kvm_fixup_and_inject_pf_error);

/*
 * Handles kvm_read/write_guest_virt*() result and either injects #PF or returns
 * KVM_EXIT_INTERNAL_ERROR for cases not currently handled by KVM. Return value
 * indicates whether exit to userspace is needed.
 */
int kvm_handle_memory_failure(struct kvm_vcpu *vcpu, int r,
			      struct x86_exception *e)
{
	if (r == X86EMUL_PROPAGATE_FAULT) {
		kvm_inject_emulated_page_fault(vcpu, e);
		return 1;
	}

	/*
	 * In case kvm_read/write_guest_virt*() failed with X86EMUL_IO_NEEDED
	 * while handling a VMX instruction KVM could've handled the request
	 * correctly by exiting to userspace and performing I/O but there
	 * doesn't seem to be a real use-case behind such requests, just return
	 * KVM_EXIT_INTERNAL_ERROR for now.
	 */
	vcpu->run->exit_reason = KVM_EXIT_INTERNAL_ERROR;
	vcpu->run->internal.suberror = KVM_INTERNAL_ERROR_EMULATION;
	vcpu->run->internal.ndata = 0;

	return 0;
}
EXPORT_SYMBOL_GPL(kvm_handle_memory_failure);

int kvm_handle_invpcid(struct kvm_vcpu *vcpu, unsigned long type, gva_t gva)
{
	bool pcid_enabled;
	struct x86_exception e;
	struct {
		u64 pcid;
		u64 gla;
	} operand;
	int r;

	r = kvm_read_guest_virt(vcpu, gva, &operand, sizeof(operand), &e);
	if (r != X86EMUL_CONTINUE)
		return kvm_handle_memory_failure(vcpu, r, &e);

	if (operand.pcid >> 12 != 0) {
		kvm_inject_gp(vcpu, 0);
		return 1;
	}

	pcid_enabled = kvm_read_cr4_bits(vcpu, X86_CR4_PCIDE);

	switch (type) {
	case INVPCID_TYPE_INDIV_ADDR:
		if ((!pcid_enabled && (operand.pcid != 0)) ||
		    is_noncanonical_address(operand.gla, vcpu)) {
			kvm_inject_gp(vcpu, 0);
			return 1;
		}
		kvm_mmu_invpcid_gva(vcpu, operand.gla, operand.pcid);
		return kvm_skip_emulated_instruction(vcpu);

	case INVPCID_TYPE_SINGLE_CTXT:
		if (!pcid_enabled && (operand.pcid != 0)) {
			kvm_inject_gp(vcpu, 0);
			return 1;
		}

		kvm_invalidate_pcid(vcpu, operand.pcid);
		return kvm_skip_emulated_instruction(vcpu);

	case INVPCID_TYPE_ALL_NON_GLOBAL:
		/*
		 * Currently, KVM doesn't mark global entries in the shadow
		 * page tables, so a non-global flush just degenerates to a
		 * global flush. If needed, we could optimize this later by
		 * keeping track of global entries in shadow page tables.
		 */

		fallthrough;
	case INVPCID_TYPE_ALL_INCL_GLOBAL:
		kvm_make_request(KVM_REQ_TLB_FLUSH_GUEST, vcpu);
		return kvm_skip_emulated_instruction(vcpu);

	default:
		BUG(); /* We have already checked above that type <= 3 */
	}
}
EXPORT_SYMBOL_GPL(kvm_handle_invpcid);

static int complete_sev_es_emulated_mmio(struct kvm_vcpu *vcpu)
{
	struct kvm_run *run = vcpu->run;
	struct kvm_mmio_fragment *frag;
	unsigned int len;

	BUG_ON(!vcpu->mmio_needed);

	/* Complete previous fragment */
	frag = &vcpu->mmio_fragments[vcpu->mmio_cur_fragment];
	len = min(8u, frag->len);
	if (!vcpu->mmio_is_write)
		memcpy(frag->data, run->mmio.data, len);

	if (frag->len <= 8) {
		/* Switch to the next fragment. */
		frag++;
		vcpu->mmio_cur_fragment++;
	} else {
		/* Go forward to the next mmio piece. */
		frag->data += len;
		frag->gpa += len;
		frag->len -= len;
	}

	if (vcpu->mmio_cur_fragment >= vcpu->mmio_nr_fragments) {
		vcpu->mmio_needed = 0;

		// VMG change, at this point, we're always done
		// RIP has already been advanced
		return 1;
	}

	// More MMIO is needed
	run->mmio.phys_addr = frag->gpa;
	run->mmio.len = min(8u, frag->len);
	run->mmio.is_write = vcpu->mmio_is_write;
	if (run->mmio.is_write)
		memcpy(run->mmio.data, frag->data, min(8u, frag->len));
	run->exit_reason = KVM_EXIT_MMIO;

	vcpu->arch.complete_userspace_io = complete_sev_es_emulated_mmio;

	return 0;
}

int kvm_sev_es_mmio_write(struct kvm_vcpu *vcpu, gpa_t gpa, unsigned int bytes,
			  void *data)
{
	int handled;
	struct kvm_mmio_fragment *frag;

	if (!data)
		return -EINVAL;

	handled = write_emultor.read_write_mmio(vcpu, gpa, bytes, data);
	if (handled == bytes)
		return 1;

	bytes -= handled;
	gpa += handled;
	data += handled;

	/*TODO: Check if need to increment number of frags */
	frag = vcpu->mmio_fragments;
	vcpu->mmio_nr_fragments = 1;
	frag->len = bytes;
	frag->gpa = gpa;
	frag->data = data;

	vcpu->mmio_needed = 1;
	vcpu->mmio_cur_fragment = 0;

	vcpu->run->mmio.phys_addr = gpa;
	vcpu->run->mmio.len = min(8u, frag->len);
	vcpu->run->mmio.is_write = 1;
	memcpy(vcpu->run->mmio.data, frag->data, min(8u, frag->len));
	vcpu->run->exit_reason = KVM_EXIT_MMIO;

	vcpu->arch.complete_userspace_io = complete_sev_es_emulated_mmio;

	return 0;
}
EXPORT_SYMBOL_GPL(kvm_sev_es_mmio_write);

int kvm_sev_es_mmio_read(struct kvm_vcpu *vcpu, gpa_t gpa, unsigned int bytes,
			 void *data)
{
	int handled;
	struct kvm_mmio_fragment *frag;

	if (!data)
		return -EINVAL;

	handled = read_emultor.read_write_mmio(vcpu, gpa, bytes, data);
	if (handled == bytes)
		return 1;

	bytes -= handled;
	gpa += handled;
	data += handled;

	/*TODO: Check if need to increment number of frags */
	frag = vcpu->mmio_fragments;
	vcpu->mmio_nr_fragments = 1;
	frag->len = bytes;
	frag->gpa = gpa;
	frag->data = data;

	vcpu->mmio_needed = 1;
	vcpu->mmio_cur_fragment = 0;

	vcpu->run->mmio.phys_addr = gpa;
	vcpu->run->mmio.len = min(8u, frag->len);
	vcpu->run->mmio.is_write = 0;
	vcpu->run->exit_reason = KVM_EXIT_MMIO;

	vcpu->arch.complete_userspace_io = complete_sev_es_emulated_mmio;

	return 0;
}
EXPORT_SYMBOL_GPL(kvm_sev_es_mmio_read);

static int complete_sev_es_emulated_ins(struct kvm_vcpu *vcpu)
{
	memcpy(vcpu->arch.guest_ins_data, vcpu->arch.pio_data,
	       vcpu->arch.pio.count * vcpu->arch.pio.size);
	vcpu->arch.pio.count = 0;

	return 1;
}

static int kvm_sev_es_outs(struct kvm_vcpu *vcpu, unsigned int size,
			   unsigned int port, void *data,  unsigned int count)
{
	int ret;

	ret = emulator_pio_out_emulated(vcpu->arch.emulate_ctxt, size, port,
					data, count);
	if (ret)
		return ret;

	vcpu->arch.pio.count = 0;

	return 0;
}

static int kvm_sev_es_ins(struct kvm_vcpu *vcpu, unsigned int size,
			  unsigned int port, void *data, unsigned int count)
{
	int ret;

	ret = emulator_pio_in_emulated(vcpu->arch.emulate_ctxt, size, port,
				       data, count);
	if (ret) {
		vcpu->arch.pio.count = 0;
	} else {
		vcpu->arch.guest_ins_data = data;
		vcpu->arch.complete_userspace_io = complete_sev_es_emulated_ins;
	}

	return 0;
}

int kvm_sev_es_string_io(struct kvm_vcpu *vcpu, unsigned int size,
			 unsigned int port, void *data,  unsigned int count,
			 int in)
{
	return in ? kvm_sev_es_ins(vcpu, size, port, data, count)
		  : kvm_sev_es_outs(vcpu, size, port, data, count);
}
EXPORT_SYMBOL_GPL(kvm_sev_es_string_io);

EXPORT_TRACEPOINT_SYMBOL_GPL(kvm_entry);
EXPORT_TRACEPOINT_SYMBOL_GPL(kvm_exit);
EXPORT_TRACEPOINT_SYMBOL_GPL(kvm_fast_mmio);
EXPORT_TRACEPOINT_SYMBOL_GPL(kvm_inj_virq);
EXPORT_TRACEPOINT_SYMBOL_GPL(kvm_page_fault);
EXPORT_TRACEPOINT_SYMBOL_GPL(kvm_msr);
EXPORT_TRACEPOINT_SYMBOL_GPL(kvm_cr);
EXPORT_TRACEPOINT_SYMBOL_GPL(kvm_nested_vmrun);
EXPORT_TRACEPOINT_SYMBOL_GPL(kvm_nested_vmexit);
EXPORT_TRACEPOINT_SYMBOL_GPL(kvm_nested_vmexit_inject);
EXPORT_TRACEPOINT_SYMBOL_GPL(kvm_nested_intr_vmexit);
EXPORT_TRACEPOINT_SYMBOL_GPL(kvm_nested_vmenter_failed);
EXPORT_TRACEPOINT_SYMBOL_GPL(kvm_invlpga);
EXPORT_TRACEPOINT_SYMBOL_GPL(kvm_skinit);
EXPORT_TRACEPOINT_SYMBOL_GPL(kvm_nested_intercepts);
EXPORT_TRACEPOINT_SYMBOL_GPL(kvm_write_tsc_offset);
EXPORT_TRACEPOINT_SYMBOL_GPL(kvm_ple_window_update);
EXPORT_TRACEPOINT_SYMBOL_GPL(kvm_pml_full);
EXPORT_TRACEPOINT_SYMBOL_GPL(kvm_pi_irte_update);
EXPORT_TRACEPOINT_SYMBOL_GPL(kvm_avic_unaccelerated_access);
EXPORT_TRACEPOINT_SYMBOL_GPL(kvm_avic_incomplete_ipi);
EXPORT_TRACEPOINT_SYMBOL_GPL(kvm_avic_ga_log);
EXPORT_TRACEPOINT_SYMBOL_GPL(kvm_apicv_update_request);
EXPORT_TRACEPOINT_SYMBOL_GPL(kvm_vmgexit_enter);
EXPORT_TRACEPOINT_SYMBOL_GPL(kvm_vmgexit_exit);
EXPORT_TRACEPOINT_SYMBOL_GPL(kvm_vmgexit_msr_protocol_enter);
EXPORT_TRACEPOINT_SYMBOL_GPL(kvm_vmgexit_msr_protocol_exit);<|MERGE_RESOLUTION|>--- conflicted
+++ resolved
@@ -4013,14 +4013,11 @@
 	case KVM_CAP_EXIT_ON_EMULATION_FAILURE:
 		r = 1;
 		break;
-<<<<<<< HEAD
-=======
 	case KVM_CAP_EXIT_HYPERCALL:
 		r = KVM_EXIT_HYPERCALL_VALID_MASK;
 		break;
 	case KVM_CAP_SET_GUEST_DEBUG2:
 		return KVM_GUESTDBG_VALID_MASK;
->>>>>>> 11e4b63a
 #ifdef CONFIG_KVM_XEN
 	case KVM_CAP_XEN_HVM:
 		r = KVM_XEN_HVM_CONFIG_HYPERCALL_MSR |
@@ -5304,8 +5301,6 @@
 		break;
 	}
 #endif
-<<<<<<< HEAD
-=======
 	case KVM_GET_SREGS2: {
 		u.sregs2 = kzalloc(sizeof(struct kvm_sregs2), GFP_KERNEL);
 		r = -ENOMEM;
@@ -5328,7 +5323,6 @@
 		r = __set_sregs2(vcpu, u.sregs2);
 		break;
 	}
->>>>>>> 11e4b63a
 	default:
 		r = -EINVAL;
 	}
@@ -5688,27 +5682,16 @@
 
 	if (!msr_filter)
 		return;
-<<<<<<< HEAD
 
 	for (i = 0; i < msr_filter->count; i++)
 		kfree(msr_filter->ranges[i].bitmap);
 
-=======
-
-	for (i = 0; i < msr_filter->count; i++)
-		kfree(msr_filter->ranges[i].bitmap);
-
->>>>>>> 11e4b63a
 	kfree(msr_filter);
 }
 
 static int kvm_add_msr_filter(struct kvm_x86_msr_filter *msr_filter,
 			      struct kvm_msr_filter_range *user_range)
 {
-<<<<<<< HEAD
-	struct msr_bitmap_range range;
-=======
->>>>>>> 11e4b63a
 	unsigned long *bitmap = NULL;
 	size_t bitmap_size;
 
@@ -5736,24 +5719,7 @@
 		.bitmap = bitmap,
 	};
 
-<<<<<<< HEAD
-	if (range.flags & ~(KVM_MSR_FILTER_READ | KVM_MSR_FILTER_WRITE)) {
-		r = -EINVAL;
-		goto err;
-	}
-
-	if (!range.flags) {
-		r = -EINVAL;
-		goto err;
-	}
-
-	/* Everything ok, add this range identifier. */
-	msr_filter->ranges[msr_filter->count] = range;
 	msr_filter->count++;
-
-=======
-	msr_filter->count++;
->>>>>>> 11e4b63a
 	return 0;
 }
 
@@ -5803,8 +5769,6 @@
 	mutex_unlock(&kvm->lock);
 
 	return 0;
-<<<<<<< HEAD
-=======
 }
 
 #ifdef CONFIG_HAVE_KVM_PM_NOTIFIER
@@ -5839,7 +5803,6 @@
 	}
 
 	return NOTIFY_DONE;
->>>>>>> 11e4b63a
 }
 #endif /* CONFIG_HAVE_KVM_PM_NOTIFIER */
 
@@ -11543,55 +11506,6 @@
 	 */
 	if (WARN_ON_ONCE(!((old->flags ^ new->flags) & KVM_MEM_LOG_DIRTY_PAGES)))
 		return;
-<<<<<<< HEAD
-
-	if (!log_dirty_pages) {
-		/*
-		 * Dirty logging tracks sptes in 4k granularity, meaning that
-		 * large sptes have to be split.  If live migration succeeds,
-		 * the guest in the source machine will be destroyed and large
-		 * sptes will be created in the destination.  However, if the
-		 * guest continues to run in the source machine (for example if
-		 * live migration fails), small sptes will remain around and
-		 * cause bad performance.
-		 *
-		 * Scan sptes if dirty logging has been stopped, dropping those
-		 * which can be collapsed into a single large-page spte.  Later
-		 * page faults will create the large-page sptes.
-		 */
-		kvm_mmu_zap_collapsible_sptes(kvm, new);
-	} else {
-		/* By default, write-protect everything to log writes. */
-		int level = PG_LEVEL_4K;
-
-		if (kvm_x86_ops.cpu_dirty_log_size) {
-			/*
-			 * Clear all dirty bits, unless pages are treated as
-			 * dirty from the get-go.
-			 */
-			if (!kvm_dirty_log_manual_protect_and_init_set(kvm))
-				kvm_mmu_slot_leaf_clear_dirty(kvm, new);
-
-			/*
-			 * Write-protect large pages on write so that dirty
-			 * logging happens at 4k granularity.  No need to
-			 * write-protect small SPTEs since write accesses are
-			 * logged by the CPU via dirty bits.
-			 */
-			level = PG_LEVEL_2M;
-		} else if (kvm_dirty_log_manual_protect_and_init_set(kvm)) {
-			/*
-			 * If we're with initial-all-set, we don't need
-			 * to write protect any small page because
-			 * they're reported as dirty already.  However
-			 * we still need to write-protect huge pages
-			 * so that the page split can happen lazily on
-			 * the first write to the huge page.
-			 */
-			level = PG_LEVEL_2M;
-		}
-		kvm_mmu_slot_remove_write_access(kvm, new, level);
-=======
 
 	if (!log_dirty_pages) {
 		/*
@@ -11622,7 +11536,6 @@
 		} else {
 			kvm_mmu_slot_remove_write_access(kvm, new, PG_LEVEL_4K);
 		}
->>>>>>> 11e4b63a
 	}
 }
 
