/*
 * dts file for AppliedMicro (APM) X-Gene Storm SOC
 *
 * Copyright (C) 2013, Applied Micro Circuits Corporation
 *
 * This program is free software; you can redistribute it and/or
 * modify it under the terms of the GNU General Public License as
 * published by the Free Software Foundation; either version 2 of
 * the License, or (at your option) any later version.
 */

/ {
	compatible = "apm,xgene-storm";
	interrupt-parent = <&gic>;
	#address-cells = <2>;
	#size-cells = <2>;

	cpus {
		#address-cells = <2>;
		#size-cells = <0>;

		cpu@000 {
			device_type = "cpu";
			compatible = "apm,potenza", "arm,armv8";
			reg = <0x0 0x000>;
			enable-method = "spin-table";
			cpu-release-addr = <0x1 0x0000fff8>;
		};
		cpu@001 {
			device_type = "cpu";
			compatible = "apm,potenza", "arm,armv8";
			reg = <0x0 0x001>;
			enable-method = "spin-table";
			cpu-release-addr = <0x1 0x0000fff8>;
		};
		cpu@100 {
			device_type = "cpu";
			compatible = "apm,potenza", "arm,armv8";
			reg = <0x0 0x100>;
			enable-method = "spin-table";
			cpu-release-addr = <0x1 0x0000fff8>;
		};
		cpu@101 {
			device_type = "cpu";
			compatible = "apm,potenza", "arm,armv8";
			reg = <0x0 0x101>;
			enable-method = "spin-table";
			cpu-release-addr = <0x1 0x0000fff8>;
		};
		cpu@200 {
			device_type = "cpu";
			compatible = "apm,potenza", "arm,armv8";
			reg = <0x0 0x200>;
			enable-method = "spin-table";
			cpu-release-addr = <0x1 0x0000fff8>;
		};
		cpu@201 {
			device_type = "cpu";
			compatible = "apm,potenza", "arm,armv8";
			reg = <0x0 0x201>;
			enable-method = "spin-table";
			cpu-release-addr = <0x1 0x0000fff8>;
		};
		cpu@300 {
			device_type = "cpu";
			compatible = "apm,potenza", "arm,armv8";
			reg = <0x0 0x300>;
			enable-method = "spin-table";
			cpu-release-addr = <0x1 0x0000fff8>;
		};
		cpu@301 {
			device_type = "cpu";
			compatible = "apm,potenza", "arm,armv8";
			reg = <0x0 0x301>;
			enable-method = "spin-table";
			cpu-release-addr = <0x1 0x0000fff8>;
		};
	};

	gic: interrupt-controller@78010000 {
		compatible = "arm,cortex-a15-gic";
		#interrupt-cells = <3>;
		interrupt-controller;
		reg = <0x0 0x78010000 0x0 0x1000>,	/* GIC Dist */
		      <0x0 0x78020000 0x0 0x1000>,	/* GIC CPU */
		      <0x0 0x78040000 0x0 0x2000>,	/* GIC VCPU Control */
		      <0x0 0x78060000 0x0 0x2000>;	/* GIC VCPU */
		interrupts = <1 9 0xf04>;	/* GIC Maintenence IRQ */
	};

	timer {
		compatible = "arm,armv8-timer";
		interrupts = <1 0 0xff01>,	/* Secure Phys IRQ */
			     <1 13 0xff01>,	/* Non-secure Phys IRQ */
			     <1 14 0xff01>,	/* Virt IRQ */
			     <1 15 0xff01>;	/* Hyp IRQ */
		clock-frequency = <50000000>;
	};

	soc {
		compatible = "simple-bus";
		#address-cells = <2>;
		#size-cells = <2>;
		ranges;
		dma-ranges = <0x0 0x0 0x0 0x0 0x400 0x0>;

		clocks {
			#address-cells = <2>;
			#size-cells = <2>;
			ranges;
			refclk: refclk {
				compatible = "fixed-clock";
				#clock-cells = <1>;
				clock-frequency = <100000000>;
				clock-output-names = "refclk";
			};

			pcppll: pcppll@17000100 {
				compatible = "apm,xgene-pcppll-clock";
				#clock-cells = <1>;
				clocks = <&refclk 0>;
				clock-names = "pcppll";
				reg = <0x0 0x17000100 0x0 0x1000>;
				clock-output-names = "pcppll";
				type = <0>;
			};

			socpll: socpll@17000120 {
				compatible = "apm,xgene-socpll-clock";
				#clock-cells = <1>;
				clocks = <&refclk 0>;
				clock-names = "socpll";
				reg = <0x0 0x17000120 0x0 0x1000>;
				clock-output-names = "socpll";
				type = <1>;
			};

			socplldiv2: socplldiv2  {
				compatible = "fixed-factor-clock";
				#clock-cells = <1>;
				clocks = <&socpll 0>;
				clock-names = "socplldiv2";
				clock-mult = <1>;
				clock-div = <2>;
				clock-output-names = "socplldiv2";
			};

			qmlclk: qmlclk {
				compatible = "apm,xgene-device-clock";
				#clock-cells = <1>;
				clocks = <&socplldiv2 0>;
				clock-names = "qmlclk";
				reg = <0x0 0x1703C000 0x0 0x1000>;
				reg-names = "csr-reg";
				clock-output-names = "qmlclk";
			};

			ethclk: ethclk {
				compatible = "apm,xgene-device-clock";
				#clock-cells = <1>;
				clocks = <&socplldiv2 0>;
				clock-names = "ethclk";
				reg = <0x0 0x17000000 0x0 0x1000>;
				reg-names = "div-reg";
				divider-offset = <0x238>;
				divider-width = <0x9>;
				divider-shift = <0x0>;
				clock-output-names = "ethclk";
			};

			menetclk: menetclk {
				compatible = "apm,xgene-device-clock";
				#clock-cells = <1>;
				clocks = <&ethclk 0>;
				reg = <0x0 0x1702C000 0x0 0x1000>;
				reg-names = "csr-reg";
				clock-output-names = "menetclk";
			};

			sge0clk: sge0clk@1f21c000 {
				compatible = "apm,xgene-device-clock";
				#clock-cells = <1>;
				clocks = <&socplldiv2 0>;
				reg = <0x0 0x1f21c000 0x0 0x1000>;
				reg-names = "csr-reg";
				csr-mask = <0x3>;
				clock-output-names = "sge0clk";
			};

			sge1clk: sge1clk@1f21c000 {
				compatible = "apm,xgene-device-clock";
				#clock-cells = <1>;
				clocks = <&socplldiv2 0>;
				reg = <0x0 0x1f21c000 0x0 0x1000>;
				reg-names = "csr-reg";
				csr-mask = <0xc>;
				clock-output-names = "sge1clk";
			};

			xge0clk: xge0clk@1f61c000 {
				compatible = "apm,xgene-device-clock";
				#clock-cells = <1>;
				clocks = <&socplldiv2 0>;
				reg = <0x0 0x1f61c000 0x0 0x1000>;
				reg-names = "csr-reg";
				csr-mask = <0x3>;
				clock-output-names = "xge0clk";
			};

			sataphy1clk: sataphy1clk@1f21c000 {
				compatible = "apm,xgene-device-clock";
				#clock-cells = <1>;
				clocks = <&socplldiv2 0>;
				reg = <0x0 0x1f21c000 0x0 0x1000>;
				reg-names = "csr-reg";
				clock-output-names = "sataphy1clk";
				status = "disabled";
				csr-offset = <0x4>;
				csr-mask = <0x00>;
				enable-offset = <0x0>;
				enable-mask = <0x06>;
			};

			sataphy2clk: sataphy1clk@1f22c000 {
				compatible = "apm,xgene-device-clock";
				#clock-cells = <1>;
				clocks = <&socplldiv2 0>;
				reg = <0x0 0x1f22c000 0x0 0x1000>;
				reg-names = "csr-reg";
				clock-output-names = "sataphy2clk";
				status = "ok";
				csr-offset = <0x4>;
				csr-mask = <0x3a>;
				enable-offset = <0x0>;
				enable-mask = <0x06>;
			};

			sataphy3clk: sataphy1clk@1f23c000 {
				compatible = "apm,xgene-device-clock";
				#clock-cells = <1>;
				clocks = <&socplldiv2 0>;
				reg = <0x0 0x1f23c000 0x0 0x1000>;
				reg-names = "csr-reg";
				clock-output-names = "sataphy3clk";
				status = "ok";
				csr-offset = <0x4>;
				csr-mask = <0x3a>;
				enable-offset = <0x0>;
				enable-mask = <0x06>;
			};

			sata01clk: sata01clk@1f21c000 {
				compatible = "apm,xgene-device-clock";
				#clock-cells = <1>;
				clocks = <&socplldiv2 0>;
				reg = <0x0 0x1f21c000 0x0 0x1000>;
				reg-names = "csr-reg";
				clock-output-names = "sata01clk";
				csr-offset = <0x4>;
				csr-mask = <0x05>;
				enable-offset = <0x0>;
				enable-mask = <0x39>;
			};

			sata23clk: sata23clk@1f22c000 {
				compatible = "apm,xgene-device-clock";
				#clock-cells = <1>;
				clocks = <&socplldiv2 0>;
				reg = <0x0 0x1f22c000 0x0 0x1000>;
				reg-names = "csr-reg";
				clock-output-names = "sata23clk";
				csr-offset = <0x4>;
				csr-mask = <0x05>;
				enable-offset = <0x0>;
				enable-mask = <0x39>;
			};

			sata45clk: sata45clk@1f23c000 {
				compatible = "apm,xgene-device-clock";
				#clock-cells = <1>;
				clocks = <&socplldiv2 0>;
				reg = <0x0 0x1f23c000 0x0 0x1000>;
				reg-names = "csr-reg";
				clock-output-names = "sata45clk";
				csr-offset = <0x4>;
				csr-mask = <0x05>;
				enable-offset = <0x0>;
				enable-mask = <0x39>;
			};

			rtcclk: rtcclk@17000000 {
				compatible = "apm,xgene-device-clock";
				#clock-cells = <1>;
				clocks = <&socplldiv2 0>;
				reg = <0x0 0x17000000 0x0 0x2000>;
				reg-names = "csr-reg";
				csr-offset = <0xc>;
				csr-mask = <0x2>;
				enable-offset = <0x10>;
				enable-mask = <0x2>;
				clock-output-names = "rtcclk";
			};

			rngpkaclk: rngpkaclk@17000000 {
				compatible = "apm,xgene-device-clock";
				#clock-cells = <1>;
				clocks = <&socplldiv2 0>;
				reg = <0x0 0x17000000 0x0 0x2000>;
				reg-names = "csr-reg";
				csr-offset = <0xc>;
				csr-mask = <0x10>;
				enable-offset = <0x10>;
				enable-mask = <0x10>;
				clock-output-names = "rngpkaclk";
			};

			pcie0clk: pcie0clk@1f2bc000 {
				status = "disabled";
				compatible = "apm,xgene-device-clock";
				#clock-cells = <1>;
				clocks = <&socplldiv2 0>;
				reg = <0x0 0x1f2bc000 0x0 0x1000>;
				reg-names = "csr-reg";
				clock-output-names = "pcie0clk";
			};

			pcie1clk: pcie1clk@1f2cc000 {
				status = "disabled";
				compatible = "apm,xgene-device-clock";
				#clock-cells = <1>;
				clocks = <&socplldiv2 0>;
				reg = <0x0 0x1f2cc000 0x0 0x1000>;
				reg-names = "csr-reg";
				clock-output-names = "pcie1clk";
			};

			pcie2clk: pcie2clk@1f2dc000 {
				status = "disabled";
				compatible = "apm,xgene-device-clock";
				#clock-cells = <1>;
				clocks = <&socplldiv2 0>;
				reg = <0x0 0x1f2dc000 0x0 0x1000>;
				reg-names = "csr-reg";
				clock-output-names = "pcie2clk";
			};

			pcie3clk: pcie3clk@1f50c000 {
				status = "disabled";
				compatible = "apm,xgene-device-clock";
				#clock-cells = <1>;
				clocks = <&socplldiv2 0>;
				reg = <0x0 0x1f50c000 0x0 0x1000>;
				reg-names = "csr-reg";
				clock-output-names = "pcie3clk";
			};

			pcie4clk: pcie4clk@1f51c000 {
				status = "disabled";
				compatible = "apm,xgene-device-clock";
				#clock-cells = <1>;
				clocks = <&socplldiv2 0>;
				reg = <0x0 0x1f51c000 0x0 0x1000>;
				reg-names = "csr-reg";
				clock-output-names = "pcie4clk";
			};

			dmaclk: dmaclk@1f27c000 {
				compatible = "apm,xgene-device-clock";
				#clock-cells = <1>;
				clocks = <&socplldiv2 0>;
				reg = <0x0 0x1f27c000 0x0 0x1000>;
				reg-names = "csr-reg";
				clock-output-names = "dmaclk";
			};
		};

<<<<<<< HEAD
		msi: msi@79000000 {
			compatible = "apm,xgene1-msi";
			msi-controller;
			reg = <0x00 0x79000000 0x0 0x900000>;
			interrupts = <  0x0 0x10 0x4
					0x0 0x11 0x4
					0x0 0x12 0x4
					0x0 0x13 0x4
					0x0 0x14 0x4
					0x0 0x15 0x4
					0x0 0x16 0x4
					0x0 0x17 0x4
					0x0 0x18 0x4
					0x0 0x19 0x4
					0x0 0x1a 0x4
					0x0 0x1b 0x4
					0x0 0x1c 0x4
					0x0 0x1d 0x4
					0x0 0x1e 0x4
					0x0 0x1f 0x4>;
=======
		csw: csw@7e200000 {
			compatible = "apm,xgene-csw", "syscon";
			reg = <0x0 0x7e200000 0x0 0x1000>;
		};

		mcba: mcba@7e700000 {
			compatible = "apm,xgene-mcb", "syscon";
			reg = <0x0 0x7e700000 0x0 0x1000>;
		};

		mcbb: mcbb@7e720000 {
			compatible = "apm,xgene-mcb", "syscon";
			reg = <0x0 0x7e720000 0x0 0x1000>;
		};

		efuse: efuse@1054a000 {
			compatible = "apm,xgene-efuse", "syscon";
			reg = <0x0 0x1054a000 0x0 0x20>;
		};

		edac@78800000 {
			compatible = "apm,xgene-edac";
			#address-cells = <2>;
			#size-cells = <2>;
			ranges;
			regmap-csw = <&csw>;
			regmap-mcba = <&mcba>;
			regmap-mcbb = <&mcbb>;
			regmap-efuse = <&efuse>;
			reg = <0x0 0x78800000 0x0 0x100>;
			interrupts = <0x0 0x20 0x4>,
				     <0x0 0x21 0x4>,
				     <0x0 0x27 0x4>;

			edacmc@7e800000 {
				compatible = "apm,xgene-edac-mc";
				reg = <0x0 0x7e800000 0x0 0x1000>;
				memory-controller = <0>;
			};

			edacmc@7e840000 {
				compatible = "apm,xgene-edac-mc";
				reg = <0x0 0x7e840000 0x0 0x1000>;
				memory-controller = <1>;
			};

			edacmc@7e880000 {
				compatible = "apm,xgene-edac-mc";
				reg = <0x0 0x7e880000 0x0 0x1000>;
				memory-controller = <2>;
			};

			edacmc@7e8c0000 {
				compatible = "apm,xgene-edac-mc";
				reg = <0x0 0x7e8c0000 0x0 0x1000>;
				memory-controller = <3>;
			};

			edacpmd@7c000000 {
				compatible = "apm,xgene-edac-pmd";
				reg = <0x0 0x7c000000 0x0 0x200000>;
				pmd-controller = <0>;
			};

			edacpmd@7c200000 {
				compatible = "apm,xgene-edac-pmd";
				reg = <0x0 0x7c200000 0x0 0x200000>;
				pmd-controller = <1>;
			};

			edacpmd@7c400000 {
				compatible = "apm,xgene-edac-pmd";
				reg = <0x0 0x7c400000 0x0 0x200000>;
				pmd-controller = <2>;
			};

			edacpmd@7c600000 {
				compatible = "apm,xgene-edac-pmd";
				reg = <0x0 0x7c600000 0x0 0x200000>;
				pmd-controller = <3>;
			};
>>>>>>> 043b4318
		};

		pcie0: pcie@1f2b0000 {
			status = "disabled";
			device_type = "pci";
			compatible = "apm,xgene-storm-pcie", "apm,xgene-pcie";
			#interrupt-cells = <1>;
			#size-cells = <2>;
			#address-cells = <3>;
			reg = < 0x00 0x1f2b0000 0x0 0x00010000   /* Controller registers */
				0xe0 0xd0000000 0x0 0x00040000>; /* PCI config space */
			reg-names = "csr", "cfg";
			ranges = <0x01000000 0x00 0x00000000 0xe0 0x10000000 0x00 0x00010000   /* io */
				  0x02000000 0x00 0x80000000 0xe1 0x80000000 0x00 0x80000000>; /* mem */
			dma-ranges = <0x42000000 0x80 0x00000000 0x80 0x00000000 0x00 0x80000000
				      0x42000000 0x00 0x00000000 0x00 0x00000000 0x80 0x00000000>;
			interrupt-map-mask = <0x0 0x0 0x0 0x7>;
			interrupt-map = <0x0 0x0 0x0 0x1 &gic 0x0 0xc2 0x1
					 0x0 0x0 0x0 0x2 &gic 0x0 0xc3 0x1
					 0x0 0x0 0x0 0x3 &gic 0x0 0xc4 0x1
					 0x0 0x0 0x0 0x4 &gic 0x0 0xc5 0x1>;
			dma-coherent;
			clocks = <&pcie0clk 0>;
			msi-parent = <&msi>;
		};

		pcie1: pcie@1f2c0000 {
			status = "disabled";
			device_type = "pci";
			compatible = "apm,xgene-storm-pcie", "apm,xgene-pcie";
			#interrupt-cells = <1>;
			#size-cells = <2>;
			#address-cells = <3>;
			reg = < 0x00 0x1f2c0000 0x0 0x00010000   /* Controller registers */
				0xd0 0xd0000000 0x0 0x00040000>; /* PCI config space */
			reg-names = "csr", "cfg";
			ranges = <0x01000000 0x0 0x00000000 0xd0 0x10000000 0x00 0x00010000   /* io  */
				  0x02000000 0x0 0x80000000 0xd1 0x80000000 0x00 0x80000000>; /* mem */
			dma-ranges = <0x42000000 0x80 0x00000000 0x80 0x00000000 0x00 0x80000000
				      0x42000000 0x00 0x00000000 0x00 0x00000000 0x80 0x00000000>;
			interrupt-map-mask = <0x0 0x0 0x0 0x7>;
			interrupt-map = <0x0 0x0 0x0 0x1 &gic 0x0 0xc8 0x1
					 0x0 0x0 0x0 0x2 &gic 0x0 0xc9 0x1
					 0x0 0x0 0x0 0x3 &gic 0x0 0xca 0x1
					 0x0 0x0 0x0 0x4 &gic 0x0 0xcb 0x1>;
			dma-coherent;
			clocks = <&pcie1clk 0>;
			msi-parent = <&msi>;
		};

		pcie2: pcie@1f2d0000 {
			status = "disabled";
			device_type = "pci";
			compatible = "apm,xgene-storm-pcie", "apm,xgene-pcie";
			#interrupt-cells = <1>;
			#size-cells = <2>;
			#address-cells = <3>;
			reg =  < 0x00 0x1f2d0000 0x0 0x00010000   /* Controller registers */
				 0x90 0xd0000000 0x0 0x00040000>; /* PCI config space */
			reg-names = "csr", "cfg";
			ranges = <0x01000000 0x0 0x00000000 0x90 0x10000000 0x0 0x00010000   /* io  */
				  0x02000000 0x0 0x80000000 0x91 0x80000000 0x0 0x80000000>; /* mem */
			dma-ranges = <0x42000000 0x80 0x00000000 0x80 0x00000000 0x00 0x80000000
				      0x42000000 0x00 0x00000000 0x00 0x00000000 0x80 0x00000000>;
			interrupt-map-mask = <0x0 0x0 0x0 0x7>;
			interrupt-map = <0x0 0x0 0x0 0x1 &gic 0x0 0xce 0x1
					 0x0 0x0 0x0 0x2 &gic 0x0 0xcf 0x1
					 0x0 0x0 0x0 0x3 &gic 0x0 0xd0 0x1
					 0x0 0x0 0x0 0x4 &gic 0x0 0xd1 0x1>;
			dma-coherent;
			clocks = <&pcie2clk 0>;
			msi-parent = <&msi>;
		};

		pcie3: pcie@1f500000 {
			status = "disabled";
			device_type = "pci";
			compatible = "apm,xgene-storm-pcie", "apm,xgene-pcie";
			#interrupt-cells = <1>;
			#size-cells = <2>;
			#address-cells = <3>;
			reg = < 0x00 0x1f500000 0x0 0x00010000   /* Controller registers */
				0xa0 0xd0000000 0x0 0x00040000>; /* PCI config space */
			reg-names = "csr", "cfg";
			ranges = <0x01000000 0x0 0x00000000 0xa0 0x10000000 0x0 0x00010000   /* io   */
				  0x02000000 0x0 0x80000000 0xa1 0x80000000 0x0 0x80000000>; /* mem  */
			dma-ranges = <0x42000000 0x80 0x00000000 0x80 0x00000000 0x00 0x80000000
				      0x42000000 0x00 0x00000000 0x00 0x00000000 0x80 0x00000000>;
			interrupt-map-mask = <0x0 0x0 0x0 0x7>;
			interrupt-map = <0x0 0x0 0x0 0x1 &gic 0x0 0xd4 0x1
					 0x0 0x0 0x0 0x2 &gic 0x0 0xd5 0x1
					 0x0 0x0 0x0 0x3 &gic 0x0 0xd6 0x1
					 0x0 0x0 0x0 0x4 &gic 0x0 0xd7 0x1>;
			dma-coherent;
			clocks = <&pcie3clk 0>;
			msi-parent = <&msi>;
		};

		pcie4: pcie@1f510000 {
			status = "disabled";
			device_type = "pci";
			compatible = "apm,xgene-storm-pcie", "apm,xgene-pcie";
			#interrupt-cells = <1>;
			#size-cells = <2>;
			#address-cells = <3>;
			reg = < 0x00 0x1f510000 0x0 0x00010000   /* Controller registers */
				0xc0 0xd0000000 0x0 0x00200000>; /* PCI config space */
			reg-names = "csr", "cfg";
			ranges = <0x01000000 0x0 0x00000000 0xc0 0x10000000 0x0 0x00010000   /* io  */
				  0x02000000 0x0 0x80000000 0xc1 0x80000000 0x0 0x80000000>; /* mem */
			dma-ranges = <0x42000000 0x80 0x00000000 0x80 0x00000000 0x00 0x80000000
				      0x42000000 0x00 0x00000000 0x00 0x00000000 0x80 0x00000000>;
			interrupt-map-mask = <0x0 0x0 0x0 0x7>;
			interrupt-map = <0x0 0x0 0x0 0x1 &gic 0x0 0xda 0x1
					 0x0 0x0 0x0 0x2 &gic 0x0 0xdb 0x1
					 0x0 0x0 0x0 0x3 &gic 0x0 0xdc 0x1
					 0x0 0x0 0x0 0x4 &gic 0x0 0xdd 0x1>;
			dma-coherent;
			clocks = <&pcie4clk 0>;
			msi-parent = <&msi>;
		};

		serial0: serial@1c020000 {
			status = "disabled";
			device_type = "serial";
			compatible = "ns16550a";
			reg = <0 0x1c020000 0x0 0x1000>;
			reg-shift = <2>;
			clock-frequency = <10000000>; /* Updated by bootloader */
			interrupt-parent = <&gic>;
			interrupts = <0x0 0x4c 0x4>;
		};

		serial1: serial@1c021000 {
			status = "disabled";
			device_type = "serial";
			compatible = "ns16550a";
			reg = <0 0x1c021000 0x0 0x1000>;
			reg-shift = <2>;
			clock-frequency = <10000000>; /* Updated by bootloader */
			interrupt-parent = <&gic>;
			interrupts = <0x0 0x4d 0x4>;
		};

		serial2: serial@1c022000 {
			status = "disabled";
			device_type = "serial";
			compatible = "ns16550a";
			reg = <0 0x1c022000 0x0 0x1000>;
			reg-shift = <2>;
			clock-frequency = <10000000>; /* Updated by bootloader */
			interrupt-parent = <&gic>;
			interrupts = <0x0 0x4e 0x4>;
		};

		serial3: serial@1c023000 {
			status = "disabled";
			device_type = "serial";
			compatible = "ns16550a";
			reg = <0 0x1c023000 0x0 0x1000>;
			reg-shift = <2>;
			clock-frequency = <10000000>; /* Updated by bootloader */
			interrupt-parent = <&gic>;
			interrupts = <0x0 0x4f 0x4>;
		};

		phy1: phy@1f21a000 {
			compatible = "apm,xgene-phy";
			reg = <0x0 0x1f21a000 0x0 0x100>;
			#phy-cells = <1>;
			clocks = <&sataphy1clk 0>;
			status = "disabled";
			apm,tx-boost-gain = <30 30 30 30 30 30>;
			apm,tx-eye-tuning = <2 10 10 2 10 10>;
		};

		phy2: phy@1f22a000 {
			compatible = "apm,xgene-phy";
			reg = <0x0 0x1f22a000 0x0 0x100>;
			#phy-cells = <1>;
			clocks = <&sataphy2clk 0>;
			status = "ok";
			apm,tx-boost-gain = <30 30 30 30 30 30>;
			apm,tx-eye-tuning = <1 10 10 2 10 10>;
		};

		phy3: phy@1f23a000 {
			compatible = "apm,xgene-phy";
			reg = <0x0 0x1f23a000 0x0 0x100>;
			#phy-cells = <1>;
			clocks = <&sataphy3clk 0>;
			status = "ok";
			apm,tx-boost-gain = <31 31 31 31 31 31>;
			apm,tx-eye-tuning = <2 10 10 2 10 10>;
		};

		sata1: sata@1a000000 {
			compatible = "apm,xgene-ahci";
			reg = <0x0 0x1a000000 0x0 0x1000>,
			      <0x0 0x1f210000 0x0 0x1000>,
			      <0x0 0x1f21d000 0x0 0x1000>,
			      <0x0 0x1f21e000 0x0 0x1000>,
			      <0x0 0x1f217000 0x0 0x1000>;
			interrupts = <0x0 0x86 0x4>;
			dma-coherent;
			status = "disabled";
			clocks = <&sata01clk 0>;
			phys = <&phy1 0>;
			phy-names = "sata-phy";
		};

		sata2: sata@1a400000 {
			compatible = "apm,xgene-ahci";
			reg = <0x0 0x1a400000 0x0 0x1000>,
			      <0x0 0x1f220000 0x0 0x1000>,
			      <0x0 0x1f22d000 0x0 0x1000>,
			      <0x0 0x1f22e000 0x0 0x1000>,
			      <0x0 0x1f227000 0x0 0x1000>;
			interrupts = <0x0 0x87 0x4>;
			dma-coherent;
			status = "ok";
			clocks = <&sata23clk 0>;
			phys = <&phy2 0>;
			phy-names = "sata-phy";
		};

		sata3: sata@1a800000 {
			compatible = "apm,xgene-ahci";
			reg = <0x0 0x1a800000 0x0 0x1000>,
			      <0x0 0x1f230000 0x0 0x1000>,
			      <0x0 0x1f23d000 0x0 0x1000>,
			      <0x0 0x1f23e000 0x0 0x1000>;
			interrupts = <0x0 0x88 0x4>;
			dma-coherent;
			status = "ok";
			clocks = <&sata45clk 0>;
			phys = <&phy3 0>;
			phy-names = "sata-phy";
		};

		rtc: rtc@10510000 {
			compatible = "apm,xgene-rtc";
			reg = <0x0 0x10510000 0x0 0x400>;
			interrupts = <0x0 0x46 0x4>;
			#clock-cells = <1>;
			clocks = <&rtcclk 0>;
		};

		menet: ethernet@17020000 {
			compatible = "apm,xgene-enet";
			status = "disabled";
			reg = <0x0 0x17020000 0x0 0xd100>,
			      <0x0 0X17030000 0x0 0Xc300>,
			      <0x0 0X10000000 0x0 0X200>;
			reg-names = "enet_csr", "ring_csr", "ring_cmd";
			interrupts = <0x0 0x3c 0x4>;
			dma-coherent;
			clocks = <&menetclk 0>;
			/* mac address will be overwritten by the bootloader */
			local-mac-address = [00 00 00 00 00 00];
			phy-connection-type = "rgmii";
			phy-handle = <&menetphy>;
			mdio {
				compatible = "apm,xgene-mdio";
				#address-cells = <1>;
				#size-cells = <0>;
				menetphy: menetphy@3 {
					compatible = "ethernet-phy-id001c.c915";
					reg = <0x3>;
				};

			};
		};

		sgenet0: ethernet@1f210000 {
			compatible = "apm,xgene1-sgenet";
			status = "disabled";
			reg = <0x0 0x1f210000 0x0 0xd100>,
			      <0x0 0x1f200000 0x0 0Xc300>,
			      <0x0 0x1B000000 0x0 0X200>;
			reg-names = "enet_csr", "ring_csr", "ring_cmd";
			interrupts = <0x0 0xA0 0x4>,
				     <0x0 0xA1 0x4>;
			dma-coherent;
			clocks = <&sge0clk 0>;
			local-mac-address = [00 00 00 00 00 00];
			phy-connection-type = "sgmii";
		};

		sgenet1: ethernet@1f210030 {
			compatible = "apm,xgene1-sgenet";
			status = "disabled";
			reg = <0x0 0x1f210030 0x0 0xd100>,
			      <0x0 0x1f200000 0x0 0Xc300>,
			      <0x0 0x1B000000 0x0 0X8000>;
			reg-names = "enet_csr", "ring_csr", "ring_cmd";
			interrupts = <0x0 0xAC 0x4>,
				     <0x0 0xAD 0x4>;
			port-id = <1>;
			dma-coherent;
			clocks = <&sge1clk 0>;
			local-mac-address = [00 00 00 00 00 00];
			phy-connection-type = "sgmii";
		};

		xgenet: ethernet@1f610000 {
			compatible = "apm,xgene1-xgenet";
			status = "disabled";
			reg = <0x0 0x1f610000 0x0 0xd100>,
			      <0x0 0x1f600000 0x0 0Xc300>,
			      <0x0 0x18000000 0x0 0X200>;
			reg-names = "enet_csr", "ring_csr", "ring_cmd";
			interrupts = <0x0 0x60 0x4>,
				     <0x0 0x61 0x4>;
			dma-coherent;
			clocks = <&xge0clk 0>;
			/* mac address will be overwritten by the bootloader */
			local-mac-address = [00 00 00 00 00 00];
			phy-connection-type = "xgmii";
		};

		rng: rng@10520000 {
			compatible = "apm,xgene-rng";
			reg = <0x0 0x10520000 0x0 0x100>;
			interrupts = <0x0 0x41 0x4>;
			clocks = <&rngpkaclk 0>;
		};

		dma: dma@1f270000 {
			compatible = "apm,xgene-storm-dma";
			device_type = "dma";
			reg = <0x0 0x1f270000 0x0 0x10000>,
			      <0x0 0x1f200000 0x0 0x10000>,
			      <0x0 0x1b008000 0x0 0x2000>,
			      <0x0 0x1054a000 0x0 0x100>;
			interrupts = <0x0 0x82 0x4>,
				     <0x0 0xb8 0x4>,
				     <0x0 0xb9 0x4>,
				     <0x0 0xba 0x4>,
				     <0x0 0xbb 0x4>;
			dma-coherent;
			clocks = <&dmaclk 0>;
		};
	};
};<|MERGE_RESOLUTION|>--- conflicted
+++ resolved
@@ -374,7 +374,6 @@
 			};
 		};
 
-<<<<<<< HEAD
 		msi: msi@79000000 {
 			compatible = "apm,xgene1-msi";
 			msi-controller;
@@ -395,7 +394,8 @@
 					0x0 0x1d 0x4
 					0x0 0x1e 0x4
 					0x0 0x1f 0x4>;
-=======
+		};
+
 		csw: csw@7e200000 {
 			compatible = "apm,xgene-csw", "syscon";
 			reg = <0x0 0x7e200000 0x0 0x1000>;
@@ -477,7 +477,6 @@
 				reg = <0x0 0x7c600000 0x0 0x200000>;
 				pmd-controller = <3>;
 			};
->>>>>>> 043b4318
 		};
 
 		pcie0: pcie@1f2b0000 {
